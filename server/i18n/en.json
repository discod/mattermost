[
  {
    "id": "April",
    "translation": "April"
  },
  {
    "id": "August",
    "translation": "August"
  },
  {
    "id": "December",
    "translation": "December"
  },
  {
    "id": "February",
    "translation": "February"
  },
  {
    "id": "January",
    "translation": "January"
  },
  {
    "id": "July",
    "translation": "July"
  },
  {
    "id": "June",
    "translation": "June"
  },
  {
    "id": "March",
    "translation": "March"
  },
  {
    "id": "May",
    "translation": "May"
  },
  {
    "id": "November",
    "translation": "November"
  },
  {
    "id": "October",
    "translation": "October"
  },
  {
    "id": "September",
    "translation": "September"
  },
  {
    "id": "api.access_control_policy.get_channels.limit.app_error",
    "translation": "Get channels limit is not valid."
  },
  {
    "id": "api.access_control_policy.get_fields.limit.app_error",
    "translation": "Get fields limit is not valid."
  },
  {
    "id": "api.acknowledgement.delete.archived_channel.app_error",
    "translation": "You cannot remove an acknowledgment in an archived channel."
  },
  {
    "id": "api.acknowledgement.delete.deadline.app_error",
    "translation": "You cannot delete an acknowledgment after 5min have passed."
  },
  {
    "id": "api.acknowledgement.save.archived_channel.app_error",
    "translation": "You cannot save an acknowledgment in an archived channel."
  },
  {
    "id": "api.admin.add_certificate.app_error",
    "translation": "Failed to add certificate."
  },
  {
    "id": "api.admin.add_certificate.array.app_error",
    "translation": "No file under 'certificate' in request."
  },
  {
    "id": "api.admin.add_certificate.multiple_files.app_error",
    "translation": "Too many files under 'certificate' in request."
  },
  {
    "id": "api.admin.add_certificate.no_file.app_error",
    "translation": "No file under 'certificate' in request."
  },
  {
    "id": "api.admin.add_certificate.open.app_error",
    "translation": "Could not open certificate file."
  },
  {
    "id": "api.admin.add_certificate.parseform.app_error",
    "translation": "Error parsing multiform request"
  },
  {
    "id": "api.admin.add_certificate.saving.app_error",
    "translation": "Could not save certificate file."
  },
  {
    "id": "api.admin.delete_brand_image.storage.not_found",
    "translation": "Unable to delete brand image, not found."
  },
  {
    "id": "api.admin.file_read_error",
    "translation": "Error reading log file."
  },
  {
    "id": "api.admin.get_brand_image.storage.app_error",
    "translation": "Image storage is not configured."
  },
  {
    "id": "api.admin.ldap.not_available.app_error",
    "translation": "LDAP is not available."
  },
  {
    "id": "api.admin.remove_certificate.app_error",
    "translation": "Failed to remove certificate."
  },
  {
    "id": "api.admin.remove_certificate.delete.app_error",
    "translation": "An error occurred while deleting the certificate."
  },
  {
    "id": "api.admin.saml.failure_get_metadata_from_idp.app_error",
    "translation": "Failed to obtain metadata from Identity Provider URL."
  },
  {
    "id": "api.admin.saml.failure_parse_idp_certificate.app_error",
    "translation": "Failure encountered while parsing the metadata information received from the Identity Provider to a certificate."
  },
  {
    "id": "api.admin.saml.failure_reset_authdata_to_email.app_error",
    "translation": "Failed to reset AuthData field to Email."
  },
  {
    "id": "api.admin.saml.failure_save_idp_certificate_file.app_error",
    "translation": "Could not save certificate file."
  },
  {
    "id": "api.admin.saml.invalid_xml_missing_idpssodescriptors.app_error",
    "translation": "Missing Identity Provider SSO Descriptors node in the XML."
  },
  {
    "id": "api.admin.saml.invalid_xml_missing_keydescriptor.app_error",
    "translation": "Missing Identity Provider Key Descriptors node in the XML."
  },
  {
    "id": "api.admin.saml.invalid_xml_missing_ssoservices.app_error",
    "translation": "Missing Identity Provider SSO Services node in the XML."
  },
  {
    "id": "api.admin.saml.metadata.app_error",
    "translation": "An error occurred while building Service Provider Metadata."
  },
  {
    "id": "api.admin.saml.not_available.app_error",
    "translation": "SAML 2.0 is not configured or supported on this server."
  },
  {
    "id": "api.admin.saml.set_certificate_from_metadata.invalid_body.app_error",
    "translation": "Invalid certificate text."
  },
  {
    "id": "api.admin.saml.set_certificate_from_metadata.invalid_content_type.app_error",
    "translation": "Invalid content type."
  },
  {
    "id": "api.admin.saml.set_certificate_from_metadata.missing_content_type.app_error",
    "translation": "Missing content type."
  },
  {
    "id": "api.admin.syncables_error",
    "translation": "failed to add user to group-teams and group-channels"
  },
  {
    "id": "api.admin.test_email.body",
    "translation": "It appears your Mattermost email is setup correctly!"
  },
  {
    "id": "api.admin.test_email.missing_server",
    "translation": "SMTP Server is required"
  },
  {
    "id": "api.admin.test_email.reenter_password",
    "translation": "The SMTP server, port, or username has changed. Please re-enter the SMTP password to test connection."
  },
  {
    "id": "api.admin.test_email.subject",
    "translation": "Mattermost - Testing Email Settings"
  },
  {
    "id": "api.admin.test_s3.missing_s3_bucket",
    "translation": "S3 Bucket is required"
  },
  {
    "id": "api.admin.upload_brand_image.array.app_error",
    "translation": "Empty array under 'image' in request."
  },
  {
    "id": "api.admin.upload_brand_image.no_file.app_error",
    "translation": "No file under 'image' in request."
  },
  {
    "id": "api.admin.upload_brand_image.parse.app_error",
    "translation": "Could not parse multipart form."
  },
  {
    "id": "api.admin.upload_brand_image.storage.app_error",
    "translation": "Unable to upload image. Image storage is not configured."
  },
  {
    "id": "api.admin.upload_brand_image.too_large.app_error",
    "translation": "Unable to upload file. File is too large."
  },
  {
    "id": "api.back_to_app",
    "translation": "Back to {{.SiteName}}"
  },
  {
    "id": "api.bot.create_disabled",
    "translation": "Bot creation has been disabled."
  },
  {
    "id": "api.bot.teams_channels.add_message_mobile",
    "translation": "Please add me to teams and channels you want me to interact in. To do this, use the browser or Mattermost Desktop App."
  },
  {
    "id": "api.channel.add_guest.added",
    "translation": "%v added to the channel as guest by %v."
  },
  {
    "id": "api.channel.add_member.added",
    "translation": "%v added to the channel by %v."
  },
  {
    "id": "api.channel.add_members.error",
    "translation": "Error adding channel member(s)."
  },
  {
    "id": "api.channel.add_members.user_denied",
    "translation": "Channel membership denied to the following users because of group constraints: {{ .UserIDs }}"
  },
  {
    "id": "api.channel.add_user.to.channel.failed.app_error",
    "translation": "Failed to add user to channel."
  },
  {
    "id": "api.channel.add_user.to.channel.failed.deleted.app_error",
    "translation": "Failed to add user to channel because they have been removed from the team."
  },
  {
    "id": "api.channel.add_user.to.channel.rejected",
    "translation": "User does not have required attributes to join the channel."
  },
  {
    "id": "api.channel.add_user_to_channel.type.app_error",
    "translation": "Can not add user to this channel type."
  },
  {
    "id": "api.channel.bookmark.channel_bookmark.license.error",
    "translation": "Your license does not support channel bookmarks."
  },
  {
    "id": "api.channel.bookmark.create_channel_bookmark.deleted_channel.forbidden.app_error",
    "translation": "Failed to create the channel bookmark."
  },
  {
    "id": "api.channel.bookmark.create_channel_bookmark.direct_or_group_channels.forbidden.app_error",
    "translation": "User is not allowed to create a channel bookmark."
  },
  {
    "id": "api.channel.bookmark.create_channel_bookmark.direct_or_group_channels_by_guests.forbidden.app_error",
    "translation": "Failed to create the channel bookmark."
  },
  {
    "id": "api.channel.bookmark.create_channel_bookmark.forbidden.app_error",
    "translation": "Failed to create the channel bookmark."
  },
  {
    "id": "api.channel.bookmark.delete_channel_bookmark.deleted_channel.forbidden.app_error",
    "translation": "Failed to delete the channel bookmark."
  },
  {
    "id": "api.channel.bookmark.delete_channel_bookmark.direct_or_group_channels.forbidden.app_error",
    "translation": "Failed to delete the channel bookmark."
  },
  {
    "id": "api.channel.bookmark.delete_channel_bookmark.direct_or_group_channels_by_guests.forbidden.app_error",
    "translation": "Failed to delete the channel bookmark."
  },
  {
    "id": "api.channel.bookmark.delete_channel_bookmark.forbidden.app_error",
    "translation": "Failed to delete the channel bookmark."
  },
  {
    "id": "api.channel.bookmark.update_channel_bookmark.deleted_channel.forbidden.app_error",
    "translation": "Failed to update the channel bookmark."
  },
  {
    "id": "api.channel.bookmark.update_channel_bookmark.direct_or_group_channels.forbidden.app_error",
    "translation": "Failed to update the channel bookmark."
  },
  {
    "id": "api.channel.bookmark.update_channel_bookmark.direct_or_group_channels_by_guests.forbidden.app_error",
    "translation": "Failed to update the channel bookmark."
  },
  {
    "id": "api.channel.bookmark.update_channel_bookmark.forbidden.app_error",
    "translation": "Failed to update the channel bookmark."
  },
  {
    "id": "api.channel.bookmark.update_channel_bookmark_sort_order.deleted_channel.forbidden.app_error",
    "translation": "Failed to update the channel bookmark's sort order."
  },
  {
    "id": "api.channel.bookmark.update_channel_bookmark_sort_order.direct_or_group_channels.forbidden.app_error",
    "translation": "Failed to update the channel bookmark's sort order."
  },
  {
    "id": "api.channel.bookmark.update_channel_bookmark_sort_order.direct_or_group_channels_by_guests.forbidden.app_error",
    "translation": "Failed to update the channel bookmark's sort order."
  },
  {
    "id": "api.channel.bookmark.update_channel_bookmark_sort_order.forbidden.app_error",
    "translation": "Failed to update the channel bookmark's sort order."
  },
  {
    "id": "api.channel.change_channel_privacy.private_to_public",
    "translation": "This channel has been converted to a Public Channel and can be joined by any team member."
  },
  {
    "id": "api.channel.change_channel_privacy.public_to_private",
    "translation": "This channel has been converted to a Private Channel."
  },
  {
    "id": "api.channel.channel_member_counts_by_group.license.error",
    "translation": "Your license does not support groups"
  },
  {
    "id": "api.channel.create_channel.direct_channel.app_error",
    "translation": "Must use createDirectChannel API service for direct message channel creation."
  },
  {
    "id": "api.channel.create_channel.direct_channel.remote_restricted.app_error",
    "translation": "Cannot create a direct channel with a remote user"
  },
  {
    "id": "api.channel.create_channel.direct_channel.team_restricted_error",
    "translation": "A direct channel cannot be created between these users because they do not share a team in common."
  },
  {
    "id": "api.channel.create_channel.max_channel_limit.app_error",
    "translation": "Unable to create more than {{.MaxChannelsPerTeam}} channels for current team."
  },
  {
    "id": "api.channel.create_channel.missing_display_name.error",
    "translation": "Missing display_name in request body"
  },
  {
    "id": "api.channel.create_channel.missing_team_id.error",
    "translation": "Missing team_id in request body"
  },
  {
    "id": "api.channel.create_default_channels.off_topic",
    "translation": "Off-Topic"
  },
  {
    "id": "api.channel.create_default_channels.town_square",
    "translation": "Town Square"
  },
  {
    "id": "api.channel.create_direct_channel.invalid_user.app_error",
    "translation": "Invalid user ID for direct channel creation."
  },
  {
    "id": "api.channel.create_group.bad_size.app_error",
    "translation": "Group message channels must contain at least 3 and no more than 8 users."
  },
  {
    "id": "api.channel.create_group.bad_user.app_error",
    "translation": "One of the provided users does not exist."
  },
  {
    "id": "api.channel.create_group.remote_restricted.app_error",
    "translation": "Cannot create a group channel with remote users"
  },
  {
    "id": "api.channel.delete_channel.archived",
    "translation": "%v archived the channel."
  },
  {
    "id": "api.channel.delete_channel.cannot.app_error",
    "translation": "Unable to delete the default channel {{.Channel}}."
  },
  {
    "id": "api.channel.delete_channel.deleted.app_error",
    "translation": "The channel has been archived or deleted."
  },
  {
    "id": "api.channel.delete_channel.type.invalid",
    "translation": "Unable to delete direct or group message channels"
  },
  {
    "id": "api.channel.get_channel.flagged_post_mismatch.app_error",
    "translation": "Channel ID does not match the channel ID of the flagged post."
  },
  {
    "id": "api.channel.get_channel_moderations.license.error",
    "translation": "Your license does not support channel moderation"
  },
  {
    "id": "api.channel.gm_to_channel_conversion.not_allowed_for_user.request_error",
    "translation": "User is not allowed to convert group message to private channel"
  },
  {
    "id": "api.channel.group_message.converted.to_private_channel",
    "translation": "{{.ConvertedByUsername}} created this channel from a group message with {{.GMMembers}}."
  },
  {
    "id": "api.channel.guest_join_channel.post_and_forget",
    "translation": "%v joined the channel as guest."
  },
  {
    "id": "api.channel.join_channel.permissions.app_error",
    "translation": "You do not have the appropriate permissions."
  },
  {
    "id": "api.channel.join_channel.post_and_forget",
    "translation": "%v joined the channel."
  },
  {
    "id": "api.channel.leave.default.app_error",
    "translation": "Unable to leave the default channel {{.Channel}}."
  },
  {
    "id": "api.channel.leave.direct.app_error",
    "translation": "Unable to leave a direct message channel."
  },
  {
    "id": "api.channel.leave.left",
    "translation": "%v left the channel."
  },
  {
    "id": "api.channel.move_channel.type.invalid",
    "translation": "Unable to move direct or group message channels"
  },
  {
    "id": "api.channel.patch_channel_moderations.cache_invalidation.error",
    "translation": "Error invalidating cache"
  },
  {
    "id": "api.channel.patch_channel_moderations.license.error",
    "translation": "Your license does not support channel moderation"
  },
  {
    "id": "api.channel.patch_update_channel.forbidden.app_error",
    "translation": "Failed to update the channel."
  },
  {
    "id": "api.channel.patch_update_channel.restricted_dm.app_error",
    "translation": "Cannot update a restricted direct message channel."
  },
  {
    "id": "api.channel.patch_update_channel.update_direct_or_group_messages_not_allowed.app_error",
    "translation": "You are not allowed to update the name, display_name, and purpose of direct or group messages."
  },
  {
    "id": "api.channel.post_channel_privacy_message.error",
    "translation": "Failed to post channel privacy update message."
  },
  {
    "id": "api.channel.post_update_channel_displayname_message_and_forget.create_post.error",
    "translation": "Failed to post displayname update message"
  },
  {
    "id": "api.channel.post_update_channel_displayname_message_and_forget.retrieve_user.error",
    "translation": "Failed to retrieve user while updating channel DisplayName field"
  },
  {
    "id": "api.channel.post_update_channel_displayname_message_and_forget.updated_from",
    "translation": "%s updated the channel display name from: %s to: %s"
  },
  {
    "id": "api.channel.post_update_channel_header_message_and_forget.post.error",
    "translation": "Failed to post update channel header message"
  },
  {
    "id": "api.channel.post_update_channel_header_message_and_forget.removed",
    "translation": "%s removed the channel header (was: %s)"
  },
  {
    "id": "api.channel.post_update_channel_header_message_and_forget.retrieve_user.error",
    "translation": "Failed to retrieve user while updating channel header"
  },
  {
    "id": "api.channel.post_update_channel_header_message_and_forget.updated_from",
    "translation": "%s updated the channel header from: %s to: %s"
  },
  {
    "id": "api.channel.post_update_channel_header_message_and_forget.updated_to",
    "translation": "%s updated the channel header to: %s"
  },
  {
    "id": "api.channel.post_user_add_remove_message_and_forget.error",
    "translation": "Failed to post join/leave message"
  },
  {
    "id": "api.channel.remove.default.app_error",
    "translation": "Unable to remove user from the default channel {{.Channel}}."
  },
  {
    "id": "api.channel.remove_channel_member.type.app_error",
    "translation": "Unable to remove user from a channel."
  },
  {
    "id": "api.channel.remove_member.group_constrained.app_error",
    "translation": "Unable to remove a user from a group-constrained channel."
  },
  {
    "id": "api.channel.remove_member.removed",
    "translation": "%v removed from the channel."
  },
  {
    "id": "api.channel.remove_members.denied",
    "translation": "Channel membership removal denied to the following users because of group constraints: {{ .UserIDs }}"
  },
  {
    "id": "api.channel.remove_user_from_channel.app_error",
    "translation": "Can not remove user from this channel type."
  },
  {
    "id": "api.channel.rename_channel.cant_rename_direct_messages.app_error",
    "translation": "You cannot rename a direct message channel."
  },
  {
    "id": "api.channel.rename_channel.cant_rename_group_messages.app_error",
    "translation": "You cannot rename a group message channel."
  },
  {
    "id": "api.channel.restore_channel.restored.app_error",
    "translation": "Unable to unarchive channel. The channel is not archived."
  },
  {
    "id": "api.channel.restore_channel.unarchived",
    "translation": "{{.Username}} unarchived the channel."
  },
  {
    "id": "api.channel.update_channel.banner_info.channel_type.not_allowed",
    "translation": "Channel banner can only be configured on Public and Private channels."
  },
  {
    "id": "api.channel.update_channel.deleted.app_error",
    "translation": "The channel has been archived or deleted."
  },
  {
    "id": "api.channel.update_channel.not_allowed.app_error",
    "translation": "Policy enforced channels cannot be updated."
  },
  {
    "id": "api.channel.update_channel.tried.app_error",
    "translation": "Tried to perform an invalid update of the default channel {{.Channel}}."
  },
  {
    "id": "api.channel.update_channel.typechange.app_error",
    "translation": "Channel type cannot be updated."
  },
  {
    "id": "api.channel.update_channel.update_direct_or_group_messages_not_allowed.app_error",
    "translation": "You are not allowed to update the name, display_name, and purpose of direct or group messages."
  },
  {
    "id": "api.channel.update_channel_member_roles.changing_guest_role.app_error",
    "translation": "Invalid channel member update: You can't add or remove the guest role manually."
  },
  {
    "id": "api.channel.update_channel_member_roles.guest.app_error",
    "translation": "Invalid channel member update: A guest cannot be made team member or team admin, please promote as a user first."
  },
  {
    "id": "api.channel.update_channel_member_roles.guest_and_user.app_error",
    "translation": "Invalid channel member update: A user must be a guest or a user but not both."
  },
  {
    "id": "api.channel.update_channel_member_roles.scheme_role.app_error",
    "translation": "The provided role is managed by a Scheme and therefore cannot be applied directly to a Channel Member."
  },
  {
    "id": "api.channel.update_channel_member_roles.unset_user_scheme.app_error",
    "translation": "Invalid channel member update: A channel member always has a user scheme."
  },
  {
    "id": "api.channel.update_channel_member_roles.user_and_guest.app_error",
    "translation": "Invalid channel member update: A guest cannot be set for a single channel, a System Admin must promote or demote users to/from guests."
  },
  {
    "id": "api.channel.update_channel_privacy.default_channel_error",
    "translation": "The default channel cannot be made private."
  },
  {
    "id": "api.channel.update_channel_scheme.license.error",
    "translation": "Your license does not support updating a channel's scheme"
  },
  {
    "id": "api.channel.update_channel_scheme.scheme_scope.error",
    "translation": "Unable to set the scheme to the channel because the supplied scheme is not a channel scheme."
  },
  {
    "id": "api.channel.update_team_member_roles.changing_guest_role.app_error",
    "translation": "Invalid team member update: You can't add or remove the guest role manually."
  },
  {
    "id": "api.channel.update_team_member_roles.scheme_role.app_error",
    "translation": "The provided role is managed by a Scheme and therefore cannot be applied directly to a Team Member."
  },
  {
    "id": "api.cloud.app_error",
    "translation": "Internal error during cloud api request."
  },
  {
    "id": "api.cloud.cws_webhook_event_missing_error",
    "translation": "Webhook event was not handled. Either it is missing or it is not valid."
  },
  {
    "id": "api.cloud.license_error",
    "translation": "Your license does not support cloud requests."
  },
  {
    "id": "api.cloud.notify_admin_to_upgrade_error.already_notified",
    "translation": "Already notified admin"
  },
  {
    "id": "api.cloud.request_error",
    "translation": "Error processing request to CWS."
  },
  {
    "id": "api.cloud.teams_limit_reached.create",
    "translation": "Unable to create team because teams limit has been reached"
  },
  {
    "id": "api.cloud.teams_limit_reached.restore",
    "translation": "Unable to restore team because teams limit has been reached"
  },
  {
    "id": "api.command.admin_only.app_error",
    "translation": "Integrations have been limited to admins only."
  },
  {
    "id": "api.command.command_post.forbidden.app_error",
    "translation": "Specified user is not a member of specified channel."
  },
  {
    "id": "api.command.disabled.app_error",
    "translation": "Commands have been disabled by the system admin."
  },
  {
    "id": "api.command.duplicate_trigger.app_error",
    "translation": "This trigger word is already in use. Please choose another word."
  },
  {
    "id": "api.command.execute_command.create_post_failed.app_error",
    "translation": "Command '{{.Trigger}}' failed to post response. Please contact your System Administrator."
  },
  {
    "id": "api.command.execute_command.deleted.error",
    "translation": "Can not run command in deleted channel."
  },
  {
    "id": "api.command.execute_command.failed.app_error",
    "translation": "Command with a trigger of '{{.Trigger}}' failed."
  },
  {
    "id": "api.command.execute_command.failed_empty.app_error",
    "translation": "Command with a trigger of '{{.Trigger}}' returned an empty response."
  },
  {
    "id": "api.command.execute_command.failed_resp.app_error",
    "translation": "Command with a trigger of '{{.Trigger}}' returned response {{.Status}}."
  },
  {
    "id": "api.command.execute_command.format.app_error",
    "translation": "Command trigger word is missing the leading slash character"
  },
  {
    "id": "api.command.execute_command.not_found.app_error",
    "translation": "Command with a trigger of '{{.Trigger}}' not found. To send a message beginning with \"/\", try adding an empty space at the beginning of the message."
  },
  {
    "id": "api.command.execute_command.restricted_dm.error",
    "translation": "Cannot post in a restricted DM"
  },
  {
    "id": "api.command.execute_command.start.app_error",
    "translation": "No command trigger found."
  },
  {
    "id": "api.command.invite_people.desc",
    "translation": "Send an email invite to your Mattermost team"
  },
  {
    "id": "api.command.invite_people.email_invitations_off",
    "translation": "Email invitations are disabled, no invite(s) sent"
  },
  {
    "id": "api.command.invite_people.email_off",
    "translation": "Email has not been configured, no invite(s) sent"
  },
  {
    "id": "api.command.invite_people.fail",
    "translation": "Encountered an error sending email invite(s)"
  },
  {
    "id": "api.command.invite_people.hint",
    "translation": "[name@domain.com ...]"
  },
  {
    "id": "api.command.invite_people.invite_off",
    "translation": "User creation has been disabled on this server, no invite(s) sent"
  },
  {
    "id": "api.command.invite_people.name",
    "translation": "invite_people"
  },
  {
    "id": "api.command.invite_people.no_email",
    "translation": "Please specify one or more valid email addresses"
  },
  {
    "id": "api.command.invite_people.sent",
    "translation": "Email invite(s) sent"
  },
  {
    "id": "api.command.team_mismatch.app_error",
    "translation": "Unable to update commands across teams."
  },
  {
    "id": "api.command_away.desc",
    "translation": "Set your status away"
  },
  {
    "id": "api.command_away.name",
    "translation": "away"
  },
  {
    "id": "api.command_away.success",
    "translation": "You are now away"
  },
  {
    "id": "api.command_channel_header.channel.app_error",
    "translation": "Error to retrieve the current channel."
  },
  {
    "id": "api.command_channel_header.desc",
    "translation": "Edit the channel header"
  },
  {
    "id": "api.command_channel_header.hint",
    "translation": "[text]"
  },
  {
    "id": "api.command_channel_header.message.app_error",
    "translation": "Text must be provided with the /header command."
  },
  {
    "id": "api.command_channel_header.name",
    "translation": "header"
  },
  {
    "id": "api.command_channel_header.permission.app_error",
    "translation": "You don't have the appropriate permissions to edit the channel header."
  },
  {
    "id": "api.command_channel_header.update_channel.app_error",
    "translation": "Error updating the channel header."
  },
  {
    "id": "api.command_channel_header.update_channel.max_length",
    "translation": "The text entered exceeds the character limit. The channel header is limited to {{.MaxLength}} characters."
  },
  {
    "id": "api.command_channel_purpose.channel.app_error",
    "translation": "Error to retrieve the current channel."
  },
  {
    "id": "api.command_channel_purpose.desc",
    "translation": "Edit the channel purpose"
  },
  {
    "id": "api.command_channel_purpose.direct_group.app_error",
    "translation": "Unable to set purpose for direct message channels. Use /header to set the header instead."
  },
  {
    "id": "api.command_channel_purpose.hint",
    "translation": "[text]"
  },
  {
    "id": "api.command_channel_purpose.message.app_error",
    "translation": "A message must be provided with the /purpose command."
  },
  {
    "id": "api.command_channel_purpose.name",
    "translation": "purpose"
  },
  {
    "id": "api.command_channel_purpose.permission.app_error",
    "translation": "You don't have the appropriate permissions to edit the channel purpose."
  },
  {
    "id": "api.command_channel_purpose.update_channel.app_error",
    "translation": "Error updating the channel purpose."
  },
  {
    "id": "api.command_channel_purpose.update_channel.max_length",
    "translation": "The text entered exceeds the character limit. The channel purpose is limited to {{.MaxLength}} characters."
  },
  {
    "id": "api.command_channel_remove.channel.app_error",
    "translation": "Error retrieving the current channel."
  },
  {
    "id": "api.command_channel_rename.channel.app_error",
    "translation": "Error to retrieve the current channel."
  },
  {
    "id": "api.command_channel_rename.desc",
    "translation": "Rename the channel"
  },
  {
    "id": "api.command_channel_rename.direct_group.app_error",
    "translation": "Unable to rename direct message channels."
  },
  {
    "id": "api.command_channel_rename.hint",
    "translation": "[text]"
  },
  {
    "id": "api.command_channel_rename.message.app_error",
    "translation": "A message must be provided with the /rename command."
  },
  {
    "id": "api.command_channel_rename.name",
    "translation": "rename"
  },
  {
    "id": "api.command_channel_rename.permission.app_error",
    "translation": "You don't have the appropriate permissions to rename the channel."
  },
  {
    "id": "api.command_channel_rename.too_long.app_error",
    "translation": "Channel name must be {{.Length}} or fewer characters."
  },
  {
    "id": "api.command_channel_rename.too_short.app_error",
    "translation": "Channel name must be {{.Length}} or more characters."
  },
  {
    "id": "api.command_channel_rename.update_channel.app_error",
    "translation": "Error to update the current channel."
  },
  {
    "id": "api.command_code.desc",
    "translation": "Display text as a code block"
  },
  {
    "id": "api.command_code.hint",
    "translation": "[text]"
  },
  {
    "id": "api.command_code.message.app_error",
    "translation": "A message must be provided with the /code command."
  },
  {
    "id": "api.command_code.name",
    "translation": "code"
  },
  {
    "id": "api.command_collapse.desc",
    "translation": "Turn on auto-collapsing of image previews"
  },
  {
    "id": "api.command_collapse.name",
    "translation": "collapse"
  },
  {
    "id": "api.command_collapse.success",
    "translation": "Image links now collapse by default"
  },
  {
    "id": "api.command_custom_status.app_error",
    "translation": "Error setting the status."
  },
  {
    "id": "api.command_custom_status.clear.app_error",
    "translation": "Error clearing the status."
  },
  {
    "id": "api.command_custom_status.clear.success",
    "translation": "Your status was cleared."
  },
  {
    "id": "api.command_custom_status.desc",
    "translation": "Set or clear your status"
  },
  {
    "id": "api.command_custom_status.hint",
    "translation": "[:emoji_name:] [status_message] or clear"
  },
  {
    "id": "api.command_custom_status.name",
    "translation": "status"
  },
  {
    "id": "api.command_custom_status.success",
    "translation": "Your status is set to “{{.EmojiName}} {{.StatusMessage}}”. You can change your status from the status popover in the channel sidebar header."
  },
  {
    "id": "api.command_dnd.desc",
    "translation": "Do not disturb disables desktop and mobile push notifications."
  },
  {
    "id": "api.command_dnd.name",
    "translation": "dnd"
  },
  {
    "id": "api.command_dnd.success",
    "translation": "Do Not Disturb is enabled. You will not receive desktop or mobile push notifications until Do Not Disturb is turned off."
  },
  {
    "id": "api.command_echo.delay.app_error",
    "translation": "Delays must be under 10000 seconds."
  },
  {
    "id": "api.command_echo.desc",
    "translation": "Echo back text from your account"
  },
  {
    "id": "api.command_echo.high_volume.app_error",
    "translation": "High volume of echo request, cannot process request."
  },
  {
    "id": "api.command_echo.hint",
    "translation": "'message' [delay in seconds]"
  },
  {
    "id": "api.command_echo.message.app_error",
    "translation": "A message must be provided with the /echo command."
  },
  {
    "id": "api.command_echo.name",
    "translation": "echo"
  },
  {
    "id": "api.command_expand.desc",
    "translation": "Turn off auto-collapsing of image previews"
  },
  {
    "id": "api.command_expand.name",
    "translation": "expand"
  },
  {
    "id": "api.command_expand.success",
    "translation": "Image links now expand by default"
  },
  {
    "id": "api.command_expand_collapse.fail.app_error",
    "translation": "An error occurred while expanding previews."
  },
  {
    "id": "api.command_exportlink.desc",
    "translation": "Generate a link to download a export."
  },
  {
    "id": "api.command_exportlink.driver.app_error",
    "translation": "The file store driver does not support link generation."
  },
  {
    "id": "api.command_exportlink.empty.app_error",
    "translation": "No export file has been found."
  },
  {
    "id": "api.command_exportlink.hint",
    "translation": "[job-id|zip filename|{{.LatestMsg}}]"
  },
  {
    "id": "api.command_exportlink.invalid.app_error",
    "translation": "Unable to find the file you requested."
  },
  {
    "id": "api.command_exportlink.link.text",
    "translation": "You can download your file here: {{.Link}}.\nThis link will expire in {{.Expiration}}."
  },
  {
    "id": "api.command_exportlink.list.app_error",
    "translation": "Unable to retrieve the export list."
  },
  {
    "id": "api.command_exportlink.name",
    "translation": "exportlink"
  },
  {
    "id": "api.command_exportlink.permission.app_error",
    "translation": "You don't have enough permissions to run this command."
  },
  {
    "id": "api.command_exportlink.presign.app_error",
    "translation": "Unable to generate presign url."
  },
  {
    "id": "api.command_groupmsg.desc",
    "translation": "Sends a Group Message to the specified users"
  },
  {
    "id": "api.command_groupmsg.fail.app_error",
    "translation": "An error occurred while messaging the users."
  },
  {
    "id": "api.command_groupmsg.group_fail.app_error",
    "translation": "An error occurred while creating the group message."
  },
  {
    "id": "api.command_groupmsg.hint",
    "translation": "@[username1],@[username2] 'message'"
  },
  {
    "id": "api.command_groupmsg.invalid_user.app_error",
    "translation": {
      "one": "Unable to find the user: {{.Users}}",
      "other": "Unable to find the users: {{.Users}}"
    }
  },
  {
    "id": "api.command_groupmsg.max_users.app_error",
    "translation": "Group messages are limited to a maximum of {{.MaxUsers}} users."
  },
  {
    "id": "api.command_groupmsg.min_users.app_error",
    "translation": "Group messages are limited to a minimum of {{.MinUsers}} users."
  },
  {
    "id": "api.command_groupmsg.name",
    "translation": "message"
  },
  {
    "id": "api.command_groupmsg.permission.app_error",
    "translation": "You don't have the appropriate permissions to create a new group message."
  },
  {
    "id": "api.command_help.desc",
    "translation": "Show Mattermost help message"
  },
  {
    "id": "api.command_help.name",
    "translation": "help"
  },
  {
    "id": "api.command_help.success",
    "translation": "Mattermost is an open source platform for secure communication, collaboration, and orchestration of work across tools and teams.\r\nMattermost contains two key tools:\r\n\r\n**Channels** - Stay connected with your team via 1:1 and group messaging.\r\n**[Playbooks](/playbooks)** - Build and configure repeatable processes to achieve specific and predictable outcomes.\r\n\r\n[View documentation and guides]({{.HelpLink}})"
  },
  {
    "id": "api.command_invite.channel.app_error",
    "translation": "Error to retrieve the current channel."
  },
  {
    "id": "api.command_invite.channel.error",
    "translation": "Could not find the channel {{.Channel}}. Please use the [channel handle](https://docs.mattermost.com/messaging/managing-channels.html#naming-a-channel) to identify channels."
  },
  {
    "id": "api.command_invite.channel_constrained_user_denied",
    "translation": "This channel is managed by groups.  This user is not part of a group that is synced to this channel."
  },
  {
    "id": "api.command_invite.desc",
    "translation": "Invite a user to a channel"
  },
  {
    "id": "api.command_invite.directchannel.app_error",
    "translation": "You can't add someone to a direct message channel."
  },
  {
    "id": "api.command_invite.fail.app_error",
    "translation": "An error occurred while joining the channel."
  },
  {
    "id": "api.command_invite.hint",
    "translation": "@[username]... ~[channel]..."
  },
  {
    "id": "api.command_invite.missing_message.app_error",
    "translation": "Missing Username and/or Channel."
  },
  {
    "id": "api.command_invite.missing_user.app_error",
    "translation": "We couldn't find the user {{.User}}. They may have been deactivated by the System Administrator."
  },
  {
    "id": "api.command_invite.name",
    "translation": "invite"
  },
  {
    "id": "api.command_invite.permission.app_error",
    "translation": "You don't have enough permissions to add {{.User}} in {{.Channel}}."
  },
  {
    "id": "api.command_invite.private_channel.app_error",
    "translation": "Could not find the channel {{.Channel}}. Please use the [channel handle](https://docs.mattermost.com/messaging/managing-channels.html#naming-a-channel) to identify channels."
  },
  {
    "id": "api.command_invite.success",
    "translation": "{{.User}} added to {{.Channel}} channel."
  },
  {
    "id": "api.command_invite.successOverflow",
    "translation": "{{.FirstUser}} and {{.Others}} added to {{.Channel}} channel."
  },
  {
    "id": "api.command_invite.user_already_in_channel.app_error",
    "translation": {
      "one": "{{.User}} is already in the channel.",
      "other": "{{.User}} are already in the channel."
    }
  },
  {
    "id": "api.command_invite.user_already_in_channel.overflow",
    "translation": "{{.FirstUser}} and {{.Others}} others are already in the channel."
  },
  {
    "id": "api.command_invite.user_not_in_team.app_error",
    "translation": "You can add {{.Users}} to this channel once they are members of the **{{.Team}}** team."
  },
  {
    "id": "api.command_invite.user_not_in_team.messageOverflow",
    "translation": "You can add {{.FirstUser}} and {{.Others}} others to this channel once they are members of the **{{.Team}}** team."
  },
  {
    "id": "api.command_invite_people.permission.app_error",
    "translation": "You don't have permission to invite new users to this server."
  },
  {
    "id": "api.command_join.desc",
    "translation": "Join the open channel"
  },
  {
    "id": "api.command_join.fail.app_error",
    "translation": "An error occurred while joining the channel."
  },
  {
    "id": "api.command_join.hint",
    "translation": "~[channel]"
  },
  {
    "id": "api.command_join.list.app_error",
    "translation": "An error occurred while listing channels."
  },
  {
    "id": "api.command_join.missing.app_error",
    "translation": "Unable to find the channel."
  },
  {
    "id": "api.command_join.name",
    "translation": "join"
  },
  {
    "id": "api.command_kick.name",
    "translation": "kick"
  },
  {
    "id": "api.command_leave.desc",
    "translation": "Leave the current channel"
  },
  {
    "id": "api.command_leave.fail.app_error",
    "translation": "An error occurred while leaving the channel."
  },
  {
    "id": "api.command_leave.name",
    "translation": "leave"
  },
  {
    "id": "api.command_logout.desc",
    "translation": "Logout of Mattermost"
  },
  {
    "id": "api.command_logout.name",
    "translation": "logout"
  },
  {
    "id": "api.command_marketplace.desc",
    "translation": "Open the Marketplace"
  },
  {
    "id": "api.command_marketplace.name",
    "translation": "marketplace"
  },
  {
    "id": "api.command_marketplace.unsupported.app_error",
    "translation": "The marketplace command is not supported on your device."
  },
  {
    "id": "api.command_me.desc",
    "translation": "Do an action"
  },
  {
    "id": "api.command_me.hint",
    "translation": "[message]"
  },
  {
    "id": "api.command_me.name",
    "translation": "me"
  },
  {
    "id": "api.command_msg.desc",
    "translation": "Send Direct Message to a user"
  },
  {
    "id": "api.command_msg.dm_fail.app_error",
    "translation": "An error occurred while creating the direct message."
  },
  {
    "id": "api.command_msg.fail.app_error",
    "translation": "An error occurred while messaging the user."
  },
  {
    "id": "api.command_msg.hint",
    "translation": "@[username] 'message'"
  },
  {
    "id": "api.command_msg.missing.app_error",
    "translation": "Unable to find the user."
  },
  {
    "id": "api.command_msg.name",
    "translation": "message"
  },
  {
    "id": "api.command_msg.permission.app_error",
    "translation": "You don't have the appropriate permissions to direct message this user."
  },
  {
    "id": "api.command_mute.desc",
    "translation": "Turns off desktop, email and push notifications for the current channel or the [channel] specified."
  },
  {
    "id": "api.command_mute.error",
    "translation": "Could not find the channel {{.Channel}}. Please use the [channel handle](https://docs.mattermost.com/messaging/managing-channels.html#naming-a-channel) to identify channels."
  },
  {
    "id": "api.command_mute.hint",
    "translation": "~[channel]"
  },
  {
    "id": "api.command_mute.name",
    "translation": "mute"
  },
  {
    "id": "api.command_mute.no_channel.error",
    "translation": "Could not find the specified channel. Please use the [channel handle](https://docs.mattermost.com/messaging/managing-channels.html#naming-a-channel) to identify channels."
  },
  {
    "id": "api.command_mute.not_member.error",
    "translation": "Could not mute channel {{.Channel}} as you are not a member."
  },
  {
    "id": "api.command_mute.success_mute",
    "translation": "You will not receive notifications for {{.Channel}} until channel mute is turned off."
  },
  {
    "id": "api.command_mute.success_mute_direct_msg",
    "translation": "You will not receive notifications for this channel until channel mute is turned off."
  },
  {
    "id": "api.command_mute.success_unmute",
    "translation": "{{.Channel}} is no longer muted."
  },
  {
    "id": "api.command_mute.success_unmute_direct_msg",
    "translation": "This channel is no longer muted."
  },
  {
    "id": "api.command_offline.desc",
    "translation": "Set your status offline"
  },
  {
    "id": "api.command_offline.name",
    "translation": "offline"
  },
  {
    "id": "api.command_offline.success",
    "translation": "You are now offline"
  },
  {
    "id": "api.command_online.desc",
    "translation": "Set your status online"
  },
  {
    "id": "api.command_online.name",
    "translation": "online"
  },
  {
    "id": "api.command_online.success",
    "translation": "You are now online"
  },
  {
    "id": "api.command_open.name",
    "translation": "open"
  },
  {
    "id": "api.command_remote.accept.help",
    "translation": "Accept an invitation from an external Mattermost instance"
  },
  {
    "id": "api.command_remote.accept_invitation",
    "translation": "Invitation accepted and confirmed.\nSiteURL: {{.SiteURL}}"
  },
  {
    "id": "api.command_remote.accept_invitation.error",
    "translation": "Could not accept invitation: {{.Error}}"
  },
  {
    "id": "api.command_remote.add_remote.error",
    "translation": "Could not add secure connection: {{.Error}}"
  },
  {
    "id": "api.command_remote.cluster_removed",
    "translation": "Secure connection {{.RemoteId}} {{.Result}}."
  },
  {
    "id": "api.command_remote.confirm_invitation.error",
    "translation": "Could not confirm invitation: {{.Error}}"
  },
  {
    "id": "api.command_remote.decode_invitation.error",
    "translation": "Could not decode invitation: {{.Error}}"
  },
  {
    "id": "api.command_remote.desc",
    "translation": "Invite secure connections for communication across Mattermost instances."
  },
  {
    "id": "api.command_remote.displayname.help",
    "translation": "Secure connection display name"
  },
  {
    "id": "api.command_remote.displayname.hint",
    "translation": "A display name for the secure connection"
  },
  {
    "id": "api.command_remote.encrypt_invitation.error",
    "translation": "Could not encrypt invitation: {{.Error}}"
  },
  {
    "id": "api.command_remote.fetch_status.error",
    "translation": "Could not fetch secure connections: {{.Error}}"
  },
  {
    "id": "api.command_remote.hint",
    "translation": "[action]"
  },
  {
    "id": "api.command_remote.invitation.help",
    "translation": "Invitation from secure connection"
  },
  {
    "id": "api.command_remote.invitation.hint",
    "translation": "The encrypted invitation from a secure connection"
  },
  {
    "id": "api.command_remote.invitation_created",
    "translation": "Invitation created."
  },
  {
    "id": "api.command_remote.invite.help",
    "translation": "Invite a secure connection"
  },
  {
    "id": "api.command_remote.invite_password.help",
    "translation": "Invitation password"
  },
  {
    "id": "api.command_remote.invite_password.hint",
    "translation": "Password to be used to encrypt the invitation"
  },
  {
    "id": "api.command_remote.invite_summary",
    "translation": "Send the following AES 256-bit encrypted invitation to the external Mattermost System Admin along with the password. They will use the `{{.Command}}` slash command to accept the invitation.\n\n```\n{{.Invitation}}\n```\n\n**Ensure the secure connection can access your Mattermost instance via** {{.SiteURL}}"
  },
  {
    "id": "api.command_remote.missing_command",
    "translation": "Missing command. Available actions: {{.Actions}}"
  },
  {
    "id": "api.command_remote.missing_empty",
    "translation": "Missing or empty `{{.Arg}}`"
  },
  {
    "id": "api.command_remote.name",
    "translation": "secure-connection"
  },
  {
    "id": "api.command_remote.name.help",
    "translation": "Secure connection name"
  },
  {
    "id": "api.command_remote.name.hint",
    "translation": "A unique name for the secure connection"
  },
  {
    "id": "api.command_remote.permission_required",
    "translation": "You require `{{.Permission}}` permission to manage secure connections."
  },
  {
    "id": "api.command_remote.remote_add_remove.help",
    "translation": "Add/remove secure connections. Available actions: {{.Actions}}"
  },
  {
    "id": "api.command_remote.remote_table_header",
    "translation": "| Secure connection | Display name | Connection ID | Site URL | Default Team | Invite accepted | Online | Last ping | Deleted |"
  },
  {
    "id": "api.command_remote.remotes_not_found",
    "translation": "No secure connections found."
  },
  {
    "id": "api.command_remote.remove.help",
    "translation": "Removes a secure connection"
  },
  {
    "id": "api.command_remote.remove_remote.error",
    "translation": "Could not remove secure connection: {{.Error}}"
  },
  {
    "id": "api.command_remote.remove_remote_id.help",
    "translation": "ID of secure connection to remove."
  },
  {
    "id": "api.command_remote.service_disabled",
    "translation": "Secure Connection Service is disabled."
  },
  {
    "id": "api.command_remote.service_not_enabled",
    "translation": "Secure Connection Service not enabled."
  },
  {
    "id": "api.command_remote.site_url_not_set",
    "translation": "Site URL not set. Please set this in System Console > Environment > Web Server."
  },
  {
    "id": "api.command_remote.status.help",
    "translation": "Displays status for all secure connections"
  },
  {
    "id": "api.command_remote.unknown_action",
    "translation": "Unknown action `{{.Action}}`"
  },
  {
    "id": "api.command_remove.desc",
    "translation": "Remove a member from the channel"
  },
  {
    "id": "api.command_remove.direct_group.app_error",
    "translation": "You can't remove someone from a direct message channel."
  },
  {
    "id": "api.command_remove.group_constrained_user_denied",
    "translation": "User cannot be removed from the channel by you because they are a member of the groups linked to this channel. To remove them from this channel, they must be removed from the linked groups."
  },
  {
    "id": "api.command_remove.hint",
    "translation": "@[username]"
  },
  {
    "id": "api.command_remove.message.app_error",
    "translation": "A message must be provided with the /remove or /kick command."
  },
  {
    "id": "api.command_remove.missing.app_error",
    "translation": "We couldn't find the user. They may have been deactivated by the System Administrator."
  },
  {
    "id": "api.command_remove.name",
    "translation": "remove"
  },
  {
    "id": "api.command_remove.permission.app_error",
    "translation": "You don't have the appropriate permissions to remove the member."
  },
  {
    "id": "api.command_remove.user_not_in_channel",
    "translation": "{{.Username}} is not a member of this channel."
  },
  {
    "id": "api.command_search.desc",
    "translation": "Search text in messages"
  },
  {
    "id": "api.command_search.hint",
    "translation": "[text]"
  },
  {
    "id": "api.command_search.name",
    "translation": "search"
  },
  {
    "id": "api.command_search.unsupported.app_error",
    "translation": "The search command is not supported on your device."
  },
  {
    "id": "api.command_settings.desc",
    "translation": "Open the Settings dialog"
  },
  {
    "id": "api.command_settings.name",
    "translation": "settings"
  },
  {
    "id": "api.command_settings.unsupported.app_error",
    "translation": "The settings command is not supported on your device."
  },
  {
    "id": "api.command_share.available_actions",
    "translation": "Available actions: {{.Actions}}"
  },
  {
    "id": "api.command_share.channel_invite.error",
    "translation": "Error inviting `{{.Name}}` to this channel: {{.Error}}"
  },
  {
    "id": "api.command_share.channel_invite_not_home.error",
    "translation": "Cannot invite secure connection to a shared channel originating somewhere else."
  },
  {
    "id": "api.command_share.channel_not_shared.error",
    "translation": "Cannot invite remote because channel {{.ChannelID}} is not shared."
  },
  {
    "id": "api.command_share.channel_remote_id_not_exists",
    "translation": "Shared channel secure connection `{{.RemoteId}}` does not exist for this channel."
  },
  {
    "id": "api.command_share.channel_shared",
    "translation": "This channel is now shared."
  },
  {
    "id": "api.command_share.channel_status.help",
    "translation": "Displays status for this shared channel"
  },
  {
    "id": "api.command_share.channel_status_id",
    "translation": "Status for channel ID `{{.ChannelId}}`"
  },
  {
    "id": "api.command_share.check_channel_exist.error",
    "translation": "Error while checking if shared channel {{.ChannelID}} exists: {{.Error}}"
  },
  {
    "id": "api.command_share.could_not_uninvite.error",
    "translation": "Could not uninvite `{{.RemoteId}}`: {{.Error}}"
  },
  {
    "id": "api.command_share.desc",
    "translation": "Shares the current channel with an external Mattermost instance."
  },
  {
    "id": "api.command_share.fetch_remote.error",
    "translation": "Error fetching secure connections: {{.Error}}"
  },
  {
    "id": "api.command_share.fetch_remote_status.error",
    "translation": "Could not fetch status for secure connections: {{.Error}}."
  },
  {
    "id": "api.command_share.hint",
    "translation": "[action]"
  },
  {
    "id": "api.command_share.invalid_value.error",
    "translation": "Invalid value for '{{.Arg}}': {{.Error}}"
  },
  {
    "id": "api.command_share.invitation_sent",
    "translation": "Shared channel invitation has been sent to `{{.Name}} {{.SiteURL}}`."
  },
  {
    "id": "api.command_share.invite_remote.help",
    "translation": "Invites an external Mattermost instance to the current shared channel"
  },
  {
    "id": "api.command_share.invite_remote_to_channel.error",
    "translation": "Cannot invite remote to channel: {{.Error}}"
  },
  {
    "id": "api.command_share.missing_action",
    "translation": "Missing action. Available actions: {{.Actions}}"
  },
  {
    "id": "api.command_share.must_specify_valid_remote",
    "translation": "Must specify a valid secure connection ID to invite."
  },
  {
    "id": "api.command_share.name",
    "translation": "share-channel"
  },
  {
    "id": "api.command_share.no_remote_invited",
    "translation": "No secure connections have been invited to this channel."
  },
  {
    "id": "api.command_share.not_shared_channel_unshare",
    "translation": "Cannot unshare a channel that is not shared."
  },
  {
    "id": "api.command_share.permission_required",
    "translation": "You require `{{.Permission}}` permission to manage shared channels."
  },
  {
    "id": "api.command_share.remote_already_invited",
    "translation": "The secure connection has already been invited."
  },
  {
    "id": "api.command_share.remote_id.help",
    "translation": "ID of an existing secure connection. See `secure-connection` command to add a secure connection."
  },
  {
    "id": "api.command_share.remote_id_invalid.error",
    "translation": "Secure connection ID is invalid: {{.Error}}"
  },
  {
    "id": "api.command_share.remote_not_valid",
    "translation": "Must specify a valid secure connection ID to uninvite"
  },
  {
    "id": "api.command_share.remote_table_header",
    "translation": "| Secure connection | Site URL | Read only | Invite accepted | Online | Last sync |"
  },
  {
    "id": "api.command_share.remote_uninvited",
    "translation": "Secure connection `{{.RemoteId}}` uninvited."
  },
  {
    "id": "api.command_share.service_disabled",
    "translation": "Shared Channels Service is disabled."
  },
  {
    "id": "api.command_share.service_inactive",
    "translation": "Shared Channels Service is enabled but not active."
  },
  {
    "id": "api.command_share.share_channel.error",
    "translation": "Cannot share this channel: {{.Error}}"
  },
  {
    "id": "api.command_share.share_read_only.help",
    "translation": "Channel will be shared in read-only mode"
  },
  {
    "id": "api.command_share.share_read_only.hint",
    "translation": "[readonly] - 'Y' or 'N'.  Defaults to 'N'"
  },
  {
    "id": "api.command_share.shared_channel_unavailable",
    "translation": "This channel is no longer shared."
  },
  {
    "id": "api.command_share.shared_channel_unshare.error",
    "translation": "Cannot unshare this channel: {{.Error}}."
  },
  {
    "id": "api.command_share.uninvite_remote.help",
    "translation": "Uninvites a secure connection from this shared channel"
  },
  {
    "id": "api.command_share.uninvite_remote_id.help",
    "translation": "ID of secure connection to uninvite."
  },
  {
    "id": "api.command_share.unknown_action",
    "translation": "Unknown action `{{.Action}}`. Available actions: {{.Actions}}"
  },
  {
    "id": "api.command_share.unshare_channel.help",
    "translation": "Unshares the current channel"
  },
  {
    "id": "api.command_shortcuts.desc",
    "translation": "Displays a list of keyboard shortcuts"
  },
  {
    "id": "api.command_shortcuts.name",
    "translation": "shortcuts"
  },
  {
    "id": "api.command_shortcuts.unsupported.app_error",
    "translation": "The shortcuts command is not supported on your device."
  },
  {
    "id": "api.command_shrug.desc",
    "translation": "Adds ¯\\_(ツ)_/¯ to your message"
  },
  {
    "id": "api.command_shrug.hint",
    "translation": "[message]"
  },
  {
    "id": "api.command_shrug.name",
    "translation": "shrug"
  },
  {
    "id": "api.config.get_config.restricted_merge.app_error",
    "translation": "Failed to merge given config."
  },
  {
    "id": "api.config.migrate_config.app_error",
    "translation": "Failed to migrate config store."
  },
  {
    "id": "api.config.patch_config.diff.app_error",
    "translation": "Failed to diff configs"
  },
  {
    "id": "api.config.patch_config.restricted_merge.app_error",
    "translation": "Failed to merge given config."
  },
  {
    "id": "api.config.reload_config.app_error",
    "translation": "Failed to reload config."
  },
  {
    "id": "api.config.update.elasticsearch.autocomplete_cannot_be_enabled_error",
    "translation": "Channel autocomplete cannot be enabled as channel index schema is out of date. It is recommended to regenerate your channel index. See the Mattermost changelog for more information"
  },
  {
    "id": "api.config.update_config.clear_siteurl.app_error",
    "translation": "Site URL cannot be cleared."
  },
  {
    "id": "api.config.update_config.diff.app_error",
    "translation": "Failed to diff configs"
  },
  {
    "id": "api.config.update_config.not_allowed_security.app_error",
    "translation": "Changing {{.Name}} is not allowed due to security reasons."
  },
  {
    "id": "api.config.update_config.restricted_merge.app_error",
    "translation": "Failed to merge given config."
  },
  {
    "id": "api.config.update_config.translations.app_error",
    "translation": "Failed to update server translations."
  },
  {
<<<<<<< HEAD
=======
    "id": "api.content_flagging.error.assignee_not_reviewer",
    "translation": "Only a content reviewer can be assigned as a reviewer."
  },
  {
>>>>>>> b97e3f26
    "id": "api.content_flagging.error.comment_required",
    "translation": "Please add a comment explaining why you’re flagging this message."
  },
  {
    "id": "api.content_flagging.error.comment_too_long",
    "translation": "Message flagging reason cannot be longer than {{.MaxLength}} characters."
  },
  {
    "id": "api.content_flagging.error.disabled",
    "translation": "Content flagging feature is disabled."
  },
  {
    "id": "api.content_flagging.error.license",
    "translation": "Your license does not support content flagging."
  },
  {
    "id": "api.content_flagging.error.not_available_on_team",
    "translation": "Content flagging feature is not enabled on this team."
  },
  {
    "id": "api.content_flagging.error.post_not_in_progress",
    "translation": "The flagged post must be in pending or assigned status to be kept or removed."
  },
  {
    "id": "api.content_flagging.error.reason_invalid",
    "translation": "Unknown reason specified for flagging message."
  },
  {
    "id": "api.content_flagging.error.reason_required",
    "translation": "Please select a reason for flagging this message."
  },
  {
    "id": "api.content_flagging.error.user_not_reviewer",
    "translation": "The user is not a content reviewer."
  },
  {
    "id": "api.context.404.app_error",
    "translation": "Sorry, we could not find the page."
  },
  {
    "id": "api.context.get_session.app_error",
    "translation": "Session not found."
  },
  {
    "id": "api.context.get_user.app_error",
    "translation": "Unable to get user from session UserID."
  },
  {
    "id": "api.context.invalid_body_param.app_error",
    "translation": "Invalid or missing {{.Name}} in request body."
  },
  {
    "id": "api.context.invalid_param.app_error",
    "translation": "Invalid {{.Name}} parameter."
  },
  {
    "id": "api.context.invalid_token.error",
    "translation": "Invalid session token={{.Token}}, err={{.Error}}"
  },
  {
    "id": "api.context.invalid_url_param.app_error",
    "translation": "Invalid or missing {{.Name}} parameter in request URL."
  },
  {
    "id": "api.context.invitation_expired.error",
    "translation": "Invitation is expired."
  },
  {
    "id": "api.context.ip_filtering.apply_ip_filters.app_error",
    "translation": "An error has occurred while applying IP Filters"
  },
  {
    "id": "api.context.ip_filtering.get_ip_filters.app_error",
    "translation": "An error has occurred while fetching IP Filters"
  },
  {
    "id": "api.context.ip_filtering.get_my_ip.failed",
    "translation": "An error has occurred while fetching the client's IP address"
  },
  {
    "id": "api.context.ip_filtering.not_available.app_error",
    "translation": "IP Filtering is not available on this server"
  },
  {
    "id": "api.context.json_encoding.app_error",
    "translation": "Error encoding JSON."
  },
  {
    "id": "api.context.local_origin_required.app_error",
    "translation": "This endpoint requires a local request origin."
  },
  {
    "id": "api.context.mfa_required.app_error",
    "translation": "Multi-factor authentication is required on this server."
  },
  {
    "id": "api.context.outgoing_oauth_connection.create_connection.app_error",
    "translation": "There was an error while creating the outgoing OAuth connection."
  },
  {
    "id": "api.context.outgoing_oauth_connection.create_connection.input_error",
    "translation": "Invalid input parameters."
  },
  {
    "id": "api.context.outgoing_oauth_connection.delete_connection.app_error",
    "translation": "There was an error while deleting the outgoing OAuth connection."
  },
  {
    "id": "api.context.outgoing_oauth_connection.list_connections.app_error",
    "translation": "There was an error while listing outgoing OAuth connections."
  },
  {
    "id": "api.context.outgoing_oauth_connection.list_connections.input_error",
    "translation": "Invalid input parameters."
  },
  {
    "id": "api.context.outgoing_oauth_connection.not_available.configuration_disabled",
    "translation": "Outgoing OAuth connections are not available on this server."
  },
  {
    "id": "api.context.outgoing_oauth_connection.update_connection.app_error",
    "translation": "There was an error while updating the outgoing OAuth connection."
  },
  {
    "id": "api.context.outgoing_oauth_connection.update_connection.input_error",
    "translation": "Invalid input parameters."
  },
  {
    "id": "api.context.outgoing_oauth_connection.validate_connection_credentials.app_error",
    "translation": "There was an error while validating the outgoing OAuth connection credentials."
  },
  {
    "id": "api.context.outgoing_oauth_connection.validate_connection_credentials.input_error",
    "translation": "Couldn't retrieve credentials with the specified connection configuration."
  },
  {
    "id": "api.context.permissions.app_error",
    "translation": "You do not have the appropriate permissions."
  },
  {
    "id": "api.context.remote_id_invalid.app_error",
    "translation": "Unable to find secure connectionID {{.RemoteId}}."
  },
  {
    "id": "api.context.remote_id_mismatch.app_error",
    "translation": "Secure connection ID mismatch."
  },
  {
    "id": "api.context.remote_id_missing.app_error",
    "translation": "Secure connection ID missing."
  },
  {
    "id": "api.context.request_body_too_large.app_error",
    "translation": "Unable to process request. Request body too large."
  },
  {
    "id": "api.context.server_busy.app_error",
    "translation": "Server is busy, non-critical services are temporarily unavailable."
  },
  {
    "id": "api.context.session_expired.app_error",
    "translation": "Invalid or expired session, please login again."
  },
  {
    "id": "api.context.token_provided.app_error",
    "translation": "Session is not OAuth but token was provided in the query string."
  },
  {
    "id": "api.create_terms_of_service.custom_terms_of_service_disabled.app_error",
    "translation": "Custom terms of service feature is disabled."
  },
  {
    "id": "api.create_terms_of_service.empty_text.app_error",
    "translation": "Please enter text for your Custom Terms of Service."
  },
  {
    "id": "api.custom_groups.count_err",
    "translation": "error counting groups"
  },
  {
    "id": "api.custom_groups.feature_disabled",
    "translation": "custom groups feature is disabled"
  },
  {
    "id": "api.custom_groups.license_error",
    "translation": "not licensed for custom groups"
  },
  {
    "id": "api.custom_groups.must_be_referenceable",
    "translation": "allow_reference must be 'true' for custom groups"
  },
  {
    "id": "api.custom_groups.no_remote_id",
    "translation": "remote_id must be blank for custom group"
  },
  {
    "id": "api.custom_profile_attributes.invalid_field_patch",
    "translation": "invalid custom profile attribute field patch"
  },
  {
    "id": "api.custom_profile_attributes.license_error",
    "translation": "Your license does not support Custom Profile Attributes."
  },
  {
    "id": "api.custom_status.disabled",
    "translation": "Custom status feature has been disabled. Please contact your system administrator for details."
  },
  {
    "id": "api.custom_status.recent_custom_statuses.delete.app_error",
    "translation": "Failed to delete the recent status. Please try adding the status first or contact your system administrator for details."
  },
  {
    "id": "api.custom_status.set_custom_statuses.emoji_not_found",
    "translation": "Failed to update the custom status. An emoji with the given name does not exist."
  },
  {
    "id": "api.custom_status.set_custom_statuses.update.app_error",
    "translation": "Failed to update the custom status. Please add either emoji or custom text status or both."
  },
  {
    "id": "api.draft.create_draft.can_not_draft_to_deleted.error",
    "translation": "Can not save draft to deleted channel"
  },
  {
    "id": "api.draft.create_draft.can_not_draft_to_restricted_dm.error",
    "translation": "Cannot save draft to restricted direct message channel"
  },
  {
    "id": "api.drafts.disabled.app_error",
    "translation": "Drafts feature is disabled."
  },
  {
    "id": "api.elasticsearch.test_elasticsearch_settings_nil.app_error",
    "translation": "Elasticsearch settings has unset values."
  },
  {
    "id": "api.email_batching.add_notification_email_to_batch.channel_full.app_error",
    "translation": "Email batching job's receiving channel was full. Please increase the EmailBatchingBufferSize."
  },
  {
    "id": "api.email_batching.add_notification_email_to_batch.disabled.app_error",
    "translation": "Email batching has been disabled by the system administrator."
  },
  {
    "id": "api.email_batching.send_batched_email_notification.button",
    "translation": "Open Mattermost"
  },
  {
    "id": "api.email_batching.send_batched_email_notification.messageButton",
    "translation": "View this message"
  },
  {
    "id": "api.email_batching.send_batched_email_notification.subTitle",
    "translation": "See below for a summary of your new messages."
  },
  {
    "id": "api.email_batching.send_batched_email_notification.subject",
    "translation": {
      "one": "[{{.SiteName}}] New Notification for {{.Month}} {{.Day}}, {{.Year}}",
      "other": "[{{.SiteName}}] New Notifications for {{.Month}} {{.Day}}, {{.Year}}"
    }
  },
  {
    "id": "api.email_batching.send_batched_email_notification.time",
    "translation": "{{.Hour}}:{{.Minute}} {{.TimeZone}}"
  },
  {
    "id": "api.email_batching.send_batched_email_notification.title",
    "translation": "You have new messages"
  },
  {
    "id": "api.emoji.create.duplicate.app_error",
    "translation": "Unable to create emoji. Another emoji with the same name already exists."
  },
  {
    "id": "api.emoji.create.internal_error",
    "translation": "server_error: Encountered internal server error creating the emoji."
  },
  {
    "id": "api.emoji.create.other_user.app_error",
    "translation": "Invalid user id."
  },
  {
    "id": "api.emoji.create.parse.app_error",
    "translation": "Unable to create emoji. Could not understand request."
  },
  {
    "id": "api.emoji.create.too_large.app_error",
    "translation": "Unable to create emoji. Image must be less than 512 KiB in size."
  },
  {
    "id": "api.emoji.disabled.app_error",
    "translation": "Custom emoji have been disabled by the system admin."
  },
  {
    "id": "api.emoji.get_image.decode.app_error",
    "translation": "Unable to decode image file for emoji."
  },
  {
    "id": "api.emoji.get_image.read.app_error",
    "translation": "Unable to read image file for emoji."
  },
  {
    "id": "api.emoji.get_multiple_by_name_too_many.request_error",
    "translation": "Unable to get that many emojis by name. Only {{.MaxNames}} emojis can be requested at once."
  },
  {
    "id": "api.emoji.storage.app_error",
    "translation": "File storage not configured properly. Please configure for either S3 or local server file storage."
  },
  {
    "id": "api.emoji.upload.image.app_error",
    "translation": "Unable to create emoji. File must be a PNG, JPEG, or GIF."
  },
  {
    "id": "api.emoji.upload.large_image.decode_error",
    "translation": "Unable to create emoji. An error occurred when trying to decode the image."
  },
  {
    "id": "api.emoji.upload.large_image.encode_error",
    "translation": "Unable to create emoji. An error occurred when trying to encode the image."
  },
  {
    "id": "api.emoji.upload.large_image.gif_decode_error",
    "translation": "Unable to create emoji. An error occurred when trying to decode the GIF image."
  },
  {
    "id": "api.emoji.upload.large_image.gif_encode_error",
    "translation": "Unable to create emoji. An error occurred when trying to encode the GIF image."
  },
  {
    "id": "api.emoji.upload.large_image.too_large.app_error",
    "translation": "Unable to create emoji. Image must be smaller than {{.MaxWidth}} by {{.MaxHeight}}."
  },
  {
    "id": "api.emoji.upload.open.app_error",
    "translation": "Unable to create the emoji. An error occurred when trying to open the attached image."
  },
  {
    "id": "api.emoji.upload.seek.app_error",
    "translation": "Unable to seek to file start."
  },
  {
    "id": "api.encoding_error",
    "translation": "Encountered an error encoding JSON for the API response"
  },
  {
    "id": "api.error_get_first_admin_complete_setup",
    "translation": "Error trying to retrieve first admin complete setup from the store."
  },
  {
    "id": "api.error_get_first_admin_visit_marketplace_status",
    "translation": "Error trying to retrieve the first admin visit marketplace status from the store."
  },
  {
    "id": "api.error_no_organization_name_provided_for_self_hosted_onboarding",
    "translation": "Error no organization name provided for self hosted onboarding."
  },
  {
    "id": "api.error_set_first_admin_complete_setup",
    "translation": "Error trying to save first admin complete setup in the store."
  },
  {
    "id": "api.error_set_first_admin_visit_marketplace_status",
    "translation": "Error trying to save the first admin visit marketplace status in the store."
  },
  {
    "id": "api.export.export_not_found.app_error",
    "translation": "Unable to find export file."
  },
  {
    "id": "api.file.append_file.app_error",
    "translation": "Unable to append data to the file."
  },
  {
    "id": "api.file.attachments.disabled.app_error",
    "translation": "File attachments have been disabled on this server."
  },
  {
    "id": "api.file.cloud_upload.app_error",
    "translation": "Uploading via mmctl to a Cloud instance is not supported. Please check the documentation here: https://docs.mattermost.com/manage/cloud-data-export.html."
  },
  {
    "id": "api.file.file_exists.app_error",
    "translation": "Unable to check if the file exists."
  },
  {
    "id": "api.file.file_mod_time.app_error",
    "translation": "Unable to get last modification time for file."
  },
  {
    "id": "api.file.file_reader.app_error",
    "translation": "Unable to get a file reader."
  },
  {
    "id": "api.file.file_size.app_error",
    "translation": "Unable to get the file size."
  },
  {
    "id": "api.file.get_file.public_invalid.app_error",
    "translation": "The public link does not appear to be valid."
  },
  {
    "id": "api.file.get_file_preview.no_preview.app_error",
    "translation": "File doesn't have a preview image."
  },
  {
    "id": "api.file.get_file_thumbnail.no_thumbnail.app_error",
    "translation": "File doesn't have a thumbnail image."
  },
  {
    "id": "api.file.get_public_link.disabled.app_error",
    "translation": "Public links have been disabled."
  },
  {
    "id": "api.file.get_public_link.no_post.app_error",
    "translation": "Unable to get public link for file. File must be attached to a post that can be read by the current user."
  },
  {
    "id": "api.file.list_directory.app_error",
    "translation": "Unable to list directory."
  },
  {
    "id": "api.file.move_file.app_error",
    "translation": "Unable to move file."
  },
  {
    "id": "api.file.no_driver.app_error",
    "translation": "No file driver selected."
  },
  {
    "id": "api.file.read_file.app_error",
    "translation": "Unable to read the file."
  },
  {
    "id": "api.file.read_file.reading_local.app_error",
    "translation": "Encountered an error reading from local server file storage."
  },
  {
    "id": "api.file.remove_directory.app_error",
    "translation": "Unable to remove the directory."
  },
  {
    "id": "api.file.remove_file.app_error",
    "translation": "Unable to remove the file."
  },
  {
    "id": "api.file.test_connection.app_error",
    "translation": "Unable to access the file storage."
  },
  {
    "id": "api.file.test_connection_email_settings_nil.app_error",
    "translation": "Email settings has unset values."
  },
  {
    "id": "api.file.test_connection_s3_auth.app_error",
    "translation": "Unable to connect to S3. Verify your Amazon S3 connection authorization parameters and authentication settings."
  },
  {
    "id": "api.file.test_connection_s3_bucket_does_not_exist.app_error",
    "translation": "Ensure your Amazon S3 bucket is available, and verify your bucket permissions."
  },
  {
    "id": "api.file.test_connection_s3_settings_nil.app_error",
    "translation": "File storage settings has unset values."
  },
  {
    "id": "api.file.upload_file.get_channel.app_error",
    "translation": "Cannot upload file to restricted DM"
  },
  {
    "id": "api.file.upload_file.incorrect_channelId.app_error",
    "translation": "Unable to upload the file. Incorrect channel ID: {{.channelId}}"
  },
  {
    "id": "api.file.upload_file.incorrect_number_of_client_ids.app_error",
    "translation": "Unable to upload file(s). Have {{.NumClientIds}} client_ids for {{.NumFiles}} files."
  },
  {
    "id": "api.file.upload_file.large_image.app_error",
    "translation": "File above maximum dimensions could not be uploaded: {{.Filename}}"
  },
  {
    "id": "api.file.upload_file.large_image_detailed.app_error",
    "translation": "{{.Filename}} dimensions ({{.Width}} by {{.Height}} pixels) exceed the limits."
  },
  {
    "id": "api.file.upload_file.multiple_channel_ids.app_error",
    "translation": "Unable to upload file(s). Multiple conflicting channel_ids."
  },
  {
    "id": "api.file.upload_file.read_form_value.app_error",
    "translation": "Unable to upload file(s). Error reading the value for {{.Formname}}."
  },
  {
    "id": "api.file.upload_file.read_request.app_error",
    "translation": "Unable to upload file(s). Error reading or parsing request data."
  },
  {
    "id": "api.file.upload_file.restricted_dm.error",
    "translation": "Cannot upload file to restricted DM"
  },
  {
    "id": "api.file.upload_file.storage.app_error",
    "translation": "Unable to upload file. Image storage is not configured."
  },
  {
    "id": "api.file.upload_file.too_large_detailed.app_error",
    "translation": "Unable to upload file {{.Filename}}. {{.Length}} bytes exceeds the maximum allowed {{.Limit}} bytes."
  },
  {
    "id": "api.file.write_file.app_error",
    "translation": "Unable to write the file."
  },
  {
    "id": "api.file.zip_file_reader.app_error",
    "translation": "Unable to get a zip file reader."
  },
  {
    "id": "api.filter_config_error",
    "translation": "Unable to filter the configuration."
  },
  {
    "id": "api.getThreadsForUser.bad_only_params",
    "translation": "OnlyThreads and OnlyTotals parameters to getThreadsForUser are mutually exclusive"
  },
  {
    "id": "api.getThreadsForUser.bad_params",
    "translation": "Before and After parameters to getThreadsForUser are mutually exclusive"
  },
  {
    "id": "api.getUsersForReporting.invalid_active_filter",
    "translation": "Cannot hide both active and inactive users."
  },
  {
    "id": "api.getUsersForReporting.invalid_page_size",
    "translation": "Page size is invalid or too large."
  },
  {
    "id": "api.getUsersForReporting.invalid_team_filter",
    "translation": "Invalid team id provided."
  },
  {
    "id": "api.get_site_url_error",
    "translation": "Could not get the instance site url"
  },
  {
    "id": "api.image.get.app_error",
    "translation": "Requested image url cannot be parsed."
  },
  {
    "id": "api.incoming_webhook.disabled.app_error",
    "translation": "Incoming webhooks have been disabled by the system admin."
  },
  {
    "id": "api.incoming_webhook.invalid_username.app_error",
    "translation": "Invalid username."
  },
  {
    "id": "api.invalid_channel",
    "translation": "Channel listed in the request doesn't belong to the user"
  },
  {
    "id": "api.invalid_custom_url_scheme",
    "translation": "Invalid custom url scheme has been provided"
  },
  {
    "id": "api.invalid_redirect_url",
    "translation": "Invalid redirect url has been provided"
  },
  {
    "id": "api.io_error",
    "translation": "input/output error"
  },
  {
    "id": "api.job.retrieve.nopermissions",
    "translation": "The job types of a job you are trying to retrieve does not contain permissions"
  },
  {
    "id": "api.job.status.invalid",
    "translation": "Invalid status set"
  },
  {
    "id": "api.job.unable_to_create_job.incorrect_job_type",
    "translation": "The job type of the job you are trying to create is invalid"
  },
  {
    "id": "api.job.unable_to_download_job",
    "translation": "Unable to download this job"
  },
  {
    "id": "api.job.unable_to_download_job.incorrect_job_type",
    "translation": "The job type you are trying to download is not supported at the moment"
  },
  {
    "id": "api.job.unable_to_manage_job.incorrect_job_type",
    "translation": "You do not have permission to manage this job type"
  },
  {
    "id": "api.ldap.invalid_test_type.app_error",
    "translation": "Invalid test type: {{.TestType}}"
  },
  {
    "id": "api.ldap_group.not_found",
    "translation": "ldap group not found"
  },
  {
    "id": "api.ldap_groups.existing_group_name_error",
    "translation": "group name already exists"
  },
  {
    "id": "api.ldap_groups.existing_reserved_name_error",
    "translation": "group name already exists as a reserved name"
  },
  {
    "id": "api.ldap_groups.existing_user_name_error",
    "translation": "group name already exists as a user name"
  },
  {
    "id": "api.ldap_groups.license_error",
    "translation": "your license does not support ldap groups"
  },
  {
    "id": "api.license.add_license.array.app_error",
    "translation": "Empty array under 'license' in request."
  },
  {
    "id": "api.license.add_license.copy.app_error",
    "translation": "Failed to copy license file content to buffer"
  },
  {
    "id": "api.license.add_license.expired.app_error",
    "translation": "License is either expired or has not yet started."
  },
  {
    "id": "api.license.add_license.invalid.app_error",
    "translation": "Invalid license file."
  },
  {
    "id": "api.license.add_license.invalid_count.app_error",
    "translation": "Unable to count total unique users."
  },
  {
    "id": "api.license.add_license.no_file.app_error",
    "translation": "No file under 'license' in request."
  },
  {
    "id": "api.license.add_license.open.app_error",
    "translation": "Could not open license file."
  },
  {
    "id": "api.license.add_license.save.app_error",
    "translation": "License did not save properly."
  },
  {
    "id": "api.license.add_license.save_active.app_error",
    "translation": "Active license ID did not save properly."
  },
  {
    "id": "api.license.add_license.unique_users.app_error",
    "translation": "This license only supports {{.Users}} users, when your system has {{.Count}} unique users. Unique users are counted distinctly by email address. You can see total user count under Site Reports -> View Statistics."
  },
  {
    "id": "api.license.client.old_format.app_error",
    "translation": "New format for the client license is not supported yet. Please specify format=old in the query string."
  },
  {
    "id": "api.license.load_metric.app_error",
    "translation": "Failed to compute monthly active users."
  },
  {
    "id": "api.license.remove_expired_license.failed.error",
    "translation": "Failed to send the disable license email successfully."
  },
  {
    "id": "api.license.request-trial.bad-request",
    "translation": "The number of users requested is not correct."
  },
  {
    "id": "api.license.request-trial.bad-request.business-email",
    "translation": "Invalid business email for trial"
  },
  {
    "id": "api.license.request-trial.bad-request.terms-not-accepted",
    "translation": "You must accept the Mattermost Software Evaluation Agreement and Privacy Policy to request a license."
  },
  {
    "id": "api.license.request-trial.can-start-trial.error",
    "translation": "Could not check if a trial can be started"
  },
  {
    "id": "api.license.request-trial.can-start-trial.not-allowed",
    "translation": "Failed to apply new trial license as your workspace has already applied a trial license. If you would like to extend your trial period please [contact our sales team](https://mattermost.com/contact-us/)."
  },
  {
    "id": "api.license.request_trial_license.app_error",
    "translation": "Unable to get a trial license, please try again or contact with support@mattermost.com."
  },
  {
    "id": "api.license.request_trial_license.embargoed",
    "translation": "We were unable to process the request due to limitations for embargoed countries. [Learn more in our documentation](https://mattermost.com/pl/limitations-for-embargoed-countries), or reach out to legal@mattermost.com for questions around export limitations."
  },
  {
    "id": "api.license.upgrade_needed.app_error",
    "translation": "Feature requires an upgrade to Enterprise Edition."
  },
  {
    "id": "api.license_error",
    "translation": "api endpoint requires a license"
  },
  {
    "id": "api.marshal_error",
    "translation": "Failed to marshal."
  },
  {
    "id": "api.migrate_to_saml.error",
    "translation": "Unable to migrate SAML."
  },
  {
    "id": "api.no_license",
    "translation": "E10 or E20 license required to use this endpoint."
  },
  {
    "id": "api.oauth.allow_oauth.redirect_callback.app_error",
    "translation": "invalid_request: Supplied redirect_uri did not match registered callback_url."
  },
  {
    "id": "api.oauth.allow_oauth.turn_off.app_error",
    "translation": "The system admin has turned off OAuth2 Service Provider."
  },
  {
    "id": "api.oauth.auth_complete",
    "translation": "Authentication complete"
  },
  {
    "id": "api.oauth.authorize_oauth.disabled.app_error",
    "translation": "The system admin has turned off OAuth2 Service Provider."
  },
  {
    "id": "api.oauth.click_redirect",
    "translation": "If you are not redirected automatically, please click the <a href='{{.Link}}'>link</a>"
  },
  {
    "id": "api.oauth.close_browser",
    "translation": "You can close this browser tab now."
  },
  {
    "id": "api.oauth.get_access_token.bad_client_id.app_error",
    "translation": "invalid_request: Bad client_id."
  },
  {
    "id": "api.oauth.get_access_token.bad_client_secret.app_error",
    "translation": "invalid_request: Missing client_secret."
  },
  {
    "id": "api.oauth.get_access_token.bad_grant.app_error",
    "translation": "invalid_request: Bad grant_type."
  },
  {
    "id": "api.oauth.get_access_token.bad_request.app_error",
    "translation": "invalid_request: Bad request."
  },
  {
    "id": "api.oauth.get_access_token.credentials.app_error",
    "translation": "invalid_client: Invalid client credentials."
  },
  {
    "id": "api.oauth.get_access_token.disabled.app_error",
    "translation": "The system admin has turned off OAuth2 Service Provider."
  },
  {
    "id": "api.oauth.get_access_token.expired_code.app_error",
    "translation": "invalid_grant: Invalid or expired authorization code."
  },
  {
    "id": "api.oauth.get_access_token.internal.app_error",
    "translation": "server_error: Encountered internal server error while accessing database."
  },
  {
    "id": "api.oauth.get_access_token.internal_saving.app_error",
    "translation": "server_error: Encountered internal server error while saving access token to database."
  },
  {
    "id": "api.oauth.get_access_token.internal_session.app_error",
    "translation": "server_error: Encountered internal server error while saving session to database."
  },
  {
    "id": "api.oauth.get_access_token.internal_user.app_error",
    "translation": "server_error: Encountered internal server error while pulling user from database."
  },
  {
    "id": "api.oauth.get_access_token.missing_code.app_error",
    "translation": "invalid_request: Missing code."
  },
  {
    "id": "api.oauth.get_access_token.missing_refresh_token.app_error",
    "translation": "invalid_request: Missing refresh_token."
  },
  {
    "id": "api.oauth.get_access_token.redirect_uri.app_error",
    "translation": "invalid_request: Supplied redirect_uri does not match authorization code redirect_uri."
  },
  {
    "id": "api.oauth.get_access_token.refresh_token.app_error",
    "translation": "invalid_grant: Invalid refresh token."
  },
  {
    "id": "api.oauth.invalid_state_token.app_error",
    "translation": "Invalid state token."
  },
  {
    "id": "api.oauth.redirecting_back",
    "translation": "Redirecting you back to the app."
  },
  {
    "id": "api.oauth.register_oauth_app.turn_off.app_error",
    "translation": "The system admin has turned off OAuth2 Service Provider."
  },
  {
    "id": "api.oauth.revoke_access_token.del_session.app_error",
    "translation": "Error deleting session from DB."
  },
  {
    "id": "api.oauth.revoke_access_token.del_token.app_error",
    "translation": "Error deleting access token from DB."
  },
  {
    "id": "api.oauth.revoke_access_token.get.app_error",
    "translation": "Error getting access token from DB before deletion."
  },
  {
    "id": "api.oauth.singup_with_oauth.disabled.app_error",
    "translation": "User sign-up is disabled."
  },
  {
    "id": "api.oauth.singup_with_oauth.expired_link.app_error",
    "translation": "The signup link has expired."
  },
  {
    "id": "api.oauth.singup_with_oauth.invalid_link.app_error",
    "translation": "The signup link does not appear to be valid."
  },
  {
    "id": "api.outgoing_webhook.disabled.app_error",
    "translation": "Outgoing webhooks have been disabled by the system admin."
  },
  {
    "id": "api.payload.parse.error",
    "translation": "An error occurred while parsing the payload."
  },
  {
    "id": "api.plugin.install.download_failed.app_error",
    "translation": "An error occurred while downloading the plugin."
  },
  {
    "id": "api.plugin.upload.array.app_error",
    "translation": "File array is empty in multipart/form request."
  },
  {
    "id": "api.plugin.upload.file.app_error",
    "translation": "Unable to open file in multipart/form request."
  },
  {
    "id": "api.plugin.upload.file_too_large.app_error",
    "translation": "Uploaded plugin size exceeds limit. This limit can be changed in the System Console via File Storage > Maximum File Size"
  },
  {
    "id": "api.plugin.upload.no_file.app_error",
    "translation": "Missing file in multipart/form request."
  },
  {
    "id": "api.plugin.verify_plugin.app_error",
    "translation": "Unable to verify plugin signature."
  },
  {
    "id": "api.post.check_for_out_of_channel_group_users.message.none",
    "translation": "@{{.GroupName}} has no members on this team"
  },
  {
    "id": "api.post.check_for_out_of_channel_groups_mentions.message.multiple",
    "translation": "@{{.Usernames}} and @{{.LastUsername}} did not get notified by this mention because they are not in the channel. They cannot be added to the channel because they are not a member of the linked groups. To add them to this channel, they must be added to the linked groups."
  },
  {
    "id": "api.post.check_for_out_of_channel_groups_mentions.message.one",
    "translation": "@{{.Username}} did not get notified by this mention because they are not in the channel. They cannot be added to the channel because they are not a member of the linked groups. To add them to this channel, they must be added to the linked groups."
  },
  {
    "id": "api.post.check_for_out_of_channel_mentions.message.multiple",
    "translation": "@{{.Usernames}} and @{{.LastUsername}} did not get notified by this mention because they are not in the channel."
  },
  {
    "id": "api.post.check_for_out_of_channel_mentions.message.one",
    "translation": "@{{.Username}} did not get notified by this mention because they are not in the channel."
  },
  {
    "id": "api.post.check_for_out_of_team_mentions.message.multiple",
    "translation": "@{{.Usernames}} and @{{.LastUsername}} didn't get notified by this mention because they aren't members of this team."
  },
  {
    "id": "api.post.check_for_out_of_team_mentions.message.one",
    "translation": "@{{.Username}} didn't get notified by this mention because they aren't a member of this team."
  },
  {
    "id": "api.post.create_post.can_not_post_in_restricted_dm.error",
    "translation": "Cannot post to restricted direct message channel."
  },
  {
    "id": "api.post.create_post.can_not_post_to_deleted.error",
    "translation": "Can not post to deleted channel."
  },
  {
    "id": "api.post.create_post.channel_root_id.app_error",
    "translation": "Invalid ChannelId for RootId parameter."
  },
  {
    "id": "api.post.create_post.root_id.app_error",
    "translation": "Invalid RootId parameter."
  },
  {
    "id": "api.post.create_webhook_post.creating.app_error",
    "translation": "Error creating post."
  },
  {
    "id": "api.post.deduplicate_create_post.cache_error",
    "translation": "Failed to cache post after deduplicating a client repeating the same request."
  },
  {
    "id": "api.post.deduplicate_create_post.failed_to_get",
    "translation": "Failed to fetch original post after deduplicating a client repeating the same request."
  },
  {
    "id": "api.post.deduplicate_create_post.pending",
    "translation": "Rejected post since another client is making the same request."
  },
  {
    "id": "api.post.delete_post.can_not_delete_from_restricted_dm.error",
    "translation": "Cannot delete a post in a restricted direct message channel."
  },
  {
    "id": "api.post.delete_post.can_not_delete_post_in_deleted.error",
    "translation": "Can not delete a post in a deleted channel."
  },
  {
    "id": "api.post.delete_post.not_enabled.app_error",
    "translation": "Cannot delete post, ServiceSettings.EnableAPIPostDeletion is not enabled."
  },
  {
    "id": "api.post.disabled_all",
    "translation": "@all notifications are disabled in channels with more than {{.Users}} users. Contact your system administrator for more information."
  },
  {
    "id": "api.post.disabled_channel",
    "translation": "@channel notifications are disabled in channels with more than {{.Users}} users. Contact your system administrator for more information."
  },
  {
    "id": "api.post.disabled_here",
    "translation": "@here notifications are disabled in channels with more than {{.Users}} users. Contact your system administrator for more information."
  },
  {
    "id": "api.post.do_action.action_id.app_error",
    "translation": "Invalid action id."
  },
  {
    "id": "api.post.do_action.action_integration.app_error",
    "translation": "Action integration error."
  },
  {
    "id": "api.post.error_get_post_id.pending",
    "translation": "Unable to get the pending post."
  },
  {
    "id": "api.post.get_message_for_notification.files_sent",
    "translation": {
      "one": "{{.Count}} file sent: {{.Filenames}}",
      "other": "{{.Count}} files sent: {{.Filenames}}"
    }
  },
  {
    "id": "api.post.get_message_for_notification.images_sent",
    "translation": {
      "one": "{{.Count}} image sent: {{.Filenames}}",
      "other": "{{.Count}} images sent: {{.Filenames}}"
    }
  },
  {
    "id": "api.post.move_thread.disabled.app_error",
    "translation": "Thread moving is disabled"
  },
  {
    "id": "api.post.move_thread.no_permission",
    "translation": "You do not have permission to move this thread."
  },
  {
    "id": "api.post.patch_post.can_not_update_post_in_deleted.error",
    "translation": "Can not update a post in a deleted channel."
  },
  {
    "id": "api.post.patch_post.can_not_update_post_in_restricted_dm.error",
    "translation": "Cannot update post in restricted direct message channel."
  },
  {
    "id": "api.post.post_priority.max_recipients_persistent_notification_post.request_error",
    "translation": "Persistent notification post allows maximum of {{.MaxRecipients}} recipients."
  },
  {
    "id": "api.post.post_priority.min_recipients_persistent_notification_post.request_error",
    "translation": "Persistent notification post must have minimum 1 recipient."
  },
  {
    "id": "api.post.post_priority.persistent_notification_validation_error.request_error",
    "translation": "Persistent notification validation failed."
  },
  {
    "id": "api.post.post_priority.priority_post_not_allowed_for_user.request_error",
    "translation": "User is not allowed to create priority post or persistent notification."
  },
  {
    "id": "api.post.post_priority.priority_post_only_allowed_for_root_post.request_error",
    "translation": "Only root posts are allowed to have priority."
  },
  {
    "id": "api.post.post_priority.urgent_persistent_notification_post.request_error",
    "translation": "Persistent notification posts must have the Urgent Priority."
  },
  {
    "id": "api.post.posts_by_ids.invalid_body.request_error",
    "translation": "The number of Post IDs received has exceeded the maximum size of {{.MaxLength}}"
  },
  {
    "id": "api.post.search_files.invalid_body.app_error",
    "translation": "Unable to parse the request body."
  },
  {
    "id": "api.post.search_posts.invalid_body.app_error",
    "translation": "Unable to parse the request body."
  },
  {
    "id": "api.post.send_notification_and_forget.push_channel_mention",
    "translation": " notified the channel."
  },
  {
    "id": "api.post.send_notification_and_forget.push_comment_on_crt_thread",
    "translation": " replied to a thread you're following."
  },
  {
    "id": "api.post.send_notification_and_forget.push_comment_on_crt_thread_dm",
    "translation": " replied to a thread."
  },
  {
    "id": "api.post.send_notification_and_forget.push_comment_on_post",
    "translation": " commented on your post."
  },
  {
    "id": "api.post.send_notification_and_forget.push_comment_on_thread",
    "translation": " commented on a thread you participated in."
  },
  {
    "id": "api.post.send_notifications_and_forget.push_explicit_mention",
    "translation": " mentioned you."
  },
  {
    "id": "api.post.send_notifications_and_forget.push_general_message",
    "translation": " posted a message."
  },
  {
    "id": "api.post.send_notifications_and_forget.push_image_only",
    "translation": " attached a file."
  },
  {
    "id": "api.post.send_notifications_and_forget.push_message",
    "translation": "sent you a message."
  },
  {
    "id": "api.post.update_post.can_not_update_post_in_deleted.error",
    "translation": "Can not update a post in a deleted channel."
  },
  {
    "id": "api.post.update_post.can_not_update_post_in_restricted_dm.error",
    "translation": "Cannot update post in restricted direct message channel."
  },
  {
    "id": "api.post.update_post.find.app_error",
    "translation": "Unable to find the existing post or comment to update."
  },
  {
    "id": "api.post.update_post.permissions_details.app_error",
    "translation": "Already deleted id={{.PostId}}."
  },
  {
    "id": "api.post.update_post.permissions_time_limit.app_error",
    "translation": "Post edit is only allowed for {{.timeLimit}} seconds. Please ask your System Administrator for details."
  },
  {
    "id": "api.post.update_post.system_message.app_error",
    "translation": "Unable to update system message."
  },
  {
    "id": "api.post_get_post_by_id.get.app_error",
    "translation": "Unable to get post."
  },
  {
    "id": "api.preference.delete_preferences.delete.app_error",
    "translation": "Unable to delete user preferences."
  },
  {
    "id": "api.preference.delete_preferences.update_sidebar.app_error",
    "translation": "Unable to update sidebar to match deleted preferences"
  },
  {
    "id": "api.preference.preferences_category.get.app_error",
    "translation": "Unable to get user preferences."
  },
  {
    "id": "api.preference.update_preferences.set.app_error",
    "translation": "Unable to set user preferences."
  },
  {
    "id": "api.preference.update_preferences.update_sidebar.app_error",
    "translation": "Unable to update sidebar to match updated preferences"
  },
  {
    "id": "api.push_notification.disabled.app_error",
    "translation": "Push Notifications are disabled on this server."
  },
  {
    "id": "api.push_notification.id_loaded.default_message",
    "translation": "You've received a new message."
  },
  {
    "id": "api.push_notification.id_loaded.fetch.app_error",
    "translation": "An error occurred fetching the ID-loaded push notification."
  },
  {
    "id": "api.push_notification.title.collapsed_threads",
    "translation": "Reply in {{.channelName}}"
  },
  {
    "id": "api.push_notification.title.collapsed_threads_dm",
    "translation": "Reply in Direct Message"
  },
  {
    "id": "api.push_notifications.message.parse.app_error",
    "translation": "An error occurred building the push notification message."
  },
  {
    "id": "api.push_notifications.session.expired",
    "translation": "Session Expired: Please log in to continue receiving notifications. Sessions for {{.siteName}} are configured by your System Administrator to expire every {{.hoursCount}} hour(s)."
  },
  {
    "id": "api.push_notifications_ack.forward.app_error",
    "translation": "An error occurred sending the receipt delivery to the push notification service."
  },
  {
    "id": "api.push_notifications_ack.message.parse.app_error",
    "translation": "An error occurred building the push notification ack message."
  },
  {
    "id": "api.reaction.delete.archived_channel.app_error",
    "translation": "You cannot remove a reaction in an archived channel."
  },
  {
    "id": "api.reaction.delete.restricted_dm.error",
    "translation": "Cannot react in restricted DM"
  },
  {
    "id": "api.reaction.save.archived_channel.app_error",
    "translation": "You cannot react in an archived channel."
  },
  {
    "id": "api.reaction.save.restricted_dm.error",
    "translation": "Cannot react in restricted DM"
  },
  {
    "id": "api.reaction.save_reaction.invalid.app_error",
    "translation": "Reaction is not valid."
  },
  {
    "id": "api.reaction.save_reaction.user_id.app_error",
    "translation": "You cannot save reaction for the other user."
  },
  {
    "id": "api.remote_cluster.accept_invitation_error",
    "translation": "Could not accept the remote cluster invitation"
  },
  {
    "id": "api.remote_cluster.base64_decode_error",
    "translation": "Could not decode the base64 string"
  },
  {
    "id": "api.remote_cluster.cluster_not_deleted",
    "translation": "Remote cluster has not been deleted"
  },
  {
    "id": "api.remote_cluster.create_invite_error",
    "translation": "Could not create remote cluster invite"
  },
  {
    "id": "api.remote_cluster.delete.app_error",
    "translation": "We encountered an error deleting the secure connection."
  },
  {
    "id": "api.remote_cluster.encrypt_invite_error",
    "translation": "Could not encrypt the remote cluster invite using the provided password"
  },
  {
    "id": "api.remote_cluster.generate_invite_cluster_is_confirmed",
    "translation": "Cannot generate invite code for a confirmed cluster"
  },
  {
    "id": "api.remote_cluster.get.app_error",
    "translation": "We encountered an error retrieving a secure connection."
  },
  {
    "id": "api.remote_cluster.get.not_found",
    "translation": "Remote Cluster not found"
  },
  {
    "id": "api.remote_cluster.import_not_allowed.app_error",
    "translation": "Remote cluster import is not allowed"
  },
  {
    "id": "api.remote_cluster.invalid_id.app_error",
    "translation": "Invalid id."
  },
  {
    "id": "api.remote_cluster.invalid_topic.app_error",
    "translation": "Invalid topic."
  },
  {
    "id": "api.remote_cluster.invite_decrypt_error",
    "translation": "Could not decrypt the remote cluster invite using the provided password"
  },
  {
    "id": "api.remote_cluster.save.app_error",
    "translation": "We encountered an error saving the secure connection."
  },
  {
    "id": "api.remote_cluster.save_not_unique.app_error",
    "translation": "Secure connection has already been added."
  },
  {
    "id": "api.remote_cluster.service_not_enabled.app_error",
    "translation": "The remote cluster service is not enabled."
  },
  {
    "id": "api.remote_cluster.update.app_error",
    "translation": "We encountered an error updating the secure connection."
  },
  {
    "id": "api.remote_cluster.update_not_unique.app_error",
    "translation": "Secure connection with the same url already exists."
  },
  {
    "id": "api.restricted_system_admin",
    "translation": "This action is forbidden to a restricted system admin."
  },
  {
    "id": "api.roles.get_multiple_by_name_too_many.request_error",
    "translation": "Unable to get that many roles by name. Only {{.MaxNames}} roles can be requested at once."
  },
  {
    "id": "api.roles.patch_roles.license.error",
    "translation": "Your license does not support advanced permissions."
  },
  {
    "id": "api.roles.patch_roles.not_allowed_permission.error",
    "translation": "One or more of the following permissions that you are trying to add or remove is not allowed"
  },
  {
    "id": "api.saml.invalid_email_token.app_error",
    "translation": "Invalid email_token"
  },
  {
    "id": "api.scheduled_posts.feature_disabled",
    "translation": "scheduled posts feature is disabled"
  },
  {
    "id": "api.scheduled_posts.license_error",
    "translation": "Scheduled posts feature requires a license"
  },
  {
    "id": "api.scheme.create_scheme.license.error",
    "translation": "Your license does not support creating permissions schemes."
  },
  {
    "id": "api.scheme.delete_scheme.license.error",
    "translation": "Your license not support delete permissions schemes"
  },
  {
    "id": "api.scheme.get_channels_for_scheme.scope.error",
    "translation": "Unable to get the channels for scheme because the supplied scheme is not a channel scheme."
  },
  {
    "id": "api.scheme.get_teams_for_scheme.scope.error",
    "translation": "Unable to get the teams for scheme because the supplied scheme is not a team scheme."
  },
  {
    "id": "api.scheme.patch_scheme.license.error",
    "translation": "Your license does not support update permissions schemes"
  },
  {
    "id": "api.server.cws.disabled",
    "translation": "Interactions with the Mattermost Customer Portal have been disabled by the system admin."
  },
  {
    "id": "api.server.cws.health_check.app_error",
    "translation": "CWS Server is not available."
  },
  {
    "id": "api.server.cws.needs_enterprise_edition",
    "translation": "Service only available in Mattermost Enterprise edition"
  },
  {
    "id": "api.server.cws.subscribe_to_newsletter.app_error",
    "translation": "CWS Server failed to subscribe to newsletter."
  },
  {
    "id": "api.server.hosted_signup_unavailable.error",
    "translation": "Portal unavailable for self-hosted signup."
  },
  {
    "id": "api.server.license_up_for_renewal.error_sending_email",
    "translation": "Failed to send license up for renewal emails"
  },
  {
    "id": "api.server.start_server.forward80to443.disabled_while_using_lets_encrypt",
    "translation": "Must enable Forward80To443 when using LetsEncrypt"
  },
  {
    "id": "api.server.start_server.forward80to443.enabled_but_listening_on_wrong_port",
    "translation": "Unable to forward port 80 to port 443 while listening on port %s: disable Forward80To443 if using a proxy server"
  },
  {
    "id": "api.server.start_server.rate_limiting_memory_store",
    "translation": "Unable to initialize rate limiting memory store. Check MemoryStoreSize config setting."
  },
  {
    "id": "api.server.start_server.rate_limiting_rate_limiter",
    "translation": "Unable to initialize rate limiting."
  },
  {
    "id": "api.server.start_server.starting.critical",
    "translation": "Error starting server, err:%v"
  },
  {
    "id": "api.shared_channel.get_shared_channel_remotes_error",
    "translation": "Could not fetch shared channel remotes"
  },
  {
    "id": "api.shared_channel.has_remote_error",
    "translation": "Could not determine if channel is shared with the remote"
  },
  {
    "id": "api.shared_channel.invite_remote_to_channel_error",
    "translation": "Could not invite remote to channel"
  },
  {
    "id": "api.shared_channel.uninvite_remote_to_channel_error",
    "translation": "Could not uninvite remote to channel"
  },
  {
    "id": "api.slackimport.slack_add_bot_user.email_pwd",
    "translation": "The Integration/Slack Bot user with email {{.Email}} and password {{.Password}} has been imported.\r\n"
  },
  {
    "id": "api.slackimport.slack_add_bot_user.unable_import",
    "translation": "Unable to import the Integration/Slack Bot user {{.Username}}.\r\n"
  },
  {
    "id": "api.slackimport.slack_add_channels.added",
    "translation": "\r\nChannels added:\r\n"
  },
  {
    "id": "api.slackimport.slack_add_channels.failed_to_add_user",
    "translation": "Unable to add Slack user {{.Username}} to channel.\r\n"
  },
  {
    "id": "api.slackimport.slack_add_channels.import_failed",
    "translation": "Unable to import Slack channel {{.DisplayName}}.\r\n"
  },
  {
    "id": "api.slackimport.slack_add_channels.merge",
    "translation": "The Slack channel {{.DisplayName}} already exists as an active Mattermost channel. Both channels have been merged.\r\n"
  },
  {
    "id": "api.slackimport.slack_add_users.created",
    "translation": "\r\nUsers created:\r\n"
  },
  {
    "id": "api.slackimport.slack_add_users.email_pwd",
    "translation": "Slack user with email {{.Email}} and password {{.Password}} has been imported.\r\n"
  },
  {
    "id": "api.slackimport.slack_add_users.merge_existing",
    "translation": "Slack user merged with an existing Mattermost user with matching email {{.Email}} and username {{.Username}}.\r\n"
  },
  {
    "id": "api.slackimport.slack_add_users.merge_existing_failed",
    "translation": "Slack user merged with an existing Mattermost user with matching email {{.Email}} and username {{.Username}}, but was unable to add the user to their team.\r\n"
  },
  {
    "id": "api.slackimport.slack_add_users.missing_email_address",
    "translation": "User {{.Username}} does not have an email address in the Slack export. Used {{.Email}} as a placeholder. The user should update their email address once logged in to the system.\r\n"
  },
  {
    "id": "api.slackimport.slack_add_users.unable_import",
    "translation": "Unable to import Slack user: {{.Username}}.\r\n"
  },
  {
    "id": "api.slackimport.slack_import.log",
    "translation": "Mattermost Slack Import Log\r\n"
  },
  {
    "id": "api.slackimport.slack_import.note1",
    "translation": "- Some messages may not have been imported because they were not supported by this importer.\r\n"
  },
  {
    "id": "api.slackimport.slack_import.note2",
    "translation": "- Slack bot messages are currently not supported.\r\n"
  },
  {
    "id": "api.slackimport.slack_import.note3",
    "translation": "- Additional errors may be found in the server logs.\r\n"
  },
  {
    "id": "api.slackimport.slack_import.notes",
    "translation": "\r\nNotes:\r\n"
  },
  {
    "id": "api.slackimport.slack_import.open.app_error",
    "translation": "Unable to open the file: {{.Filename}}.\r\n"
  },
  {
    "id": "api.slackimport.slack_import.team_fail",
    "translation": "Unable to get the team to import into.\r\n"
  },
  {
    "id": "api.slackimport.slack_import.zip.app_error",
    "translation": "Unable to open the Slack export zip file.\r\n"
  },
  {
    "id": "api.slackimport.slack_import.zip.file_too_large",
    "translation": "{{.Filename}} in zip archive too large to process for Slack import\r\n"
  },
  {
    "id": "api.status.user_not_found.app_error",
    "translation": "User not found."
  },
  {
    "id": "api.system.id_loaded.not_available.app_error",
    "translation": "ID Loaded Push Notifications are not configured or supported on this server."
  },
  {
    "id": "api.system.logs.download_bytes_buffer.app_error",
    "translation": "Failed to write logs to buffer"
  },
  {
    "id": "api.system.logs.invalidFilter",
    "translation": "Invalid log filter"
  },
  {
    "id": "api.system.update_notices.clear_failed",
    "translation": "Clearing old product notices failed"
  },
  {
    "id": "api.system.update_notices.fetch_failed",
    "translation": "Fetching product notices failed"
  },
  {
    "id": "api.system.update_notices.parse_failed",
    "translation": "Parsing product notices failed"
  },
  {
    "id": "api.system.update_notices.validating_failed",
    "translation": "Validating product notice conditions failed"
  },
  {
    "id": "api.system.update_viewed_notices.failed",
    "translation": "Updating viewed notices failed"
  },
  {
    "id": "api.team.add_members.error",
    "translation": "Error adding team member(s)."
  },
  {
    "id": "api.team.add_members.user_denied",
    "translation": "This team is managed by groups.  This user is not part of a group that is synced to this team."
  },
  {
    "id": "api.team.add_team_member.invalid_body.app_error",
    "translation": "Unable to parse the request body."
  },
  {
    "id": "api.team.add_user_to_team.added",
    "translation": "%v added to the team by %v."
  },
  {
    "id": "api.team.add_user_to_team.missing_parameter.app_error",
    "translation": "Parameter required to add user to team."
  },
  {
    "id": "api.team.add_user_to_team_from_invite.guest.app_error",
    "translation": "Guests are restricted from joining a team via an invite link. Please request a guest email invitation to the team."
  },
  {
    "id": "api.team.demote_user_to_guest.disabled.error",
    "translation": "Guest accounts are disabled."
  },
  {
    "id": "api.team.demote_user_to_guest.license.error",
    "translation": "Your license does not support guest accounts"
  },
  {
    "id": "api.team.get_all_teams.insufficient_permissions",
    "translation": "You don't have the appropriate permissions to list all teams"
  },
  {
    "id": "api.team.get_invite_info.not_open_team",
    "translation": "Invite is invalid because this is not an open team."
  },
  {
    "id": "api.team.get_team.flagged_post_mismatch.app_error",
    "translation": "Team ID does not match the flagged post's team ID."
  },
  {
    "id": "api.team.get_team_icon.filesettings_no_driver.app_error",
    "translation": "Invalid driver name for file settings.  Must be 'local' or 'amazons3'."
  },
  {
    "id": "api.team.get_team_icon.read_file.app_error",
    "translation": "Unable to read the team icon file."
  },
  {
    "id": "api.team.import_team.array.app_error",
    "translation": "Empty array under 'file' in request."
  },
  {
    "id": "api.team.import_team.integer.app_error",
    "translation": "Filesize not an integer."
  },
  {
    "id": "api.team.import_team.no_file.app_error",
    "translation": "No file under 'file' in request."
  },
  {
    "id": "api.team.import_team.no_import_from.app_error",
    "translation": "Malformed request: importFrom field is not present."
  },
  {
    "id": "api.team.import_team.open.app_error",
    "translation": "Could not open file."
  },
  {
    "id": "api.team.import_team.parse.app_error",
    "translation": "Could not parse multipart form."
  },
  {
    "id": "api.team.import_team.unavailable.app_error",
    "translation": "Malformed request: filesize field is not present."
  },
  {
    "id": "api.team.import_team.unknown_import_from.app_error",
    "translation": "Unknown import source."
  },
  {
    "id": "api.team.invalidate_all_email_invites.app_error",
    "translation": "Error invalidating email invites."
  },
  {
    "id": "api.team.invite_guests.channel_in_invalid_team.app_error",
    "translation": "The channels of the invite must be part of the team of the invite."
  },
  {
    "id": "api.team.invite_guests.policy_enforced_channel.app_error",
    "translation": "Cannot invite guests users to this channel because it has access restrictions based on user attributes."
  },
  {
    "id": "api.team.invite_guests_to_channels.disabled.error",
    "translation": "Guest accounts are disabled"
  },
  {
    "id": "api.team.invite_guests_to_channels.invalid_body.app_error",
    "translation": "Invalid or missing request body."
  },
  {
    "id": "api.team.invite_guests_to_channels.license.error",
    "translation": "Your license does not support guest accounts"
  },
  {
    "id": "api.team.invite_members.disabled.app_error",
    "translation": "Email invitations are disabled."
  },
  {
    "id": "api.team.invite_members.invalid_email.app_error",
    "translation": "The following email addresses do not belong to an accepted domain: {{.Addresses}}. Please contact your System Administrator for details."
  },
  {
    "id": "api.team.invite_members.no_one.app_error",
    "translation": "No one to invite."
  },
  {
    "id": "api.team.invite_members.unable_to_send_email.app_error",
    "translation": "Error while sending the email"
  },
  {
    "id": "api.team.invite_members.unable_to_send_email_with_defaults.app_error",
    "translation": "SMTP is not configured in System Console"
  },
  {
    "id": "api.team.invite_members_to_team_and_channels.invalid_body.app_error",
    "translation": "Invalid request body."
  },
  {
    "id": "api.team.is_team_creation_allowed.disabled.app_error",
    "translation": "Team creation has been disabled. Please ask your System Administrator for details."
  },
  {
    "id": "api.team.is_team_creation_allowed.domain.app_error",
    "translation": "The user cannot be added as the domain associated with the account is not permitted. Contact your System Administrator for additional details."
  },
  {
    "id": "api.team.join_team.post_and_forget",
    "translation": "%v joined the team."
  },
  {
    "id": "api.team.join_user_to_team.allowed_domains.app_error",
    "translation": "The user cannot be added as the domain associated with the account is not permitted. Contact your System Administrator for additional details."
  },
  {
    "id": "api.team.leave.left",
    "translation": "%v left the team."
  },
  {
    "id": "api.team.move_channel.post.error",
    "translation": "Failed to post channel move message."
  },
  {
    "id": "api.team.move_channel.success",
    "translation": "This channel has been moved to this team from %v."
  },
  {
    "id": "api.team.remove_member.group_constrained.app_error",
    "translation": "Unable to remove a user from a group-constrained team."
  },
  {
    "id": "api.team.remove_team_icon.get_team.app_error",
    "translation": "An error occurred getting the team."
  },
  {
    "id": "api.team.remove_user_from_team.missing.app_error",
    "translation": "The user does not appear to be part of this team."
  },
  {
    "id": "api.team.remove_user_from_team.removed",
    "translation": "%v removed from the team."
  },
  {
    "id": "api.team.search_teams.pagination_not_implemented.private_team_search",
    "translation": "Pagination not implemented for private-only team search."
  },
  {
    "id": "api.team.search_teams.pagination_not_implemented.public_team_search",
    "translation": "Pagination not implemented for public-only team search."
  },
  {
    "id": "api.team.set_team_icon.array.app_error",
    "translation": "Empty array under 'image' in request."
  },
  {
    "id": "api.team.set_team_icon.check_image_limits.app_error",
    "translation": "Image limits check failed. Resolution is too high."
  },
  {
    "id": "api.team.set_team_icon.decode.app_error",
    "translation": "Could not decode team icon."
  },
  {
    "id": "api.team.set_team_icon.encode.app_error",
    "translation": "Could not encode team icon."
  },
  {
    "id": "api.team.set_team_icon.get_team.app_error",
    "translation": "An error occurred getting the team."
  },
  {
    "id": "api.team.set_team_icon.no_file.app_error",
    "translation": "No file under 'image' in request."
  },
  {
    "id": "api.team.set_team_icon.open.app_error",
    "translation": "Could not open image file."
  },
  {
    "id": "api.team.set_team_icon.parse.app_error",
    "translation": "Could not parse multipart form."
  },
  {
    "id": "api.team.set_team_icon.storage.app_error",
    "translation": "Unable to upload team icon. Image storage is not configured."
  },
  {
    "id": "api.team.set_team_icon.too_large.app_error",
    "translation": "Unable to upload team icon. File is too large."
  },
  {
    "id": "api.team.set_team_icon.write_file.app_error",
    "translation": "Could not save team icon."
  },
  {
    "id": "api.team.team_icon.update.app_error",
    "translation": "An error occurred updating the team icon."
  },
  {
    "id": "api.team.update_member_roles.not_a_member",
    "translation": "Specified user is not a member of specified team."
  },
  {
    "id": "api.team.update_restricted_domains.mismatch.app_error",
    "translation": "Restricting team to {{ .Domain }} is not allowed by the system config. Please contact your system administrator."
  },
  {
    "id": "api.team.update_team_member_roles.guest.app_error",
    "translation": "Invalid team member update: A guest cannot be made team member or team admin, please promote as a user first."
  },
  {
    "id": "api.team.update_team_member_roles.guest_and_user.app_error",
    "translation": "Invalid team member update: A user must be a guest or a user but not both."
  },
  {
    "id": "api.team.update_team_member_roles.unset_user_scheme.app_error",
    "translation": "Invalid team member update: A team member always has a user scheme."
  },
  {
    "id": "api.team.update_team_member_roles.user_and_guest.app_error",
    "translation": "Invalid team member update: A guest cannot be set for a single team, a System Admin must promote or demote users to/from guests."
  },
  {
    "id": "api.team.update_team_scheme.license.error",
    "translation": "Your license does not support updating a team's scheme"
  },
  {
    "id": "api.team.update_team_scheme.scheme_scope.error",
    "translation": "Unable to set the scheme to the team because the supplied scheme is not a team scheme."
  },
  {
    "id": "api.team.user.missing_account",
    "translation": "Unable to find the user."
  },
  {
    "id": "api.templates.cloud_welcome_email.add_apps_info",
    "translation": "Add apps to your workspace"
  },
  {
    "id": "api.templates.cloud_welcome_email.add_apps_sub_info",
    "translation": "Streamline your work with tools like GitHub, Jira and Zoom. Explore all of the integrations we have on our"
  },
  {
    "id": "api.templates.cloud_welcome_email.app_market_place",
    "translation": "app marketplace."
  },
  {
    "id": "api.templates.cloud_welcome_email.button",
    "translation": "Open Mattermost"
  },
  {
    "id": "api.templates.cloud_welcome_email.download_mm_info",
    "translation": "Download the Mattermost App"
  },
  {
    "id": "api.templates.cloud_welcome_email.info",
    "translation": "Thanks for creating "
  },
  {
    "id": "api.templates.cloud_welcome_email.info2",
    "translation": "Make sure to save or bookmark your link for future use."
  },
  {
    "id": "api.templates.cloud_welcome_email.invite_info",
    "translation": "Invite people to your workspace"
  },
  {
    "id": "api.templates.cloud_welcome_email.invite_sub_info",
    "translation": "Share this link to invite your members to join {{.WorkSpace}}:"
  },
  {
    "id": "api.templates.cloud_welcome_email.mm_apps",
    "translation": "mobile and desktop apps"
  },
  {
    "id": "api.templates.cloud_welcome_email.signin_sub_info",
    "translation": "Sign into your workspace on our"
  },
  {
    "id": "api.templates.cloud_welcome_email.signin_sub_info2",
    "translation": "for the best experience on Windows, Linux, Mac, iOS and Android."
  },
  {
    "id": "api.templates.cloud_welcome_email.start_questions",
    "translation": "Having questions about getting started? Email us at"
  },
  {
    "id": "api.templates.cloud_welcome_email.subject",
    "translation": "Congratulations!"
  },
  {
    "id": "api.templates.cloud_welcome_email.subtitle",
    "translation": "Set up your workspace"
  },
  {
    "id": "api.templates.cloud_welcome_email.subtitle_info",
    "translation": "Take the following steps to build out your teams and get the most out of your workspace."
  },
  {
    "id": "api.templates.cloud_welcome_email.title",
    "translation": "Your workspace is ready to go!"
  },
  {
    "id": "api.templates.deactivate_body.info",
    "translation": "You deactivated your account on {{ .SiteURL }}."
  },
  {
    "id": "api.templates.deactivate_body.title",
    "translation": "Your account has been deactivated at {{ .ServerURL }}"
  },
  {
    "id": "api.templates.deactivate_body.warning",
    "translation": "If this change was not initiated by you or you want to reactivate your account, contact your system administrator."
  },
  {
    "id": "api.templates.deactivate_subject",
    "translation": "[{{ .SiteName }}] Your account at {{ .ServerURL }} has been deactivated"
  },
  {
    "id": "api.templates.email_change_body.info",
    "translation": "Your email address for {{.TeamDisplayName}} has been changed to {{.NewEmail}}."
  },
  {
    "id": "api.templates.email_change_body.title",
    "translation": "You updated your email"
  },
  {
    "id": "api.templates.email_change_subject",
    "translation": "[{{ .SiteName }}] Your email address has changed"
  },
  {
    "id": "api.templates.email_change_verify_body.button",
    "translation": "Verify Email"
  },
  {
    "id": "api.templates.email_change_verify_body.info",
    "translation": "To finish updating your email address for {{.TeamDisplayName}}, please click the link below to confirm this is the right address."
  },
  {
    "id": "api.templates.email_change_verify_body.title",
    "translation": "You successfully updated your email"
  },
  {
    "id": "api.templates.email_change_verify_subject",
    "translation": "[{{ .SiteName }}] Verify new email address"
  },
  {
    "id": "api.templates.email_footer",
    "translation": "To change your notification preferences, log in to your team site and go to Settings > Notifications."
  },
  {
    "id": "api.templates.email_footer_v2",
    "translation": "© 2022 Mattermost, Inc. 530 Lytton Avenue, Second floor, Palo Alto, CA, 94301"
  },
  {
    "id": "api.templates.email_info1",
    "translation": "Any questions at all, mail us any time: "
  },
  {
    "id": "api.templates.email_info2",
    "translation": "Best wishes,"
  },
  {
    "id": "api.templates.email_info3",
    "translation": "The {{.SiteName}} Team"
  },
  {
    "id": "api.templates.email_organization",
    "translation": "Sent by "
  },
  {
    "id": "api.templates.email_us_anytime_at",
    "translation": "Email us any time at "
  },
  {
    "id": "api.templates.email_warning",
    "translation": "If you did not make this change, please contact the system administrator."
  },
  {
    "id": "api.templates.invite_body.button",
    "translation": "Join now"
  },
  {
    "id": "api.templates.invite_body.subTitle",
    "translation": "Start collaborating with your team on Mattermost"
  },
  {
    "id": "api.templates.invite_body.title",
    "translation": "{{ .SenderName }} invited you to join the {{ .TeamDisplayName }} team."
  },
  {
    "id": "api.templates.invite_body.title.reminder",
    "translation": "Reminder"
  },
  {
    "id": "api.templates.invite_body_footer.info",
    "translation": "Mattermost is a flexible, open source messaging platform that enables secure team collaboration."
  },
  {
    "id": "api.templates.invite_body_footer.learn_more",
    "translation": "Learn more"
  },
  {
    "id": "api.templates.invite_body_footer.title",
    "translation": "What is Mattermost?"
  },
  {
    "id": "api.templates.invite_body_guest.subTitle",
    "translation": "You were invited as a guest to collaborate with the team"
  },
  {
    "id": "api.templates.invite_guest_subject",
    "translation": "[{{ .SiteName }}] {{ .SenderName }} invited you to join the team {{ .TeamDisplayName }} as a guest"
  },
  {
    "id": "api.templates.invite_subject",
    "translation": "[{{ .SiteName }}] {{ .SenderName }} invited you to join {{ .TeamDisplayName }} Team"
  },
  {
    "id": "api.templates.invite_team_and_channel_body.title",
    "translation": "{{ .SenderName }} invited you to join the {{ .ChannelName }} Channel on the {{ .TeamDisplayName }} Team"
  },
  {
    "id": "api.templates.invite_team_and_channel_subject",
    "translation": "[{{ .SiteName }}] {{ .SenderName }} invited you to join the {{ .ChannelName }} Channel on the {{ .TeamDisplayName }} Team"
  },
  {
    "id": "api.templates.invite_team_and_channels_body.title",
    "translation": "{{ .SenderName }} invited you to join {{ .ChannelsLen }} channels on the {{ .TeamDisplayName }} Team"
  },
  {
    "id": "api.templates.invite_team_and_channels_subject",
    "translation": "[{{ .SiteName }}] {{ .SenderName }} invited you to join {{ .ChannelsLen }} channels on the {{ .TeamDisplayName }} Team"
  },
  {
    "id": "api.templates.ip_filters_changed.button",
    "translation": "Review changes"
  },
  {
    "id": "api.templates.ip_filters_changed.subTitle",
    "translation": "@{{ .InitiatingUsername }} changed the IP filtering settings for your workspace at the URL: {{ .SiteURL }}"
  },
  {
    "id": "api.templates.ip_filters_changed.subject",
    "translation": "Changes to Your Workspace's IP Filters"
  },
  {
    "id": "api.templates.ip_filters_changed.title",
    "translation": "IP filtering changes for your workspace"
  },
  {
    "id": "api.templates.ip_filters_changed_footer.contact_support",
    "translation": "Contact support"
  },
  {
    "id": "api.templates.ip_filters_changed_footer.log_in_to_customer_portal",
    "translation": "Log in to the customer portal to reset IP filtering"
  },
  {
    "id": "api.templates.ip_filters_changed_footer.send_an_email_to",
    "translation": "Send an email to {{ .InitiatingUserEmail }}"
  },
  {
    "id": "api.templates.ip_filters_changed_footer.title",
    "translation": "Having trouble accessing your workspace?"
  },
  {
    "id": "api.templates.license_up_for_renewal_contact_sales",
    "translation": "Contact sales"
  },
  {
    "id": "api.templates.license_up_for_renewal_subject",
    "translation": "Your license is up for renewal"
  },
  {
    "id": "api.templates.license_up_for_renewal_subtitle",
    "translation": "{{.UserName}}, your subscription is set to expire in {{.Days}} days. We hope you’re experiencing the flexible, secure team collaboration that Mattermost enables. Renew soon to ensure your team can keep enjoying these benefits."
  },
  {
    "id": "api.templates.license_up_for_renewal_title",
    "translation": "Your Mattermost subscription is up for renewal"
  },
  {
    "id": "api.templates.mfa_activated_body.info",
    "translation": "Multi-factor authentication has been added to your account on {{ .SiteURL }}."
  },
  {
    "id": "api.templates.mfa_activated_body.title",
    "translation": "Multi-factor authentication was added"
  },
  {
    "id": "api.templates.mfa_change_subject",
    "translation": "[{{ .SiteName }}] Your MFA has been updated"
  },
  {
    "id": "api.templates.mfa_deactivated_body.info",
    "translation": "Multi-factor authentication has been removed from your account on {{ .SiteURL }}."
  },
  {
    "id": "api.templates.mfa_deactivated_body.title",
    "translation": "Multi-factor authentication was removed"
  },
  {
    "id": "api.templates.password_change_body.info",
    "translation": "Your password has been updated for {{.TeamDisplayName}} on {{ .TeamURL }} by {{.Method}}."
  },
  {
    "id": "api.templates.password_change_body.title",
    "translation": "Your password has been updated"
  },
  {
    "id": "api.templates.password_change_subject",
    "translation": "[{{ .SiteName }}] Your password has been updated"
  },
  {
    "id": "api.templates.post_body.button",
    "translation": "Reply in Mattermost"
  },
  {
    "id": "api.templates.questions_footer.info",
    "translation": "Need help or have questions? Email us at "
  },
  {
    "id": "api.templates.questions_footer.title",
    "translation": "Questions?"
  },
  {
    "id": "api.templates.remove_expired_license.body.title",
    "translation": "Your Enterprise Edition license has expired and some features may be disabled. Please renew your license now."
  },
  {
    "id": "api.templates.remove_expired_license.subject",
    "translation": "Mattermost Enterprise license has been disabled."
  },
  {
    "id": "api.templates.reset_body.button",
    "translation": "Reset Password"
  },
  {
    "id": "api.templates.reset_body.info",
    "translation": "The password reset link expires in 24 hours."
  },
  {
    "id": "api.templates.reset_body.subTitle",
    "translation": "Click the button below to reset your password. If you didn’t request this, you can safely ignore this email."
  },
  {
    "id": "api.templates.reset_body.title",
    "translation": "Reset Your Password"
  },
  {
    "id": "api.templates.reset_subject",
    "translation": "[{{ .SiteName }}] Reset your password"
  },
  {
    "id": "api.templates.signin_change_email.body.info",
    "translation": "You updated your sign-in method on {{ .SiteName }} to {{.Method}}."
  },
  {
    "id": "api.templates.signin_change_email.body.method_email",
    "translation": "email and password"
  },
  {
    "id": "api.templates.signin_change_email.body.title",
    "translation": "You updated your sign-in method"
  },
  {
    "id": "api.templates.signin_change_email.subject",
    "translation": "[{{ .SiteName }}] Your sign-in method has been updated"
  },
  {
    "id": "api.templates.user_access_token_body.info",
    "translation": "A personal access token was added to your account on {{ .SiteURL }}. They can be used to access {{.SiteName}} with your account."
  },
  {
    "id": "api.templates.user_access_token_body.title",
    "translation": "Personal access token added to your account"
  },
  {
    "id": "api.templates.user_access_token_subject",
    "translation": "[{{ .SiteName }}] Personal access token added to your account"
  },
  {
    "id": "api.templates.username_change_body.info",
    "translation": "Your username for {{.TeamDisplayName}} has been changed to {{.NewUsername}}."
  },
  {
    "id": "api.templates.username_change_body.title",
    "translation": "You updated your username"
  },
  {
    "id": "api.templates.username_change_subject",
    "translation": "[{{ .SiteName }}] Your username has changed"
  },
  {
    "id": "api.templates.verify_body.button",
    "translation": "Verify Email"
  },
  {
    "id": "api.templates.verify_body.info",
    "translation": "This email address was used to create an account with Mattermost."
  },
  {
    "id": "api.templates.verify_body.info1",
    "translation": "If it was not you, you can safely ignore this email."
  },
  {
    "id": "api.templates.verify_body.serverURL",
    "translation": "{{ .ServerURL }}."
  },
  {
    "id": "api.templates.verify_body.subTitle1",
    "translation": "Thanks for joining "
  },
  {
    "id": "api.templates.verify_body.subTitle2",
    "translation": "Click below to verify your email address."
  },
  {
    "id": "api.templates.verify_body.title",
    "translation": "Verify your email address"
  },
  {
    "id": "api.templates.verify_subject",
    "translation": "[{{ .SiteName }}] Email Verification"
  },
  {
    "id": "api.templates.welcome_body.app_download_button",
    "translation": "Download"
  },
  {
    "id": "api.templates.welcome_body.app_download_info",
    "translation": "For the best experience, download the apps for PC, Mac, iOS and Android."
  },
  {
    "id": "api.templates.welcome_body.app_download_title",
    "translation": "Download the desktop and mobile apps"
  },
  {
    "id": "api.templates.welcome_body.button",
    "translation": "Verify Email"
  },
  {
    "id": "api.templates.welcome_body.info",
    "translation": "This email address was used to create an account with Mattermost."
  },
  {
    "id": "api.templates.welcome_body.info1",
    "translation": "If it was not you, you can safely ignore this email."
  },
  {
    "id": "api.templates.welcome_body.serverURL",
    "translation": "{{ .ServerURL }}."
  },
  {
    "id": "api.templates.welcome_body.subTitle1",
    "translation": "Thanks for joining "
  },
  {
    "id": "api.templates.welcome_body.subTitle2",
    "translation": "Click below to verify your email address."
  },
  {
    "id": "api.templates.welcome_body.title",
    "translation": "Welcome to the team"
  },
  {
    "id": "api.templates.welcome_subject",
    "translation": "[{{ .SiteName }}] You joined {{ .ServerURL }}"
  },
  {
    "id": "api.unable_to_create_zip_file",
    "translation": "Error creating zip file."
  },
  {
    "id": "api.unmarshal_error",
    "translation": "Failed to unmarshal."
  },
  {
    "id": "api.upgrade_to_enterprise.already-done.app_error",
    "translation": "You have already upgraded to Mattermost Enterprise Edition. Please restart the server to finish the upgrade."
  },
  {
    "id": "api.upgrade_to_enterprise.already-enterprise.app_error",
    "translation": "You cannot upgrade because you are already running Mattermost Enterprise Edition."
  },
  {
    "id": "api.upgrade_to_enterprise.app_error",
    "translation": "An upgrade to Mattermost Enterprise Edition is already running."
  },
  {
    "id": "api.upgrade_to_enterprise.generic_error.app_error",
    "translation": "Mattermost was unable to upgrade to Enterprise Edition."
  },
  {
    "id": "api.upgrade_to_enterprise.invalid-permission.app_error",
    "translation": "Mattermost was unable to upgrade to Enterprise Edition. The Mattermost system user {{.MattermostUsername}} does not have write access to the necessary binary file. A system administrator can update the file permissions by executing the following command on the server where Mattermost is installed:\n\n```\nchmod +w \"{{.Path}}\"\n```\n\nAfter changing the file permissions, try to upgrade Mattermost again. When you have upgraded and restarted, remember to restore the original binary file permissions:\n\n```\nchmod -w \"{{.Path}}\"\n```"
  },
  {
    "id": "api.upgrade_to_enterprise.invalid-user-and-permission.app_error",
    "translation": "Mattermost was unable to upgrade to Enterprise Edition. The Mattermost system user {{.MattermostUsername}} does not have write access to the necessary binary file. A system administrator can update the file permissions by executing the following command on the server where Mattermost is installed:\n\n```\nchown {{.MattermostUsername}} \"{{.Path}}\"\nchmod +w \"{{.Path}}\"\n```\n\nAfter changing the file permissions, try to upgrade Mattermost again. When you have upgraded and restarted, remember to restore the original binary file permissions:\n\n```\nchown {{.FileUsername}} \"{{.Path}}\"\nchmod -w \"{{.Path}}\"\n```"
  },
  {
    "id": "api.upgrade_to_enterprise.invalid-user.app_error",
    "translation": "Mattermost was unable to upgrade to Enterprise Edition. The Mattermost system user {{.MattermostUsername}} does not have write access to the necessary binary file. A system administrator can update the file permissions by executing the following command on the server where Mattermost is installed:\n\n```\nchown {{.MattermostUsername}} \"{{.Path}}\"\n```\n\nAfter changing the file permissions, try to upgrade Mattermost again. When you have upgraded and restarted, remember to restore the original binary file permissions:\n\n```\nchown {{.FileUsername}} \"{{.Path}}\"\n```"
  },
  {
    "id": "api.upgrade_to_enterprise.system_not_supported.app_error",
    "translation": "Mattermost was unable to upgrade to Enterprise Edition. This feature will only work on Linux systems with x86-64 architecture."
  },
  {
    "id": "api.upgrade_to_enterprise_status.app_error",
    "translation": "Mattermost was unable to upgrade to Enterprise Edition."
  },
  {
    "id": "api.upgrade_to_enterprise_status.signature.app_error",
    "translation": "Mattermost was unable to upgrade to Enterprise Edition. The digital signature of the downloaded binary file could not be verified."
  },
  {
    "id": "api.upload.create.upload_channel_not_shared_with_remote.app_error",
    "translation": "Failed to upload file. Upload channel is not shared with remote."
  },
  {
    "id": "api.upload.create.upload_too_large.app_error",
    "translation": "Unable to upload file. File is too large."
  },
  {
    "id": "api.upload.get_upload.forbidden.app_error",
    "translation": "Failed to get upload."
  },
  {
    "id": "api.upload.invalid_type_for_shared_channel.app_error",
    "translation": "Failed to upload file. Upload channel is not shared with remote."
  },
  {
    "id": "api.upload.upload_data.invalid_content_length",
    "translation": "Invalid Content-Length."
  },
  {
    "id": "api.upload.upload_data.invalid_content_type",
    "translation": "Invalid Content-Type for multipart upload."
  },
  {
    "id": "api.upload.upload_data.multipart_error",
    "translation": "Failed to process the multipart data."
  },
  {
    "id": "api.user.activate_mfa.email_and_ldap_only.app_error",
    "translation": "MFA is not available for this account type."
  },
  {
    "id": "api.user.add_direct_channels_and_forget.failed.error",
    "translation": "Failed to add direct channel preferences for user user_id={{.UserId}}, team_id={{.TeamId}}, err={{.Error}}"
  },
  {
    "id": "api.user.add_user_to_group_syncables.not_ldap_user.app_error",
    "translation": "not an ldap user"
  },
  {
    "id": "api.user.auth_switch.not_available.email_signup_disabled.app_error",
    "translation": "Authentication Transfer is not available as email signup is disabled."
  },
  {
    "id": "api.user.auth_switch.not_available.login_disabled.app_error",
    "translation": "Authentication Transfer is not available as neither email login nor username login is enabled."
  },
  {
    "id": "api.user.authorize_oauth_user.bad_response.app_error",
    "translation": "Bad response from token request."
  },
  {
    "id": "api.user.authorize_oauth_user.bad_token.app_error",
    "translation": "Bad token type."
  },
  {
    "id": "api.user.authorize_oauth_user.invalid_state.app_error",
    "translation": "Invalid state"
  },
  {
    "id": "api.user.authorize_oauth_user.missing.app_error",
    "translation": "Missing access token."
  },
  {
    "id": "api.user.authorize_oauth_user.response.app_error",
    "translation": "Received invalid response from OAuth service provider."
  },
  {
    "id": "api.user.authorize_oauth_user.saml_hook_error.app_error",
    "translation": "An error occurred in the OnSamlLogin hook. Please contact your System Administrator."
  },
  {
    "id": "api.user.authorize_oauth_user.saml_response_too_long.app_error",
    "translation": "SAML response is too long"
  },
  {
    "id": "api.user.authorize_oauth_user.service.app_error",
    "translation": "Token request to {{.Service}} failed."
  },
  {
    "id": "api.user.authorize_oauth_user.token_failed.app_error",
    "translation": "Token request failed."
  },
  {
    "id": "api.user.authorize_oauth_user.unsupported.app_error",
    "translation": "{{.Service}} SSO through OAuth 2.0 not available on this server."
  },
  {
    "id": "api.user.autocomplete_users.missing_team_id.app_error",
    "translation": "Team id parameter is required to autocomplete by channel."
  },
  {
    "id": "api.user.check_user_login_attempts.too_many.app_error",
    "translation": "Your account is locked because of too many failed password attempts. Please reset your password."
  },
  {
    "id": "api.user.check_user_login_attempts.too_many_ldap.app_error",
    "translation": "Your account is locked because of too many failed password attempts. Please contact your System Administrator."
  },
  {
    "id": "api.user.check_user_mfa.bad_code.app_error",
    "translation": "Invalid MFA token."
  },
  {
    "id": "api.user.check_user_password.invalid.app_error",
    "translation": "Login failed because of invalid password."
  },
  {
    "id": "api.user.check_user_password.invalid_hash.app_error",
    "translation": "The format of the hashed password is invalid and could not be parsed."
  },
  {
    "id": "api.user.complete_switch_with_oauth.blank_email.app_error",
    "translation": "Blank email."
  },
  {
    "id": "api.user.complete_switch_with_oauth.parse.app_error",
    "translation": "Could not parse auth data out of {{.Service}} user object."
  },
  {
    "id": "api.user.create_email_token.error",
    "translation": "Failed to create token data for email verification"
  },
  {
    "id": "api.user.create_oauth_user.already_attached.app_error",
    "translation": "There is already an account associated with that email address using a sign in method other than {{.Service}}. Please sign in using {{.Auth}}."
  },
  {
    "id": "api.user.create_oauth_user.create.app_error",
    "translation": "Could not create user out of {{.Service}} user object."
  },
  {
    "id": "api.user.create_password_token.error",
    "translation": "Unable to create password recovery token"
  },
  {
    "id": "api.user.create_profile_image.default_font.app_error",
    "translation": "Could not create default profile image font."
  },
  {
    "id": "api.user.create_profile_image.encode.app_error",
    "translation": "Could not encode default profile image."
  },
  {
    "id": "api.user.create_profile_image.initial.app_error",
    "translation": "Could not add user initial to default profile picture."
  },
  {
    "id": "api.user.create_user.accepted_domain.app_error",
    "translation": "The email you provided does not belong to an accepted domain. Please contact your administrator or sign up with a different email."
  },
  {
    "id": "api.user.create_user.bad_token_email_data.app_error",
    "translation": "The email address in the token does not match the one in the user data."
  },
  {
    "id": "api.user.create_user.disabled.app_error",
    "translation": "User creation is disabled."
  },
  {
    "id": "api.user.create_user.guest_accounts.disabled.app_error",
    "translation": "Guest accounts are disabled."
  },
  {
    "id": "api.user.create_user.guest_accounts.license.app_error",
    "translation": "Your license does not support guest accounts."
  },
  {
    "id": "api.user.create_user.invalid_invitation_type.app_error",
    "translation": "Unable to create the user, invalid invitation."
  },
  {
    "id": "api.user.create_user.license_user_limits.exceeded",
    "translation": "Can't create user. Server exceeds maximum licensed users. Contact your administrator with: ERROR_LICENSED_USERS_LIMIT_EXCEEDED."
  },
  {
    "id": "api.user.create_user.no_open_server",
    "translation": "This server does not allow open signups.  Please speak with your Administrator to receive an invitation."
  },
  {
    "id": "api.user.create_user.signup_email_disabled.app_error",
    "translation": "User sign-up with email is disabled."
  },
  {
    "id": "api.user.create_user.signup_link_expired.app_error",
    "translation": "The signup link has expired."
  },
  {
    "id": "api.user.create_user.signup_link_invalid.app_error",
    "translation": "The signup link does not appear to be valid."
  },
  {
    "id": "api.user.create_user.user_limits.exceeded",
    "translation": "Can't create user. Server exceeds safe user limit. Contact your administrator with: ERROR_SAFETY_LIMITS_EXCEEDED."
  },
  {
    "id": "api.user.delete_channel.not_enabled.app_error",
    "translation": "Permanent channel deletion feature is not enabled. Please contact your System Administrator."
  },
  {
    "id": "api.user.delete_team.not_enabled.app_error",
    "translation": "Permanent team deletion feature is not enabled. Please contact your System Administrator."
  },
  {
    "id": "api.user.delete_user.not_enabled.app_error",
    "translation": "Permanent user deletion feature is not enabled. Please contact your System Administrator."
  },
  {
    "id": "api.user.demote_user_to_guest.already_guest.app_error",
    "translation": "Unable to convert the user to guest because is already a guest."
  },
  {
    "id": "api.user.email_to_ldap.not_available.app_error",
    "translation": "AD/LDAP not available on this server."
  },
  {
    "id": "api.user.email_to_oauth.not_available.app_error",
    "translation": "Authentication Transfer not configured or available on this server."
  },
  {
    "id": "api.user.get_authorization_code.endpoint.app_error",
    "translation": "Error retrieving endpoint from Discovery Document."
  },
  {
    "id": "api.user.get_profile_image_path.app_error",
    "translation": "Error while checking if a user has a custom profile image."
  },
  {
    "id": "api.user.get_uploads_for_user.forbidden.app_error",
    "translation": "Failed to get uploads."
  },
  {
    "id": "api.user.get_user_by_email.permissions.app_error",
    "translation": "Unable to get user by email."
  },
  {
    "id": "api.user.get_users.validation.app_error",
    "translation": "Error fetching roles during validation."
  },
  {
    "id": "api.user.get_users_not_in_abac_channel.access_control_unavailable.app_error",
    "translation": "Access control service unavailable. Cannot filter users for ABAC-enabled channel."
  },
  {
    "id": "api.user.invalidate_password_recovery_tokens.error",
    "translation": "Unable to get tokens by type when invalidating password recovery tokens"
  },
  {
    "id": "api.user.invalidate_password_recovery_tokens_delete.error",
    "translation": "Unable to remove token when invalidating password recovery tokens"
  },
  {
    "id": "api.user.invalidate_password_recovery_tokens_parse.error",
    "translation": "Unable to parse token when invalidating password recovery tokens"
  },
  {
    "id": "api.user.invalidate_verify_email_tokens.error",
    "translation": "Unable to get tokens by type when invalidating email verification tokens"
  },
  {
    "id": "api.user.invalidate_verify_email_tokens_delete.error",
    "translation": "Unable to remove token when invalidating email verification tokens"
  },
  {
    "id": "api.user.invalidate_verify_email_tokens_parse.error",
    "translation": "Unable to parse token when invalidating email verification tokens"
  },
  {
    "id": "api.user.ldap_to_email.not_available.app_error",
    "translation": "AD/LDAP not available on this server."
  },
  {
    "id": "api.user.ldap_to_email.not_ldap_account.app_error",
    "translation": "This user account does not use AD/LDAP."
  },
  {
    "id": "api.user.login.blank_pwd.app_error",
    "translation": "Password field must not be blank"
  },
  {
    "id": "api.user.login.bot_login_forbidden.app_error",
    "translation": "Bot login is forbidden."
  },
  {
    "id": "api.user.login.guest_accounts.disabled.error",
    "translation": "Guest accounts are disabled"
  },
  {
    "id": "api.user.login.guest_accounts.license.error",
    "translation": "Your license does not support guest accounts"
  },
  {
    "id": "api.user.login.inactive.app_error",
    "translation": "Login failed because your account has been deactivated.  Please contact an administrator."
  },
  {
    "id": "api.user.login.invalid_credentials_email",
    "translation": "Enter a valid email and/or password"
  },
  {
    "id": "api.user.login.invalid_credentials_email_username",
    "translation": "Enter a valid email or username and/or password."
  },
  {
    "id": "api.user.login.invalid_credentials_sso",
    "translation": "Enter a valid email or username and/or password, or sign in using another method."
  },
  {
    "id": "api.user.login.invalid_credentials_username",
    "translation": "Enter a valid username and/or password."
  },
  {
    "id": "api.user.login.not_verified.app_error",
    "translation": "Login failed because email address has not been verified."
  },
  {
    "id": "api.user.login.remote_users.login.error",
    "translation": "Login failed because remote users are not allow to log in."
  },
  {
    "id": "api.user.login.use_auth_service.app_error",
    "translation": "Please sign in using {{.AuthService}}."
  },
  {
    "id": "api.user.login_by_cws.invalid_token.app_error",
    "translation": "CWS token is not valid"
  },
  {
    "id": "api.user.login_by_oauth.bot_login_forbidden.app_error",
    "translation": "Bot login is forbidden."
  },
  {
    "id": "api.user.login_by_oauth.not_available.app_error",
    "translation": "{{.Service}} SSO through OAuth 2.0 not available on this server."
  },
  {
    "id": "api.user.login_by_oauth.parse.app_error",
    "translation": "Could not parse auth data out of {{.Service}} user object."
  },
  {
    "id": "api.user.login_cws.license.error",
    "translation": "CWS login is forbidden."
  },
  {
    "id": "api.user.login_ldap.not_available.app_error",
    "translation": "AD/LDAP not available on this server."
  },
  {
    "id": "api.user.login_with_desktop_token.not_oauth_or_saml_user.app_error",
    "translation": "User is not an OAuth or SAML user."
  },
  {
    "id": "api.user.oauth_to_email.context.app_error",
    "translation": "Update password failed because context user_id did not match provided user's id."
  },
  {
    "id": "api.user.oauth_to_email.not_available.app_error",
    "translation": "Authentication Transfer not configured or available on this server."
  },
  {
    "id": "api.user.patch_user.login_provider_attribute_set.app_error",
    "translation": "Field '{{.Field}}' must be set through user's login provider."
  },
  {
    "id": "api.user.promote_guest_to_user.no_guest.app_error",
    "translation": "Unable to convert the guest to regular user because is not a guest."
  },
  {
    "id": "api.user.reset_password.broken_token.app_error",
    "translation": "The reset password token does not appear to be valid."
  },
  {
    "id": "api.user.reset_password.invalid_link.app_error",
    "translation": "The reset password link does not appear to be valid."
  },
  {
    "id": "api.user.reset_password.link_expired.app_error",
    "translation": "The password reset link has expired."
  },
  {
    "id": "api.user.reset_password.method",
    "translation": "using a reset password link"
  },
  {
    "id": "api.user.reset_password.sso.app_error",
    "translation": "Unable to reset password for SSO accounts."
  },
  {
    "id": "api.user.reset_password.token_parse.error",
    "translation": "Unable to parse the reset password token"
  },
  {
    "id": "api.user.reset_password_failed_attempts.ldap_and_email_only.app_error",
    "translation": "User auth service must be LDAP or Email."
  },
  {
    "id": "api.user.reset_password_failed_attempts.permissions.app_error",
    "translation": "You do not have permission to update this resource."
  },
  {
    "id": "api.user.saml.not_available.app_error",
    "translation": "SAML 2.0 is not configured or supported on this server."
  },
  {
    "id": "api.user.send_cloud_welcome_email.error",
    "translation": "Failed to send cloud welcome email"
  },
  {
    "id": "api.user.send_deactivate_email_and_forget.failed.error",
    "translation": "Failed to send the deactivate account email successfully"
  },
  {
    "id": "api.user.send_email_change_verify_email_and_forget.error",
    "translation": "Failed to send email change verification email successfully"
  },
  {
    "id": "api.user.send_password_reset.send.app_error",
    "translation": "Failed to send password reset email successfully."
  },
  {
    "id": "api.user.send_password_reset.sso.app_error",
    "translation": "Unable to reset password for SSO accounts."
  },
  {
    "id": "api.user.send_sign_in_change_email_and_forget.error",
    "translation": "Failed to send update password email successfully"
  },
  {
    "id": "api.user.send_verify_email_and_forget.failed.error",
    "translation": "Failed to send verification email successfully"
  },
  {
    "id": "api.user.update_active.cannot_enable_guest_when_guest_feature_is_disabled.app_error",
    "translation": "You cannot activate a guest account because Guest Access feature is not enabled."
  },
  {
    "id": "api.user.update_active.cannot_modify_status_when_user_is_managed_by_ldap.app_error",
    "translation": "You cannot modify user status. User is managed by LDAP"
  },
  {
    "id": "api.user.update_active.not_enable.app_error",
    "translation": "You cannot deactivate yourself because this feature is not enabled. Please contact your System Administrator."
  },
  {
    "id": "api.user.update_active.permissions.app_error",
    "translation": "You do not have the appropriate permissions."
  },
  {
    "id": "api.user.update_oauth_user_attrs.get_user.app_error",
    "translation": "Could not get user from {{.Service}} user object."
  },
  {
    "id": "api.user.update_password.context.app_error",
    "translation": "Update password failed because context user_id did not match props user_id."
  },
  {
    "id": "api.user.update_password.failed.app_error",
    "translation": "Update password failed."
  },
  {
    "id": "api.user.update_password.incorrect.app_error",
    "translation": "The \"Current Password\" you entered is incorrect. Please check that Caps Lock is off and try again."
  },
  {
    "id": "api.user.update_password.menu",
    "translation": "using the settings menu"
  },
  {
    "id": "api.user.update_password.oauth.app_error",
    "translation": "Update password failed because the user is logged in through an OAuth service."
  },
  {
    "id": "api.user.update_password.password_hash.app_error",
    "translation": "There was an internal error saving the password."
  },
  {
    "id": "api.user.update_password.user_and_hashed.app_error",
    "translation": "Only system administrators can set already-hashed passwords."
  },
  {
    "id": "api.user.update_password.valid_account.app_error",
    "translation": "Update password failed because we couldn't find a valid account."
  },
  {
    "id": "api.user.update_user.accepted_domain.app_error",
    "translation": "The email you provided does not belong to an accepted domain. Please contact your administrator or sign up with a different email."
  },
  {
    "id": "api.user.update_user.accepted_guest_domain.app_error",
    "translation": "The email you provided does not belong to an accepted domain for guest accounts. Please contact your administrator or sign up with a different email."
  },
  {
    "id": "api.user.update_user.login_provider_attribute_set.app_error",
    "translation": "Field '{{.Field}}' must be set through user's login provider."
  },
  {
    "id": "api.user.update_user_auth.invalid_request",
    "translation": "Request is missing either AuthData or AuthService parameter."
  },
  {
    "id": "api.user.update_user_roles.license.app_error",
    "translation": "Custom Permission Schemes not supported by current license"
  },
  {
    "id": "api.user.upload_profile_user.array.app_error",
    "translation": "Empty array under 'image' in request."
  },
  {
    "id": "api.user.upload_profile_user.check_image_limits.app_error",
    "translation": "Image limits check failed. Resolution is too high."
  },
  {
    "id": "api.user.upload_profile_user.decode.app_error",
    "translation": "Could not decode profile image."
  },
  {
    "id": "api.user.upload_profile_user.encode.app_error",
    "translation": "Could not encode profile image."
  },
  {
    "id": "api.user.upload_profile_user.login_provider_attribute_set.app_error",
    "translation": "Profile picture must be set through user's login provider."
  },
  {
    "id": "api.user.upload_profile_user.no_file.app_error",
    "translation": "No file under 'image' in request."
  },
  {
    "id": "api.user.upload_profile_user.open.app_error",
    "translation": "Could not open image file."
  },
  {
    "id": "api.user.upload_profile_user.parse.app_error",
    "translation": "Could not parse multipart form."
  },
  {
    "id": "api.user.upload_profile_user.storage.app_error",
    "translation": "Unable to upload file. Image storage is not configured."
  },
  {
    "id": "api.user.upload_profile_user.too_large.app_error",
    "translation": "Unable to upload profile image. File is too large."
  },
  {
    "id": "api.user.upload_profile_user.upload_profile.app_error",
    "translation": "Couldn't upload profile image."
  },
  {
    "id": "api.user.verify_email.bad_link.app_error",
    "translation": "Bad verify email link."
  },
  {
    "id": "api.user.verify_email.broken_token.app_error",
    "translation": "Bad verify email token type."
  },
  {
    "id": "api.user.verify_email.link_expired.app_error",
    "translation": "The email verification link has expired."
  },
  {
    "id": "api.user.verify_email.token_parse.error",
    "translation": "Failed to parse token data from email verification"
  },
  {
    "id": "api.web_socket.connect.upgrade.app_error",
    "translation": "URL Blocked because of CORS. Url: {{.BlockedOrigin}}"
  },
  {
    "id": "api.web_socket_router.bad_action.app_error",
    "translation": "Unknown WebSocket action."
  },
  {
    "id": "api.web_socket_router.bad_seq.app_error",
    "translation": "Invalid sequence for WebSocket message."
  },
  {
    "id": "api.web_socket_router.no_action.app_error",
    "translation": "No websocket action."
  },
  {
    "id": "api.web_socket_router.not_authenticated.app_error",
    "translation": "WebSocket connection is not authenticated. Please log in and try again."
  },
  {
    "id": "api.webhook.create_outgoing.intersect.app_error",
    "translation": "Outgoing webhooks from the same channel cannot have the same trigger words/callback URLs."
  },
  {
    "id": "api.webhook.create_outgoing.not_open.app_error",
    "translation": "Outgoing webhooks can only be created for public channels."
  },
  {
    "id": "api.webhook.create_outgoing.permissions.app_error",
    "translation": "Invalid permissions to create outgoing webhook."
  },
  {
    "id": "api.webhook.create_outgoing.triggers.app_error",
    "translation": "Either trigger_words or channel_id must be set."
  },
  {
    "id": "api.webhook.team_mismatch.app_error",
    "translation": "Unable to update webhook across teams."
  },
  {
    "id": "api.webhook.update_outgoing.intersect.app_error",
    "translation": "Outgoing webhooks from the same channel cannot have the same trigger words/callback URLs."
  },
  {
    "id": "api.websocket_handler.invalid_param.app_error",
    "translation": "Invalid {{.Name}} parameter."
  },
  {
    "id": "api.websocket_handler.server_busy.app_error",
    "translation": "Server is busy, non-critical services are temporarily unavailable."
  },
  {
    "id": "api4.plugin.reattachPlugin.invalid_request",
    "translation": "Failed to parse request"
  },
  {
    "id": "app.access_control.insufficient_permissions",
    "translation": "You do not have permission to manage this access control policy."
  },
  {
    "id": "app.acknowledgement.batch_save.app_error",
    "translation": "Failed to save the batch of acknowledgement objects"
  },
  {
    "id": "app.acknowledgement.delete.app_error",
    "translation": "Unable to delete acknowledgement."
  },
  {
    "id": "app.acknowledgement.delete.missing_post.app_error",
    "translation": "Cannot delete acknowledgement for missing post"
  },
  {
    "id": "app.acknowledgement.get.app_error",
    "translation": "Unable to get acknowledgement."
  },
  {
    "id": "app.acknowledgement.getforpost.get.app_error",
    "translation": "Unable to get acknowledgement for post."
  },
  {
    "id": "app.acknowledgement.save.missing_post.app_error",
    "translation": "Cannot save acknowledgement for missing post"
  },
  {
    "id": "app.acknowledgement.save.save.app_error",
    "translation": "Unable to save acknowledgement for post."
  },
  {
    "id": "app.admin.saml.failure_decode_metadata_xml_from_idp.app_error",
    "translation": "Could not decode the XML metadata information received from the Identity Provider."
  },
  {
    "id": "app.admin.saml.failure_read_response_body_from_idp.app_error",
    "translation": "Failure encountered when reading the response payload received from the Identity Provider."
  },
  {
    "id": "app.admin.saml.invalid_response_from_idp.app_error",
    "translation": "Could not read the response received from the Identity Provider."
  },
  {
    "id": "app.admin.test_email.failure",
    "translation": "Connection unsuccessful: {{.Error}}"
  },
  {
    "id": "app.admin.test_site_url.failure",
    "translation": "This is not a valid live URL"
  },
  {
    "id": "app.analytics.getanalytics.internal_error",
    "translation": "Unable to get the analytics."
  },
  {
    "id": "app.audit.get.finding.app_error",
    "translation": "We encountered an error finding the audits."
  },
  {
    "id": "app.audit.get.limit.app_error",
    "translation": "Limit exceeded for paging."
  },
  {
    "id": "app.audit.permanent_delete_by_user.app_error",
    "translation": "We encountered an error deleting the audits."
  },
  {
    "id": "app.audit.save.saving.app_error",
    "translation": "We encountered an error saving the audit."
  },
  {
    "id": "app.bot.createbot.internal_error",
    "translation": "Unable to save the bot."
  },
  {
    "id": "app.bot.get_disable_bot_sysadmin_message",
    "translation": "{{if .disableBotsSetting}}{{if .printAllBots}}{{.UserName}} was deactivated. They managed the following bot accounts which have now been disabled.\n\n{{.BotNames}}{{else}}{{.UserName}} was deactivated. They managed {{.NumBots}} bot accounts which have now been disabled, including the following:\n\n{{.BotNames}}{{end}}You can take ownership of each bot by enabling it at **Integrations > Bot Accounts** and creating new tokens for the bot.\n\nFor more information, see our [documentation](https://docs.mattermost.com/developer/bot-accounts.html#what-happens-when-a-user-who-owns-bot-accounts-is-disabled).{{else}}{{if .printAllBots}}{{.UserName}} was deactivated. They managed the following bot accounts which are still enabled.\n\n{{.BotNames}}\n{{else}}{{.UserName}} was deactivated. They managed {{.NumBots}} bot accounts which are still enabled, including the following:\n\n{{.BotNames}}{{end}}We strongly recommend you to take ownership of each bot by re-enabling it at **Integrations > Bot Accounts** and creating new tokens for the bot.\n\nFor more information, see our [documentation](https://docs.mattermost.com/developer/bot-accounts.html#what-happens-when-a-user-who-owns-bot-accounts-is-disabled).\n\nIf you want bot accounts to disable automatically after owner deactivation, set “Disable bot accounts when owner is deactivated” in **System Console > Integrations > Bot Accounts** to true.{{end}}"
  },
  {
    "id": "app.bot.get_system_bot.empty_admin_list.app_error",
    "translation": "List of admins is empty."
  },
  {
    "id": "app.bot.getbot.internal_error",
    "translation": "Unable to get the bot."
  },
  {
    "id": "app.bot.getbots.internal_error",
    "translation": "Unable to get the bots."
  },
  {
    "id": "app.bot.patchbot.internal_error",
    "translation": "Unable to update the bot."
  },
  {
    "id": "app.bot.permanent_delete.internal_error",
    "translation": "Unable to delete the bot permanently."
  },
  {
    "id": "app.bot.permenent_delete.bad_id",
    "translation": "Unable to delete the bot."
  },
  {
    "id": "app.bot.update.app_error",
    "translation": "Unable to update the bot."
  },
  {
    "id": "app.channel.add_member.deleted_user.app_error",
    "translation": "Unable to add the user as a member of the channel."
  },
  {
    "id": "app.channel.analytics_type_count.app_error",
    "translation": "Unable to get channel type counts."
  },
  {
    "id": "app.channel.autofollow.app_error",
    "translation": "Failed to update thread membership for mentioned user"
  },
  {
    "id": "app.channel.bookmark.delete.app_error",
    "translation": "Could not delete bookmark."
  },
  {
    "id": "app.channel.bookmark.get.app_error",
    "translation": "Could not get bookmark."
  },
  {
    "id": "app.channel.bookmark.get_existing.app_err",
    "translation": "Could not get existing bookmark to update."
  },
  {
    "id": "app.channel.bookmark.save.app_error",
    "translation": "Could not save bookmark."
  },
  {
    "id": "app.channel.bookmark.update.app_error",
    "translation": "Could not update bookmark."
  },
  {
    "id": "app.channel.bookmark.update_sort.app_error",
    "translation": "Could not sort the bookmark."
  },
  {
    "id": "app.channel.bookmark.update_sort.invalid_input.app_error",
    "translation": "Could not sort the bookmark. Invalid input."
  },
  {
    "id": "app.channel.bookmark.update_sort.missing_bookmark.app_error",
    "translation": "Could not sort the bookmark. Not found."
  },
  {
    "id": "app.channel.clear_all_custom_role_assignments.select.app_error",
    "translation": "Failed to retrieve the channel members."
  },
  {
    "id": "app.channel.count_posts_since.app_error",
    "translation": "Unable to count messages since given date."
  },
  {
    "id": "app.channel.count_urgent_posts_since.app_error",
    "translation": "Unable to count urgent posts since given date."
  },
  {
    "id": "app.channel.create_channel.internal_error",
    "translation": "Unable to save channel."
  },
  {
    "id": "app.channel.create_channel.no_team_id.app_error",
    "translation": "Must specify the team ID to create a channel."
  },
  {
    "id": "app.channel.create_direct_channel.internal_error",
    "translation": "Unable to save direct channel."
  },
  {
    "id": "app.channel.create_initial_sidebar_categories.internal_error",
    "translation": "Unable to create initial sidebar categories for user."
  },
  {
    "id": "app.channel.delete.app_error",
    "translation": "Unable to delete the channel."
  },
  {
    "id": "app.channel.get.app_error",
    "translation": "Could not get channel."
  },
  {
    "id": "app.channel.get.existing.app_error",
    "translation": "Unable to find the existing channel {{.channel_id}}."
  },
  {
    "id": "app.channel.get.find.app_error",
    "translation": "We encountered an error finding the channel {{.channel_id}}."
  },
  {
    "id": "app.channel.get_all.app_error",
    "translation": "Unable to get all the channels."
  },
  {
    "id": "app.channel.get_all_channels.app_error",
    "translation": "Unable to get all the channels."
  },
  {
    "id": "app.channel.get_all_channels_count.app_error",
    "translation": "Unable to count all the channels."
  },
  {
    "id": "app.channel.get_all_direct.app_error",
    "translation": "Unable to get all the direct channels."
  },
  {
    "id": "app.channel.get_by_name.existing.app_error",
    "translation": "Unable to find the existing channel."
  },
  {
    "id": "app.channel.get_by_name.missing.app_error",
    "translation": "Channel does not exist."
  },
  {
    "id": "app.channel.get_by_scheme.app_error",
    "translation": "Unable to get the channels for the provided scheme."
  },
  {
    "id": "app.channel.get_channel_counts.get.app_error",
    "translation": "Unable to get the channel counts."
  },
  {
    "id": "app.channel.get_channels.get.app_error",
    "translation": "Unable to get the channels."
  },
  {
    "id": "app.channel.get_channels.not_found.app_error",
    "translation": "No channels were found."
  },
  {
    "id": "app.channel.get_channels_by_ids.app_error",
    "translation": "Unable to get channels by ids."
  },
  {
    "id": "app.channel.get_channels_by_ids.get.app_error",
    "translation": "Unable to get the channels."
  },
  {
    "id": "app.channel.get_channels_by_ids.not_found.app_error",
    "translation": "No channel found."
  },
  {
    "id": "app.channel.get_channels_member_count.existing.app_error",
    "translation": "Unable to find member count for given channels."
  },
  {
    "id": "app.channel.get_channels_member_count.find.app_error",
    "translation": "Unable to find member count."
  },
  {
    "id": "app.channel.get_channels_with_unreads_and_with_mentions.app_error",
    "translation": "Unable to check unreads and mentions"
  },
  {
    "id": "app.channel.get_common_teams.app_error",
    "translation": "Error get common teams for channel"
  },
  {
    "id": "app.channel.get_common_teams.incorrect_channel_type",
    "translation": "Channel is not a group message."
  },
  {
    "id": "app.channel.get_common_teams.store_get_common_teams_error",
    "translation": "Couldn't fetch common teams."
  },
  {
    "id": "app.channel.get_deleted.existing.app_error",
    "translation": "Unable to find the existing deleted channel."
  },
  {
    "id": "app.channel.get_deleted.missing.app_error",
    "translation": "No deleted channels exist."
  },
  {
    "id": "app.channel.get_file_count.app_error",
    "translation": "Unable to get the file count for the channel"
  },
  {
    "id": "app.channel.get_for_post.app_error",
    "translation": "Unable to get the channel for the given post."
  },
  {
    "id": "app.channel.get_member.app_error",
    "translation": "Unable to get the channel member."
  },
  {
    "id": "app.channel.get_member.missing.app_error",
    "translation": "No channel member found for that user ID and channel ID."
  },
  {
    "id": "app.channel.get_member_count.app_error",
    "translation": "Unable to get the channel member count."
  },
  {
    "id": "app.channel.get_members.app_error",
    "translation": "Unable to get the channel members."
  },
  {
    "id": "app.channel.get_members_by_ids.app_error",
    "translation": "Unable to get the channel members."
  },
  {
    "id": "app.channel.get_more_channels.get.app_error",
    "translation": "Unable to get the channels."
  },
  {
    "id": "app.channel.get_pinnedpost_count.app_error",
    "translation": "Unable to get the channel pinned post count."
  },
  {
    "id": "app.channel.get_priority_for_posts.app_error",
    "translation": "Unable to get the priority for posts"
  },
  {
    "id": "app.channel.get_private_channels.get.app_error",
    "translation": "Unable to get private channels."
  },
  {
    "id": "app.channel.get_public_channels.get.app_error",
    "translation": "Unable to get public channels."
  },
  {
    "id": "app.channel.get_unread.app_error",
    "translation": "Unable to get the channel unread messages."
  },
  {
    "id": "app.channel.gm_conversion_set_categories.delete_all.error",
    "translation": "Couldn't delete existing sidebar categories for converted GM."
  },
  {
    "id": "app.channel.group_message_conversion.channel_member_missing",
    "translation": "Cannot find user's channel membership"
  },
  {
    "id": "app.channel.group_message_conversion.incorrect_team",
    "translation": "The specified team ID in conversion request does not contain all the group message members"
  },
  {
    "id": "app.channel.group_message_conversion.original_channel_not_gm",
    "translation": "The channel being converted is not a group message. You can only convert group messages"
  },
  {
    "id": "app.channel.group_message_conversion.post_message.error",
    "translation": "Failed to create group message to channel conversion post"
  },
  {
    "id": "app.channel.migrate_channel_members.select.app_error",
    "translation": "Failed to select the batch of channel members."
  },
  {
    "id": "app.channel.move_channel.members_do_not_match.error",
    "translation": "Unable to move a channel unless all its members are already members of the destination team."
  },
  {
    "id": "app.channel.patch_channel_members_notify_props.app_error",
    "translation": "Unable to update channel members' notify props."
  },
  {
    "id": "app.channel.patch_channel_members_notify_props.too_many",
    "translation": "Unable to update that many channel members. Only {{.Max}} channel members can be updated at once."
  },
  {
    "id": "app.channel.permanent_delete.app_error",
    "translation": "Unable to delete the channel."
  },
  {
    "id": "app.channel.permanent_delete_members_by_user.app_error",
    "translation": "Unable to remove the channel member."
  },
  {
    "id": "app.channel.pinned_posts.app_error",
    "translation": "Unable to find the pinned posts."
  },
  {
    "id": "app.channel.post_update_channel_purpose_message.post.error",
    "translation": "Failed to post channel purpose message"
  },
  {
    "id": "app.channel.post_update_channel_purpose_message.removed",
    "translation": "%s removed the channel purpose (was: %s)"
  },
  {
    "id": "app.channel.post_update_channel_purpose_message.retrieve_user.error",
    "translation": "Failed to retrieve user while updating channel purpose message %v"
  },
  {
    "id": "app.channel.post_update_channel_purpose_message.updated_from",
    "translation": "%s updated the channel purpose from: %s to: %s"
  },
  {
    "id": "app.channel.post_update_channel_purpose_message.updated_to",
    "translation": "%s updated the channel purpose to: %s"
  },
  {
    "id": "app.channel.remove_all_deactivated_members.app_error",
    "translation": "We could not remove the deactivated users from the channel."
  },
  {
    "id": "app.channel.remove_member.app_error",
    "translation": "Unable to remove the channel member."
  },
  {
    "id": "app.channel.reset_all_channel_schemes.app_error",
    "translation": "We could not reset the channel schemes."
  },
  {
    "id": "app.channel.restore.app_error",
    "translation": "Unable to restore the channel."
  },
  {
    "id": "app.channel.save_member.exists.app_error",
    "translation": "A channel member with that ID already exists."
  },
  {
    "id": "app.channel.search.app_error",
    "translation": "We encountered an error searching channels."
  },
  {
    "id": "app.channel.search_group_channels.app_error",
    "translation": "Unable to get the group channels for the given user and term."
  },
  {
    "id": "app.channel.sidebar_categories.app_error",
    "translation": "Failed to insert record to database."
  },
  {
    "id": "app.channel.update.bad_id",
    "translation": "Unable to update the channel."
  },
  {
    "id": "app.channel.update_channel.internal_error",
    "translation": "Unable to update channel."
  },
  {
    "id": "app.channel.update_last_viewed_at.app_error",
    "translation": "Unable to update the last viewed at time."
  },
  {
    "id": "app.channel.update_last_viewed_at_post.app_error",
    "translation": "Unable to mark channel as unread."
  },
  {
    "id": "app.channel.update_member.app_error",
    "translation": "Unable to update the channel member."
  },
  {
    "id": "app.channel.update_member.notify_props_limit_exceeded.app_error",
    "translation": "Unable to update the channel member, notify props size limit exceeded."
  },
  {
    "id": "app.channel.user_belongs_to_channels.app_error",
    "translation": "Unable to determine if the user belongs to a list of channels."
  },
  {
    "id": "app.channel_member_history.log_join_event.internal_error",
    "translation": "Failed to record channel member history."
  },
  {
    "id": "app.channel_member_history.log_leave_event.internal_error",
    "translation": "Failed to record channel member history. Failed to update existing join record"
  },
  {
    "id": "app.cloud.preview_modal_bucket_url_not_configured",
    "translation": "Preview bucket URL is not configured"
  },
  {
    "id": "app.cloud.preview_modal_data_fetch_error",
    "translation": "Failed to fetch preview modal data"
  },
  {
    "id": "app.cloud.preview_modal_data_parse_error",
    "translation": "Failed to parse preview modal data"
  },
  {
    "id": "app.cloud.trial_plan_bot_message",
    "translation": "{{.UsersNum}} members of the {{.WorkspaceName}} workspace have requested starting the Enterprise trial for access to: "
  },
  {
    "id": "app.cloud.trial_plan_bot_message_single",
    "translation": "{{.UsersNum}} member of the {{.WorkspaceName}} workspace has requested starting the Enterprise trial for access to: "
  },
  {
    "id": "app.cloud.upgrade_plan_bot_message",
    "translation": "{{.UsersNum}} members of the {{.WorkspaceName}} workspace have requested a workspace upgrade for: "
  },
  {
    "id": "app.cloud.upgrade_plan_bot_message_single",
    "translation": "{{.UsersNum}} member of the {{.WorkspaceName}} workspace has requested a workspace upgrade for: "
  },
  {
    "id": "app.command.createcommand.internal_error",
    "translation": "Unable to save the command."
  },
  {
    "id": "app.command.deletecommand.internal_error",
    "translation": "Unable to delete the command."
  },
  {
    "id": "app.command.getcommand.internal_error",
    "translation": "Unable to get the command."
  },
  {
    "id": "app.command.listallcommands.internal_error",
    "translation": "Unable to list the commands."
  },
  {
    "id": "app.command.listautocompletecommands.internal_error",
    "translation": "Unable to list the autocomplete commands."
  },
  {
    "id": "app.command.listteamcommands.internal_error",
    "translation": "Unable to list the team commands."
  },
  {
    "id": "app.command.movecommand.internal_error",
    "translation": "Unable to move the command."
  },
  {
    "id": "app.command.regencommandtoken.internal_error",
    "translation": "Unable to regenerate the command token."
  },
  {
    "id": "app.command.tryexecutecustomcommand.internal_error",
    "translation": "Unable to execute the custom command."
  },
  {
    "id": "app.command.updatecommand.internal_error",
    "translation": "Unable to update the command."
  },
  {
    "id": "app.command_webhook.create_command_webhook.existing",
    "translation": "You cannot update an existing CommandWebhook."
  },
  {
    "id": "app.command_webhook.create_command_webhook.internal_error",
    "translation": "Unable to save the CommandWebhook."
  },
  {
    "id": "app.command_webhook.get.internal_error",
    "translation": "Unable to get the webhook."
  },
  {
    "id": "app.command_webhook.get.missing",
    "translation": "Unable to find the webhook."
  },
  {
    "id": "app.command_webhook.handle_command_webhook.parse",
    "translation": "Unable to parse incoming data."
  },
  {
    "id": "app.command_webhook.try_use.internal_error",
    "translation": "Unable to use the webhook."
  },
  {
    "id": "app.command_webhook.try_use.invalid",
    "translation": "Invalid webhook."
  },
  {
    "id": "app.compile_csv_chunks.header_error",
    "translation": "Failed to write CSV headers."
  },
  {
    "id": "app.compile_report_chunks.unsupported_format",
    "translation": "Unsupported report format."
  },
  {
    "id": "app.compliance.get.finding.app_error",
    "translation": "We encountered an error retrieving the compliance reports."
  },
  {
    "id": "app.compliance.save.saving.app_error",
    "translation": "We encountered an error saving the compliance report."
  },
  {
    "id": "app.content_flagging.assign_reviewer.no_reviewer_field.app_error",
    "translation": "No Reviewer ID property field found."
  },
  {
    "id": "app.content_flagging.assign_reviewer.update_status_property_value.app_error",
    "translation": "Failed to update Status property value on setting reviewer."
  },
  {
    "id": "app.content_flagging.assign_reviewer.upsert_property_value.app_error",
    "translation": "Failed to set flagged post reviewer."
  },
  {
    "id": "app.content_flagging.can_flag_post.in_progress",
    "translation": "Cannot flag this post as is already flagged."
  },
  {
    "id": "app.content_flagging.can_flag_post.removed",
    "translation": "Cannot flag this post it was removed in a previous flagging request."
  },
  {
    "id": "app.content_flagging.can_flag_post.retained",
    "translation": "Cannot flag this post as it was retained in a previous flagging request."
  },
  {
    "id": "app.content_flagging.can_flag_post.unknown",
    "translation": "Cannot flag this post as it is in unknown status."
  },
  {
    "id": "app.content_flagging.create_property_values.app_error",
    "translation": "Unable to save property values for the flagged post."
  },
  {
    "id": "app.content_flagging.delete_post.app_error",
    "translation": "Unable to soft-delete the flagged post."
  },
  {
    "id": "app.content_flagging.flag_post.marshal_comment.app_error",
    "translation": "Failed to marshal flagging user's comment"
  },
  {
    "id": "app.content_flagging.flag_post.marshal_reason.app_error",
    "translation": "Failed to marshal flagging user's reason"
  },
  {
    "id": "app.content_flagging.flag_post_confirmation.message",
    "translation": "The message from @{{.username}} has been flagged for review. You will be notified once it is reviewed by a Content Reviewer. "
  },
  {
    "id": "app.content_flagging.get_group.error",
    "translation": "Failed to get Content Flagging bot."
  },
  {
    "id": "app.content_flagging.get_reviewer_settings.app_error",
    "translation": "Failed to fetch content reviewer settings from the database"
  },
  {
    "id": "app.content_flagging.get_status_property.app_error",
    "translation": "Failed to get Status property field."
  },
  {
    "id": "app.content_flagging.get_users_in_team.app_error",
    "translation": "Failed to search reviewers in team."
  },
  {
    "id": "app.content_flagging.keep_flag_post.marshal_comment.app_error",
    "translation": "Failed to marshal reviewer comment"
  },
  {
    "id": "app.content_flagging.keep_post.status_update.app_error",
    "translation": "Failed to update flagged post status when undeleting flagged post "
  },
  {
    "id": "app.content_flagging.keep_post.undelete.app_error",
    "translation": "Failed to update post in database when attempting to undelete the flagged post."
  },
  {
    "id": "app.content_flagging.marshal_property_values.app_error",
    "translation": "Failed to marshal Content Flagging property values to send in WebSocket event."
  },
  {
    "id": "app.content_flagging.missing_flagged_post_id_field.app_error",
    "translation": "Unable to find Flagged Post ID property field."
  },
  {
    "id": "app.content_flagging.missing_reporting_user_id_field.app_error",
    "translation": "Unable to find reporting user field."
  },
  {
    "id": "app.content_flagging.missing_reporting_user_id_property_value.app_error",
    "translation": "Unable to find value for reporting user field."
  },
  {
    "id": "app.content_flagging.no_status_property.app_error",
    "translation": "Cannot fetch flagged post as the post is not flagged."
  },
  {
    "id": "app.content_flagging.permanently_delete.app_error",
    "translation": "Failed to overwrite post with scrubbed post when permanently deleting flagged post."
  },
  {
    "id": "app.content_flagging.permanently_delete.marshal_comment.app_error",
    "translation": "Failed to marshal reviewer comment"
  },
  {
    "id": "app.content_flagging.permanently_delete.update_property_value.app_error",
    "translation": "Failed to update flagged post status when permanently deleting flagged post."
  },
  {
    "id": "app.content_flagging.restore_file_info.app_error",
    "translation": "Failed to restore file info for the flagged post."
  },
  {
    "id": "app.content_flagging.save_reviewer_settings.app_error",
    "translation": "Failed to save content reviewer settings to the database."
  },
  {
    "id": "app.content_flagging.search_common_reviewers.app_error",
    "translation": "Failed to search the term in Common Reviewers."
  },
  {
    "id": "app.content_flagging.search_property_fields.app_error",
    "translation": "Failed to search Content Flagging property fields."
  },
  {
    "id": "app.content_flagging.search_property_values.app_error",
    "translation": "Failed to fetch post's content flagging property values from the database."
  },
  {
    "id": "app.content_flagging.search_reviewer_posts.app_error",
    "translation": "Failed to search reviewer posts for the flagged post."
  },
  {
    "id": "app.content_flagging.search_status_property.app_error",
    "translation": "Failed to search Property Values for the flagged post."
  },
  {
    "id": "app.content_flagging.search_sysadmin_reviewers.app_error",
    "translation": "Failed to search the search term in System Admin Reviewers."
  },
  {
    "id": "app.content_flagging.search_team_admin_reviewers.app_error",
    "translation": "Failed to search the search term in Team Admin Reviewers."
  },
  {
    "id": "app.content_flagging.search_team_reviewers.app_error",
    "translation": "Failed to search the search term in Team Reviewers."
  },
  {
    "id": "app.create_basic_user.save_member.app_error",
    "translation": "Unable to create default team memberships"
  },
  {
    "id": "app.create_basic_user.save_member.conflict.app_error",
    "translation": "Unable to create default team membership because they already exists"
  },
  {
    "id": "app.create_basic_user.save_member.max_accounts.app_error",
    "translation": "Unable to create default team membership because no more members are allowed in that team"
  },
  {
    "id": "app.custom_group.unique_name",
    "translation": "group name is not unique"
  },
  {
    "id": "app.custom_profile_attributes.count_property_fields.app_error",
    "translation": "Unable to count the number of fields for the custom profile attribute group"
  },
  {
    "id": "app.custom_profile_attributes.cpa_group_id.app_error",
    "translation": "Cannot register Custom Profile Attributes property group"
  },
  {
    "id": "app.custom_profile_attributes.create_property_field.app_error",
    "translation": "Unable to create Custom Profile Attribute field"
  },
  {
    "id": "app.custom_profile_attributes.delete_property_values_for_user.app_error",
    "translation": "Unable to delete Custom Profile Attribute Values for user"
  },
  {
    "id": "app.custom_profile_attributes.get_property_field.app_error",
    "translation": "Unable to get Custom Profile Attribute field"
  },
  {
    "id": "app.custom_profile_attributes.limit_reached.app_error",
    "translation": "Custom Profile Attributes field limit reached"
  },
  {
    "id": "app.custom_profile_attributes.list_property_values.app_error",
    "translation": "Unable to get custom profile attribute values"
  },
  {
    "id": "app.custom_profile_attributes.property_field_conversion.app_error",
    "translation": "Unable to convert the property field to a custom profile attribute field"
  },
  {
    "id": "app.custom_profile_attributes.property_field_delete.app_error",
    "translation": "Unable to delete Custom Profile Attribute field"
  },
  {
    "id": "app.custom_profile_attributes.property_field_is_managed.app_error",
    "translation": "Cannot update value for an admin-managed Custom Profile Attribute field"
  },
  {
    "id": "app.custom_profile_attributes.property_field_is_synced.app_error",
    "translation": "Cannot update value for a synced Custom Profile Attribute field"
  },
  {
    "id": "app.custom_profile_attributes.property_field_not_found.app_error",
    "translation": "Custom Profile Attribute field not found"
  },
  {
    "id": "app.custom_profile_attributes.property_field_update.app_error",
    "translation": "Unable to update Custom Profile Attribute field"
  },
  {
    "id": "app.custom_profile_attributes.property_value_upsert.app_error",
    "translation": "Unable to upsert Custom Profile Attribute fields"
  },
  {
    "id": "app.custom_profile_attributes.sanitize_and_validate.app_error",
    "translation": "Invalid property value attributes : {{.AttributeName}} ({{.Reason}})."
  },
  {
    "id": "app.custom_profile_attributes.search_property_fields.app_error",
    "translation": "Unable to search Custom Profile Attribute fields"
  },
  {
    "id": "app.custom_profile_attributes.validate_value.app_error",
    "translation": "Failed to validate property value"
  },
  {
    "id": "app.delete_scheduled_post.delete_error",
    "translation": "Failed to delete scheduled post from database."
  },
  {
    "id": "app.delete_scheduled_post.delete_permission.error",
    "translation": "You do not have permission to delete this resource."
  },
  {
    "id": "app.delete_scheduled_post.existing_scheduled_post.not_exist",
    "translation": "Scheduled post does not exist."
  },
  {
    "id": "app.delete_scheduled_post.get_scheduled_post.error",
    "translation": "Unable to fetch existing scheduled post from database."
  },
  {
    "id": "app.desktop_token.generateServerToken.invalid_or_expired",
    "translation": "Token does not exist or is expired"
  },
  {
    "id": "app.desktop_token.validate.invalid",
    "translation": "Token is not valid or is expired"
  },
  {
    "id": "app.desktop_token.validate.no_user",
    "translation": "Cannot find a user for this token"
  },
  {
    "id": "app.draft.delete.app_error",
    "translation": "Unable to delete the Draft."
  },
  {
    "id": "app.draft.feature_disabled",
    "translation": "Drafts feature is disabled."
  },
  {
    "id": "app.draft.get.app_error",
    "translation": "Unable to get the Draft."
  },
  {
    "id": "app.draft.get_drafts.app_error",
    "translation": "Unable to get user's Drafts."
  },
  {
    "id": "app.draft.get_for_draft.app_error",
    "translation": "Unable to get files for Draft."
  },
  {
    "id": "app.draft.save.app_error",
    "translation": "Unable to save the Draft."
  },
  {
    "id": "app.drafts.permanent_delete_by_user.app_error",
    "translation": "Unable to delete drafts for user."
  },
  {
    "id": "app.email.no_rate_limiter.app_error",
    "translation": "Rate limiter is not set up."
  },
  {
    "id": "app.email.rate_limit_exceeded.app_error",
    "translation": "Invite emails rate limit exceeded. Timer will be reset after {{.ResetAfter}} seconds. Please retry after {{.RetryAfter}} seconds."
  },
  {
    "id": "app.email.setup_rate_limiter.app_error",
    "translation": "Error occurred in the rate limiter."
  },
  {
    "id": "app.emoji.create.internal_error",
    "translation": "Unable to save emoji."
  },
  {
    "id": "app.emoji.delete.app_error",
    "translation": "Unable to delete the emoji."
  },
  {
    "id": "app.emoji.delete.no_results",
    "translation": "We couldn’t find the emoji to delete."
  },
  {
    "id": "app.emoji.get.app_error",
    "translation": "Unable to get the emoji."
  },
  {
    "id": "app.emoji.get.no_result",
    "translation": "We couldn’t find the emoji."
  },
  {
    "id": "app.emoji.get_by_name.app_error",
    "translation": "Unable to get the emoji."
  },
  {
    "id": "app.emoji.get_by_name.no_result",
    "translation": "We couldn’t find the emoji."
  },
  {
    "id": "app.emoji.get_list.internal_error",
    "translation": "Unable to get the emoji."
  },
  {
    "id": "app.eport.generate_presigned_url.config.app_error",
    "translation": "This actions requires the use of a dedicated export store."
  },
  {
    "id": "app.eport.generate_presigned_url.driver.app_error",
    "translation": "Your export store driver does not support presign url generation."
  },
  {
    "id": "app.eport.generate_presigned_url.featureflag.app_error",
    "translation": "This feature is restricted by a feature flag."
  },
  {
    "id": "app.eport.generate_presigned_url.fileexist.app_error",
    "translation": "Unable to check if the file exists."
  },
  {
    "id": "app.eport.generate_presigned_url.link.app_error",
    "translation": "Unable to generate the presigned url."
  },
  {
    "id": "app.eport.generate_presigned_url.notfound.app_error",
    "translation": "The export file was not found."
  },
  {
    "id": "app.export.export_attachment.copy_file.error",
    "translation": "Failed to copy file during export."
  },
  {
    "id": "app.export.export_attachment.create_file.error",
    "translation": "Failed to create file during export."
  },
  {
    "id": "app.export.export_attachment.mkdirall.error",
    "translation": "Failed to create directory during export."
  },
  {
    "id": "app.export.export_attachment.zip_create_header.error",
    "translation": "Failed to create zip header during export."
  },
  {
    "id": "app.export.export_custom_emoji.copy_emoji_images.error",
    "translation": "Unable to copy custom emoji images"
  },
  {
    "id": "app.export.export_custom_emoji.mkdir.error",
    "translation": "Unable to create a directory for custom emoji images"
  },
  {
    "id": "app.export.export_write_line.io_writer.error",
    "translation": "An error occurred writing the export data."
  },
  {
    "id": "app.export.export_write_line.json_marshall.error",
    "translation": "An error occurred marshalling the JSON data for export."
  },
  {
    "id": "app.export.marshal.app_error",
    "translation": "Unable to marshal response."
  },
  {
    "id": "app.export.zip_create.error",
    "translation": "Failed to add file to zip archive during export."
  },
  {
    "id": "app.file.cloud.get.app_error",
    "translation": "Can not fetch the file as it is past the cloud plan's limit."
  },
  {
    "id": "app.file_info.delete_for_post_ids.app_error",
    "translation": "Failed to remove the requested files from database"
  },
  {
    "id": "app.file_info.get.app_error",
    "translation": "Unable to get the file info."
  },
  {
    "id": "app.file_info.get.gif.app_error",
    "translation": "Could not decode gif."
  },
  {
    "id": "app.file_info.get_by_ids.app_error",
    "translation": "Unable to get the file infos by ids for post edit history."
  },
  {
    "id": "app.file_info.get_by_post_id.app_error",
    "translation": "Failed to find files for post."
  },
  {
    "id": "app.file_info.get_count.app_error",
    "translation": "Failed to get count of all files."
  },
  {
    "id": "app.file_info.get_for_post.app_error",
    "translation": "Unable to get the file info for the post."
  },
  {
    "id": "app.file_info.get_storage_usage.app_error",
    "translation": "Failed to get storage usage of all files."
  },
  {
    "id": "app.file_info.get_with_options.app_error",
    "translation": "Unable to get the file info with options"
  },
  {
    "id": "app.file_info.permanent_delete_by_user.app_error",
    "translation": "Unable to delete attachments of the user."
  },
  {
    "id": "app.file_info.permanent_delete_for_post.app_error",
    "translation": "Failed to permanently delete file for post."
  },
  {
    "id": "app.file_info.save.app_error",
    "translation": "Unable to save the file info."
  },
  {
    "id": "app.file_info.seek.gif.app_error",
    "translation": "Unable to seek to the beginning of the GIF data."
  },
  {
    "id": "app.file_info.set_searchable_content.app_error",
    "translation": "Unable to set the searchable content of the file."
  },
  {
    "id": "app.file_info.undelete_for_post_ids.app_error",
    "translation": "Failed to restore post file attachments."
  },
  {
    "id": "app.get_user_team_scheduled_posts.error",
    "translation": "Error occurred fetching scheduled posts."
  },
  {
    "id": "app.group.create_syncable_memberships.error",
    "translation": "Unable to create group syncable memberships."
  },
  {
    "id": "app.group.crud_permission",
    "translation": "Unable to perform operation for that source type."
  },
  {
    "id": "app.group.delete_invalid_syncable_memberships.error",
    "translation": "Unable to delete invalid group syncable memberships."
  },
  {
    "id": "app.group.group_syncable_already_deleted",
    "translation": "group syncable was already deleted"
  },
  {
    "id": "app.group.id.app_error",
    "translation": "invalid id property for group."
  },
  {
    "id": "app.group.license_error",
    "translation": "LDAP license required."
  },
  {
    "id": "app.group.no_rows",
    "translation": "no matching group found"
  },
  {
    "id": "app.group.permanent_delete_members_by_user.app_error",
    "translation": "Unable to remove the group member with UserID \"{{.UserId}}\"."
  },
  {
    "id": "app.group.uniqueness_error",
    "translation": "group member already exists"
  },
  {
    "id": "app.group.user_not_found",
    "translation": "Error updating group. User with username \"{{.Username}}\" could not be found."
  },
  {
    "id": "app.group.username_conflict",
    "translation": "user with username \"{{.Username}}\" already exists."
  },
  {
    "id": "app.import.attachment.bad_file.error",
    "translation": "Error reading the file at: \"{{.FilePath}}\""
  },
  {
    "id": "app.import.attachment.file_stat.error",
    "translation": "Error reading the file status: \"{{.FilePath}}\""
  },
  {
    "id": "app.import.attachment.file_upload.error",
    "translation": "Error uploading the file: \"{{.FilePath}}\""
  },
  {
    "id": "app.import.attachment.seek_file.error",
    "translation": "Error seeking the file: \"{{.FilePath}}\""
  },
  {
    "id": "app.import.bulk_import.file_scan.error",
    "translation": "Error reading import data file."
  },
  {
    "id": "app.import.bulk_import.json_decode.error",
    "translation": "JSON decode of line failed."
  },
  {
    "id": "app.import.bulk_import.unsupported_version.error",
    "translation": "Incorrect or missing version in the data import file. Make sure version is the first object in your import file and try again."
  },
  {
    "id": "app.import.custom_status.error",
    "translation": "Unable to set custom status."
  },
  {
    "id": "app.import.emoji.bad_file.error",
    "translation": "Error reading import emoji image file. Emoji with name: \"{{.EmojiName}}\""
  },
  {
    "id": "app.import.generate_password.app_error",
    "translation": "Error generating password."
  },
  {
    "id": "app.import.get_teams_by_names.some_teams_not_found.error",
    "translation": "Some teams not found"
  },
  {
    "id": "app.import.get_users_by_username.some_users_not_found.error",
    "translation": "Some users not found"
  },
  {
    "id": "app.import.import_bot.owner_could_not_found.error",
    "translation": "Unable to find owner of the bot"
  },
  {
    "id": "app.import.import_channel.deleting.app_error",
    "translation": "Unable to archive imported channel."
  },
  {
    "id": "app.import.import_channel.scheme_deleted.error",
    "translation": "Unable to set a channel to use a deleted scheme."
  },
  {
    "id": "app.import.import_channel.scheme_wrong_scope.error",
    "translation": "Channel must be assigned to a Channel-scoped scheme."
  },
  {
    "id": "app.import.import_channel.team_not_found.error",
    "translation": "Error importing channel. Team with name \"{{.TeamName}}\" could not be found."
  },
  {
    "id": "app.import.import_direct_channel.create_direct_channel.error",
    "translation": "Failed to create direct channel"
  },
  {
    "id": "app.import.import_direct_channel.create_group_channel.error",
    "translation": "Failed to create group channel"
  },
  {
    "id": "app.import.import_direct_channel.get_channel_members.error",
    "translation": "Failed to get channel members for direct channel"
  },
  {
    "id": "app.import.import_direct_channel.no_members.error",
    "translation": "There are no members for the direct channel"
  },
  {
    "id": "app.import.import_direct_channel.update_header_failed.error",
    "translation": "Failed to update direct channel header"
  },
  {
    "id": "app.import.import_direct_post.create_direct_channel.error",
    "translation": "Failed to get direct channel"
  },
  {
    "id": "app.import.import_direct_post.create_group_channel.error",
    "translation": "Failed to get group channel"
  },
  {
    "id": "app.import.import_line.null_bot.error",
    "translation": "Import data line has type \"bot\" but the bot object is null"
  },
  {
    "id": "app.import.import_line.null_channel.error",
    "translation": "Import data line has type \"channel\" but the channel object is null."
  },
  {
    "id": "app.import.import_line.null_direct_channel.error",
    "translation": "Import data line has type \"direct_channel\" but the direct_channel object is null."
  },
  {
    "id": "app.import.import_line.null_direct_post.error",
    "translation": "Import data line has type \"direct_post\" but the direct_post object is null."
  },
  {
    "id": "app.import.import_line.null_emoji.error",
    "translation": "Import data line has type \"emoji\" but the emoji object is null."
  },
  {
    "id": "app.import.import_line.null_post.error",
    "translation": "Import data line has type \"post\" but the post object is null."
  },
  {
    "id": "app.import.import_line.null_role.error",
    "translation": "Import data line has type \"role\" but the role object is null."
  },
  {
    "id": "app.import.import_line.null_scheme.error",
    "translation": "Import data line has type \"scheme\" but the scheme object is null."
  },
  {
    "id": "app.import.import_line.null_team.error",
    "translation": "Import data line has type \"team\" but the team object is null."
  },
  {
    "id": "app.import.import_line.null_user.error",
    "translation": "Import data line has type \"user\" but the user object is null."
  },
  {
    "id": "app.import.import_line.unknown_line_type.error",
    "translation": "Import data line has unknown type \"{{.Type}}\"."
  },
  {
    "id": "app.import.import_post.channel_not_found.error",
    "translation": "Error importing post. Channel with name \"{{.ChannelName}}\" could not be found."
  },
  {
    "id": "app.import.import_post.save_preferences.error",
    "translation": "Error importing post. Failed to save preferences."
  },
  {
    "id": "app.import.import_post.user_not_found.error",
    "translation": "Error importing post. User with username \"{{.Username}}\" could not be found."
  },
  {
    "id": "app.import.import_scheme.scope_change.error",
    "translation": "The bulk importer cannot change the scope of an already-existing scheme."
  },
  {
    "id": "app.import.import_team.scheme_deleted.error",
    "translation": "Unable to set a team to use a deleted scheme."
  },
  {
    "id": "app.import.import_team.scheme_wrong_scope.error",
    "translation": "Team must be assigned to a Team-scoped scheme."
  },
  {
    "id": "app.import.import_user.save_preferences.error",
    "translation": "Error importing user preferences. Failed to save preferences."
  },
  {
    "id": "app.import.import_user_channels.channel_not_found.error",
    "translation": "Error importing user channels. Channel not found."
  },
  {
    "id": "app.import.import_user_channels.save_preferences.error",
    "translation": "Error importing user channel memberships. Failed to save preferences."
  },
  {
    "id": "app.import.import_user_teams.save_members.conflict.app_error",
    "translation": "Unable to import the new team membership because it already exists"
  },
  {
    "id": "app.import.import_user_teams.save_members.error",
    "translation": "Unable to import team memberships"
  },
  {
    "id": "app.import.import_user_teams.save_members.max_accounts.app_error",
    "translation": "Unable to import team membership because no more members are allowed in that team"
  },
  {
    "id": "app.import.import_user_teams.save_preferences.error",
    "translation": "Unable to save the team theme preferences"
  },
  {
    "id": "app.import.process_import_data_file_version_line.invalid_version.error",
    "translation": "Unable to read the version of the data import file."
  },
  {
    "id": "app.import.profile_image.open.app_error",
    "translation": "Failed to open the profile image file: {{.FileName}}"
  },
  {
    "id": "app.import.profile_image.read_data.app_error",
    "translation": "Failed to read profile image data."
  },
  {
    "id": "app.import.validate_attachment_import_data.invalid_path.error",
    "translation": "Failed to validate attachment import data. Invalid path: \"{{.Path}}\""
  },
  {
    "id": "app.import.validate_bot_import_data.owner_missing.error",
    "translation": "Bot owner is missing"
  },
  {
    "id": "app.import.validate_channel_import_data.display_name_length.error",
    "translation": "Channel display_name is not within permitted length constraints."
  },
  {
    "id": "app.import.validate_channel_import_data.header_length.error",
    "translation": "Channel header is too long."
  },
  {
    "id": "app.import.validate_channel_import_data.name_characters.error",
    "translation": "Channel name contains invalid characters."
  },
  {
    "id": "app.import.validate_channel_import_data.name_length.error",
    "translation": "Channel name is too long."
  },
  {
    "id": "app.import.validate_channel_import_data.name_missing.error",
    "translation": "Missing required channel property: name"
  },
  {
    "id": "app.import.validate_channel_import_data.purpose_length.error",
    "translation": "Channel purpose is too long."
  },
  {
    "id": "app.import.validate_channel_import_data.scheme_invalid.error",
    "translation": "Invalid scheme name for channel."
  },
  {
    "id": "app.import.validate_channel_import_data.team_missing.error",
    "translation": "Missing required channel property: team"
  },
  {
    "id": "app.import.validate_channel_import_data.type_invalid.error",
    "translation": "Channel type is invalid."
  },
  {
    "id": "app.import.validate_channel_import_data.type_missing.error",
    "translation": "Missing required channel property: type."
  },
  {
    "id": "app.import.validate_direct_channel_import_data.header_length.error",
    "translation": "Direct channel header is too long"
  },
  {
    "id": "app.import.validate_direct_channel_import_data.members_required.error",
    "translation": "Missing required direct channel property: members"
  },
  {
    "id": "app.import.validate_direct_channel_import_data.members_too_few.error",
    "translation": "Direct channel members list contains too few items"
  },
  {
    "id": "app.import.validate_direct_channel_import_data.members_too_many.error",
    "translation": "Direct channel members list contains too many items"
  },
  {
    "id": "app.import.validate_direct_channel_import_data.unknown_favoriter.error",
    "translation": "Direct channel can only be favorited by members. \"{{.Username}}\" is not a member."
  },
  {
    "id": "app.import.validate_direct_post_import_data.attachment.error",
    "translation": "Failed to validate direct post attachment data."
  },
  {
    "id": "app.import.validate_direct_post_import_data.channel_members_required.error",
    "translation": "Missing required direct post property: channel_members"
  },
  {
    "id": "app.import.validate_direct_post_import_data.channel_members_too_few.error",
    "translation": "Direct post channel members list contains too few items"
  },
  {
    "id": "app.import.validate_direct_post_import_data.channel_members_too_many.error",
    "translation": "Direct post channel members list contains too many items"
  },
  {
    "id": "app.import.validate_direct_post_import_data.create_at_missing.error",
    "translation": "Missing required direct post property: create_at"
  },
  {
    "id": "app.import.validate_direct_post_import_data.create_at_zero.error",
    "translation": "CreateAt must be greater than 0"
  },
  {
    "id": "app.import.validate_direct_post_import_data.message_length.error",
    "translation": "Message is too long"
  },
  {
    "id": "app.import.validate_direct_post_import_data.message_missing.error",
    "translation": "Missing required direct post property: message"
  },
  {
    "id": "app.import.validate_direct_post_import_data.thread_follower.error",
    "translation": "Failed to validate direct post thread follower data."
  },
  {
    "id": "app.import.validate_direct_post_import_data.unknown_flagger.error",
    "translation": "Direct post can only be flagged by members of the channel it is in. \"{{.Username}}\" is not a member."
  },
  {
    "id": "app.import.validate_direct_post_import_data.user_missing.error",
    "translation": "Missing required direct post property: user"
  },
  {
    "id": "app.import.validate_emoji_import_data.empty.error",
    "translation": "Import emoji data empty."
  },
  {
    "id": "app.import.validate_emoji_import_data.image_missing.error",
    "translation": "Import emoji image field missing or blank."
  },
  {
    "id": "app.import.validate_emoji_import_data.invalid_image_path.error",
    "translation": "Import emoji image field has an invalid path: \"{{.Path}}\""
  },
  {
    "id": "app.import.validate_emoji_import_data.name_missing.error",
    "translation": "Import emoji name field missing or blank."
  },
  {
    "id": "app.import.validate_post_import_data.attachment.error",
    "translation": "Failed to validate post attachment data."
  },
  {
    "id": "app.import.validate_post_import_data.channel_missing.error",
    "translation": "Missing required Post property: Channel."
  },
  {
    "id": "app.import.validate_post_import_data.create_at_missing.error",
    "translation": "Missing required Post property: create_at."
  },
  {
    "id": "app.import.validate_post_import_data.create_at_zero.error",
    "translation": "Post CreateAt property must not be zero."
  },
  {
    "id": "app.import.validate_post_import_data.message_length.error",
    "translation": "Post Message property is longer than the maximum permitted length."
  },
  {
    "id": "app.import.validate_post_import_data.message_missing.error",
    "translation": "Missing required Post property: Message."
  },
  {
    "id": "app.import.validate_post_import_data.props_too_large.error",
    "translation": "Post Props are longer than the maximum permitted length."
  },
  {
    "id": "app.import.validate_post_import_data.team_missing.error",
    "translation": "Missing required Post property: Team."
  },
  {
    "id": "app.import.validate_post_import_data.thread_follower.error",
    "translation": "Failed to validate post thread follower data."
  },
  {
    "id": "app.import.validate_post_import_data.user_missing.error",
    "translation": "Missing required Post property: User."
  },
  {
    "id": "app.import.validate_reaction_import_data.create_at_before_parent.error",
    "translation": "Reaction CreateAt property must be greater than the parent post CreateAt."
  },
  {
    "id": "app.import.validate_reaction_import_data.create_at_missing.error",
    "translation": "Missing required Reaction property: create_at."
  },
  {
    "id": "app.import.validate_reaction_import_data.create_at_zero.error",
    "translation": "Reaction CreateAt property must not be zero."
  },
  {
    "id": "app.import.validate_reaction_import_data.emoji_name_length.error",
    "translation": "Reaction EmojiName property is longer than the maximum permitted length."
  },
  {
    "id": "app.import.validate_reaction_import_data.emoji_name_missing.error",
    "translation": "Missing required Reaction property: EmojiName."
  },
  {
    "id": "app.import.validate_reaction_import_data.user_missing.error",
    "translation": "Missing required Reaction property: User."
  },
  {
    "id": "app.import.validate_reply_import_data.attachment.error",
    "translation": "Failed to validate reply attachment data."
  },
  {
    "id": "app.import.validate_reply_import_data.create_at_missing.error",
    "translation": "Missing required Reply property: create_at."
  },
  {
    "id": "app.import.validate_reply_import_data.create_at_zero.error",
    "translation": "Reply CreateAt property must not be zero."
  },
  {
    "id": "app.import.validate_reply_import_data.message_length.error",
    "translation": "Reply Message property is longer than the maximum permitted length."
  },
  {
    "id": "app.import.validate_reply_import_data.message_missing.error",
    "translation": "Missing required Reply property: Message."
  },
  {
    "id": "app.import.validate_reply_import_data.user_missing.error",
    "translation": "Missing required Reply property: User."
  },
  {
    "id": "app.import.validate_role_import_data.description_invalid.error",
    "translation": "Invalid role description."
  },
  {
    "id": "app.import.validate_role_import_data.display_name_invalid.error",
    "translation": "Invalid role display name."
  },
  {
    "id": "app.import.validate_role_import_data.invalid_permission.error",
    "translation": "Invalid permission on role."
  },
  {
    "id": "app.import.validate_role_import_data.name_invalid.error",
    "translation": "Invalid role name."
  },
  {
    "id": "app.import.validate_scheme_import_data.description_invalid.error",
    "translation": "Invalid scheme description."
  },
  {
    "id": "app.import.validate_scheme_import_data.display_name_invalid.error",
    "translation": "Invalid scheme display name."
  },
  {
    "id": "app.import.validate_scheme_import_data.name_invalid.error",
    "translation": "Invalid scheme name."
  },
  {
    "id": "app.import.validate_scheme_import_data.null_scope.error",
    "translation": "Scheme scope is required."
  },
  {
    "id": "app.import.validate_scheme_import_data.unknown_scheme.error",
    "translation": "Unknown scheme scope."
  },
  {
    "id": "app.import.validate_scheme_import_data.wrong_roles_for_scope.error",
    "translation": "The wrong roles were provided for a scheme with this scope."
  },
  {
    "id": "app.import.validate_team_import_data.description_length.error",
    "translation": "Team description is too long."
  },
  {
    "id": "app.import.validate_team_import_data.display_name_length.error",
    "translation": "Team display_name is not within permitted length constraints."
  },
  {
    "id": "app.import.validate_team_import_data.display_name_missing.error",
    "translation": "Missing required team property: display_name."
  },
  {
    "id": "app.import.validate_team_import_data.name_characters.error",
    "translation": "Team name contains invalid characters."
  },
  {
    "id": "app.import.validate_team_import_data.name_length.error",
    "translation": "Team name is too long."
  },
  {
    "id": "app.import.validate_team_import_data.name_missing.error",
    "translation": "Missing required team property: name."
  },
  {
    "id": "app.import.validate_team_import_data.name_reserved.error",
    "translation": "Team name contains reserved words."
  },
  {
    "id": "app.import.validate_team_import_data.scheme_invalid.error",
    "translation": "Invalid scheme name for team."
  },
  {
    "id": "app.import.validate_team_import_data.type_invalid.error",
    "translation": "Team type is not valid."
  },
  {
    "id": "app.import.validate_team_import_data.type_missing.error",
    "translation": "Missing required team property: type."
  },
  {
    "id": "app.import.validate_thread_follower_data.empty.error",
    "translation": "Import follower data empty."
  },
  {
    "id": "app.import.validate_thread_follower_data.user_missing.error",
    "translation": "Missing required follower property: user."
  },
  {
    "id": "app.import.validate_user_channels_import_data.channel_name_missing.error",
    "translation": "Channel name missing from User's Channel Membership."
  },
  {
    "id": "app.import.validate_user_channels_import_data.invalid_notify_props_desktop.error",
    "translation": "Invalid Desktop NotifyProps for User's Channel Membership."
  },
  {
    "id": "app.import.validate_user_channels_import_data.invalid_notify_props_mark_unread.error",
    "translation": "Invalid MarkUnread NotifyProps for User's Channel Membership."
  },
  {
    "id": "app.import.validate_user_channels_import_data.invalid_notify_props_mobile.error",
    "translation": "Invalid Mobile NotifyProps for User's Channel Membership."
  },
  {
    "id": "app.import.validate_user_channels_import_data.invalid_roles.error",
    "translation": "Invalid roles for User's Channel Membership."
  },
  {
    "id": "app.import.validate_user_import_data.advanced_props_email_interval.error",
    "translation": "Invalid email batching interval setting for User"
  },
  {
    "id": "app.import.validate_user_import_data.advanced_props_feature_markdown_preview.error",
    "translation": "Invalid markdown preview setting for User"
  },
  {
    "id": "app.import.validate_user_import_data.advanced_props_formatting.error",
    "translation": "Invalid post formatting setting for User"
  },
  {
    "id": "app.import.validate_user_import_data.advanced_props_show_unread_section.error",
    "translation": "Invalid show unread section setting for User"
  },
  {
    "id": "app.import.validate_user_import_data.auth_data_and_password.error",
    "translation": "User AuthData and Password are mutually exclusive."
  },
  {
    "id": "app.import.validate_user_import_data.auth_data_and_service_dependency.error",
    "translation": "User AuthService and AuthData are mutually inclusive."
  },
  {
    "id": "app.import.validate_user_import_data.auth_data_length.error",
    "translation": "User AuthData is too long."
  },
  {
    "id": "app.import.validate_user_import_data.email_length.error",
    "translation": "User email has an invalid length."
  },
  {
    "id": "app.import.validate_user_import_data.email_missing.error",
    "translation": "Missing required user property: email."
  },
  {
    "id": "app.import.validate_user_import_data.first_name_length.error",
    "translation": "User First Name is too long."
  },
  {
    "id": "app.import.validate_user_import_data.guest_roles_conflict.error",
    "translation": "User roles are not consistent with guest status."
  },
  {
    "id": "app.import.validate_user_import_data.invalid_image_path.error",
    "translation": "User profile image path is invalid: \"{{.Path}}\""
  },
  {
    "id": "app.import.validate_user_import_data.last_name_length.error",
    "translation": "User Last Name is too long."
  },
  {
    "id": "app.import.validate_user_import_data.nickname_length.error",
    "translation": "User nickname is too long."
  },
  {
    "id": "app.import.validate_user_import_data.notify_props_channel_trigger_invalid.error",
    "translation": "Invalid Channel Trigger Notify Prop for user."
  },
  {
    "id": "app.import.validate_user_import_data.notify_props_comments_trigger_invalid.error",
    "translation": "Invalid Comments Prop value for user."
  },
  {
    "id": "app.import.validate_user_import_data.notify_props_desktop_invalid.error",
    "translation": "Invalid Desktop Notify Prop value for user."
  },
  {
    "id": "app.import.validate_user_import_data.notify_props_desktop_sound_invalid.error",
    "translation": "Invalid Desktop Sound Notify Prop value for user."
  },
  {
    "id": "app.import.validate_user_import_data.notify_props_email_invalid.error",
    "translation": "Invalid Email Notify Prop value for user."
  },
  {
    "id": "app.import.validate_user_import_data.notify_props_mobile_invalid.error",
    "translation": "Invalid Mobile Notify Prop value for user."
  },
  {
    "id": "app.import.validate_user_import_data.notify_props_mobile_push_status_invalid.error",
    "translation": "Invalid Mobile Push Status Notify Prop for user."
  },
  {
    "id": "app.import.validate_user_import_data.password_length.error",
    "translation": "User Password has invalid length."
  },
  {
    "id": "app.import.validate_user_import_data.position_length.error",
    "translation": "User Position is too long."
  },
  {
    "id": "app.import.validate_user_import_data.profile_image.error",
    "translation": "Invalid profile image."
  },
  {
    "id": "app.import.validate_user_import_data.roles_invalid.error",
    "translation": "User roles are not valid."
  },
  {
    "id": "app.import.validate_user_import_data.username_invalid.error",
    "translation": "Username is not valid."
  },
  {
    "id": "app.import.validate_user_import_data.username_missing.error",
    "translation": "Missing require user property: username."
  },
  {
    "id": "app.import.validate_user_teams_import_data.invalid_auth_service.error",
    "translation": "Invalid auth service: {{.AuthService}}"
  },
  {
    "id": "app.import.validate_user_teams_import_data.invalid_roles.error",
    "translation": "Invalid roles for User's Team Membership."
  },
  {
    "id": "app.import.validate_user_teams_import_data.invalid_team_theme.error",
    "translation": "Invalid team theme for the User"
  },
  {
    "id": "app.import.validate_user_teams_import_data.team_name_missing.error",
    "translation": "Team name missing from User's Team Membership."
  },
  {
    "id": "app.insert_error",
    "translation": "insert error"
  },
  {
    "id": "app.job.download_export_results_not_enabled",
    "translation": "DownloadExportResults in config.json is false. Please set this to true to download the results of this job."
  },
  {
    "id": "app.job.error",
    "translation": "Error during job execution."
  },
  {
    "id": "app.job.get.app_error",
    "translation": "Unable to get the job."
  },
  {
    "id": "app.job.get_all.app_error",
    "translation": "Unable to get the jobs."
  },
  {
    "id": "app.job.get_all_jobs_by_type_and_status.app_error",
    "translation": "Unable to get the all jobs by type and status."
  },
  {
    "id": "app.job.get_count_by_status_and_type.app_error",
    "translation": "Unable to get the job count by status and type."
  },
  {
    "id": "app.job.get_existing_jobs.error",
    "translation": "Unable to get existing jobs."
  },
  {
    "id": "app.job.get_newest_job_by_status_and_type.app_error",
    "translation": "Unable to get the newest job by status and type."
  },
  {
    "id": "app.job.save.app_error",
    "translation": "Unable to save the job."
  },
  {
    "id": "app.job.update.app_error",
    "translation": "Unable to update the job."
  },
  {
    "id": "app.job.update_status.app_error",
    "translation": "Unable to update job status. Invalid status set"
  },
  {
    "id": "app.last_accessible_file.app_error",
    "translation": "Error fetching last accessible file"
  },
  {
    "id": "app.last_accessible_post.app_error",
    "translation": "Error fetching last accessible post"
  },
  {
    "id": "app.limits.get_app_limits.user_count.store_error",
    "translation": "Failed to get user count"
  },
  {
    "id": "app.login.doLogin.updateLastLogin.error",
    "translation": "Could not update last login timestamp"
  },
  {
    "id": "app.lookup_interactive_dialog.decode_json_error",
    "translation": "Encountered an error decoding JSON response from interactive dialog lookup."
  },
  {
    "id": "app.lookup_interactive_dialog.json_error",
    "translation": "Encountered an error processing JSON response from interactive dialog lookup."
  },
  {
    "id": "app.lookup_interactive_dialog.read_body_error",
    "translation": "Encountered an error reading response body from interactive dialog lookup."
  },
  {
    "id": "app.member_count",
    "translation": "error retrieving member count"
  },
  {
    "id": "app.notification.body.dm.subTitle",
    "translation": "While you were away, {{.SenderName}} sent you a new Direct Message."
  },
  {
    "id": "app.notification.body.dm.time",
    "translation": "{{.Hour}}:{{.Minute}} {{.TimeZone}}"
  },
  {
    "id": "app.notification.body.dm.title",
    "translation": "{{.SenderName}} sent you a new message"
  },
  {
    "id": "app.notification.body.group.subTitle",
    "translation": "While you were away, {{.SenderName}} sent a message to your group."
  },
  {
    "id": "app.notification.body.group.title",
    "translation": "{{.SenderName}} sent you a new message"
  },
  {
    "id": "app.notification.body.mention.subTitle",
    "translation": "While you were away, {{.SenderName}} mentioned you in the {{.ChannelName}} channel."
  },
  {
    "id": "app.notification.body.mention.title",
    "translation": "{{.SenderName}} mentioned you in a message"
  },
  {
    "id": "app.notification.body.thread.title",
    "translation": "{{.SenderName}} replied to a thread"
  },
  {
    "id": "app.notification.body.thread_channel.subTitle",
    "translation": "While you were away, {{.SenderName}} replied to a thread you're following."
  },
  {
    "id": "app.notification.body.thread_channel_full.subTitle",
    "translation": "While you were away, {{.SenderName}} replied to a thread you're following in {{.ChannelName}}."
  },
  {
    "id": "app.notification.body.thread_dm.subTitle",
    "translation": "While you were away, {{.SenderName}} replied to a thread in your Direct Message."
  },
  {
    "id": "app.notification.body.thread_gm.subTitle",
    "translation": "While you were away, {{.SenderName}} replied to a thread in your group."
  },
  {
    "id": "app.notification.footer.info",
    "translation": " and go to Settings > Notifications"
  },
  {
    "id": "app.notification.footer.infoLogin",
    "translation": "Login to Mattermost"
  },
  {
    "id": "app.notification.footer.title",
    "translation": "Want to change your notifications settings?"
  },
  {
    "id": "app.notification.subject.direct.full",
    "translation": "[{{.SiteName}}] New Direct Message from {{.SenderDisplayName}} on {{.Month}} {{.Day}}, {{.Year}}"
  },
  {
    "id": "app.notification.subject.group_message.full",
    "translation": "[{{ .SiteName }}] New Group Message in {{ .ChannelName}} on {{.Month}} {{.Day}}, {{.Year}}"
  },
  {
    "id": "app.notification.subject.group_message.generic",
    "translation": "[{{ .SiteName }}] New Group Message on {{.Month}} {{.Day}}, {{.Year}}"
  },
  {
    "id": "app.notification.subject.notification.full",
    "translation": "[{{ .SiteName }}] Notification in {{ .TeamName}} on {{.Month}} {{.Day}}, {{.Year}}"
  },
  {
    "id": "app.notifications.send_test_message.errors.create_post",
    "translation": "The post cannot be created"
  },
  {
    "id": "app.notifications.send_test_message.errors.no_bot",
    "translation": "Cannot get the system bot"
  },
  {
    "id": "app.notifications.send_test_message.errors.no_channel",
    "translation": "Cannot get the system bot direct message"
  },
  {
    "id": "app.notifications.send_test_message.errors.no_user",
    "translation": "Cannot get the user"
  },
  {
    "id": "app.notifications.send_test_message.message_body",
    "translation": "If you received this test notification, it worked!"
  },
  {
    "id": "app.notify_admin.save.app_error",
    "translation": "Unable to save notify data."
  },
  {
    "id": "app.notify_admin.send_notification_post.app_error",
    "translation": "Unable to send notification post."
  },
  {
    "id": "app.oauth.delete_app.app_error",
    "translation": "An error occurred while deleting the OAuth2 App."
  },
  {
    "id": "app.oauth.get_access_data_by_user_for_app.app_error",
    "translation": "We encountered an error finding all the access tokens."
  },
  {
    "id": "app.oauth.get_app.find.app_error",
    "translation": "Unable to find the requested app."
  },
  {
    "id": "app.oauth.get_app.finding.app_error",
    "translation": "We encountered an error finding the app."
  },
  {
    "id": "app.oauth.get_app_by_user.find.app_error",
    "translation": "Unable to find any existing apps."
  },
  {
    "id": "app.oauth.get_apps.find.app_error",
    "translation": "An error occurred while finding the OAuth2 Apps."
  },
  {
    "id": "app.oauth.permanent_delete_auth_data_by_user.app_error",
    "translation": "Unable to remove the authorization code."
  },
  {
    "id": "app.oauth.remove_access_data.app_error",
    "translation": "Unable to remove the access token."
  },
  {
    "id": "app.oauth.remove_auth_data_by_client_id.app_error",
    "translation": "Unable to remove oauth data."
  },
  {
    "id": "app.oauth.save_app.existing.app_error",
    "translation": "Must call update for existing app."
  },
  {
    "id": "app.oauth.save_app.save.app_error",
    "translation": "Unable to save the app."
  },
  {
    "id": "app.oauth.update_app.find.app_error",
    "translation": "Unable to find the existing app to update."
  },
  {
    "id": "app.oauth.update_app.updating.app_error",
    "translation": "We encountered an error updating the app."
  },
  {
    "id": "app.pap.access_control.channel_group_constrained",
    "translation": "Channel is group constrained and cannot have access control policies applied."
  },
  {
    "id": "app.pap.access_control.channel_not_private",
    "translation": "Access control policies can only be applied to private channels."
  },
  {
    "id": "app.pap.access_control.channel_shared",
    "translation": "Shared channels cannot have access control policy applied."
  },
  {
    "id": "app.pap.access_control.insufficient_channel_permissions",
    "translation": "You do not have permission to manage access control for this channel."
  },
  {
    "id": "app.pap.access_control.insufficient_permissions",
    "translation": "You do not have permission to manage this access control policy."
  },
  {
    "id": "app.pap.assign_access_control_policy_to_channels.app_error",
    "translation": "Unable to assign access control policy to channels."
  },
  {
    "id": "app.pap.check_expression.app_error",
    "translation": "Could not check expression."
  },
  {
    "id": "app.pap.create_access_control_policy.app_error",
    "translation": "Could not create access control policy."
  },
  {
    "id": "app.pap.delete_access_control_policy.app_error",
    "translation": "Could not delete access control policy."
  },
  {
    "id": "app.pap.delete_policy.app_error",
    "translation": "Unable to delete access control policy."
  },
  {
    "id": "app.pap.expression_to_visual_ast.app_error",
    "translation": "Could not genereate visual AST from expression."
  },
  {
    "id": "app.pap.get_access_control_auto_complete.app_error",
    "translation": "Could not get access control auto complete."
  },
  {
    "id": "app.pap.get_all_access_control_policies.app_error",
    "translation": "Could not get access control policies."
  },
  {
    "id": "app.pap.get_channel_access_control_attributes.app_error",
    "translation": "Could not get attributes for channel."
  },
  {
    "id": "app.pap.get_channel_members_to_remove.app_error",
    "translation": "Could not get channel members to remove."
  },
  {
    "id": "app.pap.get_policy.app_error",
    "translation": "Unable to retrieve the access control policy."
  },
  {
    "id": "app.pap.get_policy_attributes.app_error",
    "translation": "Could not get attributes for policy."
  },
  {
    "id": "app.pap.init.app_error",
    "translation": "Unable to initialize access control service."
  },
  {
    "id": "app.pap.is_ready.app_error",
    "translation": "Access control service is not ready."
  },
  {
    "id": "app.pap.missing_attribute.app_error",
    "translation": "An attribute is missing from the expression."
  },
  {
    "id": "app.pap.normalize_policy.app_error",
    "translation": "Could not normalize policy expression."
  },
  {
    "id": "app.pap.query_expression.app_error",
    "translation": "Could not query for expression."
  },
  {
    "id": "app.pap.save_policy.app_error",
    "translation": "Unable to save access control policy."
  },
  {
    "id": "app.pap.search_access_control_policies.app_error",
    "translation": "Could not search access control policies."
  },
  {
    "id": "app.pap.unassign_access_control_policy_from_channels.app_error",
    "translation": "Could not unassign access control policy from channels."
  },
  {
    "id": "app.pap.update_access_control_policy_active.app_error",
    "translation": "Could not change active status of access control policy."
  },
  {
    "id": "app.pdp.access_evaluation.app_error",
    "translation": "Failed evaluate access control policy."
  },
  {
    "id": "app.plugin.cluster.save_config.app_error",
    "translation": "The plugin configuration in your config.json file must be updated manually when using ReadOnlyConfig with clustering enabled."
  },
  {
    "id": "app.plugin.config.app_error",
    "translation": "Error saving plugin state in config."
  },
  {
    "id": "app.plugin.deactivate.app_error",
    "translation": "Unable to deactivate plugin."
  },
  {
    "id": "app.plugin.delete_public_key.delete.app_error",
    "translation": "An error occurred while deleting the public key."
  },
  {
    "id": "app.plugin.disabled.app_error",
    "translation": "Plugins have been disabled. Please check your logs for details."
  },
  {
    "id": "app.plugin.extract.app_error",
    "translation": "An error occurred extracting the plugin bundle."
  },
  {
    "id": "app.plugin.filesystem.app_error",
    "translation": "Encountered filesystem error."
  },
  {
    "id": "app.plugin.get_cluster_plugin_statuses.app_error",
    "translation": "Unable to get plugin statuses from the cluster."
  },
  {
    "id": "app.plugin.get_plugins.app_error",
    "translation": "Unable to get active plugins."
  },
  {
    "id": "app.plugin.get_public_key.get_file.app_error",
    "translation": "An error occurred while getting the public key from the store."
  },
  {
    "id": "app.plugin.get_statuses.app_error",
    "translation": "Unable to get plugin statuses."
  },
  {
    "id": "app.plugin.install.app_error",
    "translation": "Unable to install plugin."
  },
  {
    "id": "app.plugin.install_id.app_error",
    "translation": "Unable to install plugin. A plugin with the same ID is already installed."
  },
  {
    "id": "app.plugin.install_id_failed_remove.app_error",
    "translation": "Unable to install plugin. A plugin with the same ID is already installed and failed to be removed."
  },
  {
    "id": "app.plugin.install_marketplace_plugin.app_error",
    "translation": "Failed to install marketplace plugin."
  },
  {
    "id": "app.plugin.invalid_id.app_error",
    "translation": "Plugin Id must be at least {{.Min}} characters, at most {{.Max}} characters and match {{.Regex}}."
  },
  {
    "id": "app.plugin.invalid_version.app_error",
    "translation": "Plugin version could not be parsed."
  },
  {
    "id": "app.plugin.manifest.app_error",
    "translation": "Unable to find manifest for extracted plugin."
  },
  {
    "id": "app.plugin.marketplace_client.app_error",
    "translation": "Failed to create marketplace client."
  },
  {
    "id": "app.plugin.marketplace_client.failed_to_fetch",
    "translation": "Failed to get plugins from the marketplace server."
  },
  {
    "id": "app.plugin.marketplace_disabled.app_error",
    "translation": "Marketplace has been disabled. Please check your logs for details."
  },
  {
    "id": "app.plugin.marketplace_plugin_request.app_error",
    "translation": "Failed to decode the marketplace plugin request."
  },
  {
    "id": "app.plugin.marketplace_plugins.not_found.app_error",
    "translation": "Could not find the requested marketplace plugin."
  },
  {
    "id": "app.plugin.marketplace_plugins.signature_not_found.app_error",
    "translation": "Could not find the requested marketplace plugin signature."
  },
  {
    "id": "app.plugin.marshal.app_error",
    "translation": "Failed to marshal marketplace plugins."
  },
  {
    "id": "app.plugin.modify_saml.app_error",
    "translation": "Can't modify saml files."
  },
  {
    "id": "app.plugin.mvdir.app_error",
    "translation": "Unable to move plugin from temporary directory to final destination. Another plugin may be using the same directory name."
  },
  {
    "id": "app.plugin.not_installed.app_error",
    "translation": "Plugin is not installed."
  },
  {
    "id": "app.plugin.reattach.app_error",
    "translation": "Failed to reattach plugin"
  },
  {
    "id": "app.plugin.remove.app_error",
    "translation": "Unable to delete plugin."
  },
  {
    "id": "app.plugin.remove_bundle.app_error",
    "translation": "Unable to remove plugin bundle from file store."
  },
  {
    "id": "app.plugin.restart.app_error",
    "translation": "Unable to restart plugin on upgrade."
  },
  {
    "id": "app.plugin.seek.app_error",
    "translation": "Unable to reset the read position to the start of the plugin bundle."
  },
  {
    "id": "app.plugin.signature_decode.app_error",
    "translation": "Unable to decode base64 signature."
  },
  {
    "id": "app.plugin.skip_installation.app_error",
    "translation": "Skipping installation of plugin {{.Id}} since existing version is equal or newer."
  },
  {
    "id": "app.plugin.store_bundle.app_error",
    "translation": "Unable to store the plugin to the configured file store."
  },
  {
    "id": "app.plugin.store_signature.app_error",
    "translation": "Unable to store the plugin signature to the configured file store."
  },
  {
    "id": "app.plugin.subpath_parse.app_error",
    "translation": "Failed to parse SiteURL subpath"
  },
  {
    "id": "app.plugin.sync.list_filestore.app_error",
    "translation": "Error reading files from the plugins folder in the file store."
  },
  {
    "id": "app.plugin.sync.read_local_folder.app_error",
    "translation": "Error reading local plugins folder."
  },
  {
    "id": "app.plugin.upload_disabled.app_error",
    "translation": "Plugins and/or plugin uploads have been disabled."
  },
  {
    "id": "app.plugin.webapp_bundle.app_error",
    "translation": "Unable to generate plugin webapp bundle."
  },
  {
    "id": "app.plugin.write_file.read.app_error",
    "translation": "An error occurred while reading the file."
  },
  {
    "id": "app.plugin.write_file.saving.app_error",
    "translation": "An error occurred while saving the file."
  },
  {
    "id": "app.plugin_store.delete.app_error",
    "translation": "Could not delete plugin key value."
  },
  {
    "id": "app.plugin_store.get.app_error",
    "translation": "Could not get plugin key value."
  },
  {
    "id": "app.plugin_store.list.app_error",
    "translation": "Unable to list all the plugin keys."
  },
  {
    "id": "app.plugin_store.save.app_error",
    "translation": "Could not save or update plugin key value."
  },
  {
    "id": "app.post.analytics_posts_count.app_error",
    "translation": "Unable to get post counts."
  },
  {
    "id": "app.post.analytics_posts_count_by_day.app_error",
    "translation": "Unable to get post counts by day."
  },
  {
    "id": "app.post.analytics_teams_count.app_error",
    "translation": "Unable to get teams usage"
  },
  {
    "id": "app.post.analytics_user_counts_posts_by_day.app_error",
    "translation": "Unable to get user counts with posts."
  },
  {
    "id": "app.post.cloud.get.app_error",
    "translation": "Can not fetch the post as it is past the cloud's plan limit."
  },
  {
    "id": "app.post.create_post.shared_dm_or_gm.app_error",
    "translation": "Cannot create the post in a DM or GM with remote users"
  },
  {
    "id": "app.post.delete.app_error",
    "translation": "Unable to delete the post."
  },
  {
    "id": "app.post.delete_post.get_team.app_error",
    "translation": "An error occurred getting the team."
  },
  {
    "id": "app.post.get.app_error",
    "translation": "Unable to get the post."
  },
  {
    "id": "app.post.get_direct_posts.app_error",
    "translation": "Unable to get direct posts."
  },
  {
    "id": "app.post.get_flagged_posts.app_error",
    "translation": "Unable to get the flagged posts."
  },
  {
    "id": "app.post.get_post_after_time.app_error",
    "translation": "Unable to get post after time bound."
  },
  {
    "id": "app.post.get_post_id_around.app_error",
    "translation": "Unable to get post around time bound."
  },
  {
    "id": "app.post.get_posts.app_error",
    "translation": "Limit exceeded for paging."
  },
  {
    "id": "app.post.get_posts_around.get.app_error",
    "translation": "Unable to get the posts for the channel."
  },
  {
    "id": "app.post.get_posts_created_at.app_error",
    "translation": "Unable to get the posts for the channel."
  },
  {
    "id": "app.post.get_posts_since.app_error",
    "translation": "Unable to get the posts for the channel."
  },
  {
    "id": "app.post.get_root_posts.app_error",
    "translation": "Unable to get the posts for the channel."
  },
  {
    "id": "app.post.marshal.app_error",
    "translation": "Failed to marshal post."
  },
  {
    "id": "app.post.move_thread.from_another_channel",
    "translation": "This thread was moved from another channel"
  },
  {
    "id": "app.post.move_thread_command.channel.multiple_messages",
    "translation": "A thread with {{.NumMessages}} messages has been moved: {{.Link}}\n"
  },
  {
    "id": "app.post.move_thread_command.channel.one_message",
    "translation": "A message has been moved: {{.Link}}\n"
  },
  {
    "id": "app.post.move_thread_command.direct_or_group.multiple_messages",
    "translation": "A thread with {{.NumMessages}} messages has been moved to a Direct/Group Message\n"
  },
  {
    "id": "app.post.move_thread_command.direct_or_group.one_message",
    "translation": "A message has been moved to a Direct/Group Message\n"
  },
  {
    "id": "app.post.move_thread_command.error",
    "translation": "Unable to remove thread"
  },
  {
    "id": "app.post.overwrite.app_error",
    "translation": "Unable to overwrite the Post."
  },
  {
    "id": "app.post.permanent_delete_by_channel.app_error",
    "translation": "Unable to delete the posts by channel."
  },
  {
    "id": "app.post.permanent_delete_by_user.app_error",
    "translation": "Unable to select the posts to delete for the user."
  },
  {
    "id": "app.post.permanent_delete_post.error",
    "translation": "Failed to permanently delete post."
  },
  {
    "id": "app.post.restore_post_version.get_single.app_error",
    "translation": "Failed to get the old post version."
  },
  {
    "id": "app.post.restore_post_version.not_allowed.app_error",
    "translation": "You do not have the appropriate permissions."
  },
  {
    "id": "app.post.restore_post_version.not_an_history_item.app_error",
    "translation": "The provided post history ID does not correspond to any history item for the specified post."
  },
  {
    "id": "app.post.restore_post_version.not_valid_post_history_item.app_error",
    "translation": "The provided post history ID does not correspond to a post history item."
  },
  {
    "id": "app.post.save.app_error",
    "translation": "Unable to save the Post."
  },
  {
    "id": "app.post.save.existing.app_error",
    "translation": "You cannot update an existing Post."
  },
  {
    "id": "app.post.save.thread_membership.app_error",
    "translation": "Unable to save thread membership for post."
  },
  {
    "id": "app.post.search.app_error",
    "translation": "Error searching posts"
  },
  {
    "id": "app.post.update.app_error",
    "translation": "Unable to update the Post."
  },
  {
    "id": "app.post_persistent_notification.delete_by_channel.app_error",
    "translation": "Unable to delete the persistent notifications by channel."
  },
  {
    "id": "app.post_persistent_notification.delete_by_team.app_error",
    "translation": "Unable to delete the persistent notifications by team."
  },
  {
    "id": "app.post_priority.delete_for_post.app_error",
    "translation": "Failed to permanently delete post priority data from database for post."
  },
  {
    "id": "app.post_priority.delete_persistent_notification_post.app_error",
    "translation": "Failed to delete persistent notification post"
  },
  {
    "id": "app.post_prority.get_for_post.app_error",
    "translation": "Unable to get postpriority for post"
  },
  {
    "id": "app.post_reminder_dm",
    "translation": "Hi there, here's your reminder about this message from @{{.Username}}: {{.SiteURL}}/{{.TeamName}}/pl/{{.PostId}}"
  },
  {
    "id": "app.preference.delete.app_error",
    "translation": "We encountered an error while deleting preferences."
  },
  {
    "id": "app.preference.get.app_error",
    "translation": "We encountered an error while finding preferences."
  },
  {
    "id": "app.preference.get_all.app_error",
    "translation": "We encountered an error while finding preferences."
  },
  {
    "id": "app.preference.get_category.app_error",
    "translation": "We encountered an error while finding preferences."
  },
  {
    "id": "app.preference.permanent_delete_by_user.app_error",
    "translation": "We encountered an error while deleting preferences."
  },
  {
    "id": "app.preference.save.updating.app_error",
    "translation": "We encountered an error while updating preferences."
  },
  {
    "id": "app.prepackged-plugin.invalid_version.app_error",
    "translation": "Prepackged plugin version could not be parsed."
  },
  {
    "id": "app.reaction.bulk_get_for_post_ids.app_error",
    "translation": "Unable to get reactions for post."
  },
  {
    "id": "app.reaction.delete_all_with_emoji_name.get_reactions.app_error",
    "translation": "Unable to get all reactions with this emoji name."
  },
  {
    "id": "app.reaction.get_for_post.app_error",
    "translation": "Unable to get reactions for post."
  },
  {
    "id": "app.reaction.permanent_delete_by_user.app_error",
    "translation": "Unable to delete reactions for user."
  },
  {
    "id": "app.reaction.save.save.app_error",
    "translation": "Unable to save reaction."
  },
  {
    "id": "app.reaction.save.save.too_many_reactions",
    "translation": "Reaction limit has been reached for this post."
  },
  {
    "id": "app.recover.delete.app_error",
    "translation": "Unable to delete token."
  },
  {
    "id": "app.recover.save.app_error",
    "translation": "Unable to save the token."
  },
  {
    "id": "app.report.date_range.all_time",
    "translation": "all time"
  },
  {
    "id": "app.report.date_range.last_30_days",
    "translation": "the last 30 days"
  },
  {
    "id": "app.report.date_range.last_6_months",
    "translation": "the last 6 months"
  },
  {
    "id": "app.report.date_range.previous_month",
    "translation": "the previous month"
  },
  {
    "id": "app.report.get_user_count_for_report.store_error",
    "translation": "Failed to fetch user count."
  },
  {
    "id": "app.report.get_user_report.store_error",
    "translation": "Failed to fetch user report."
  },
  {
    "id": "app.report.send_report_to_user.export_finished",
    "translation": "Your export is ready. The CSV file contains user data for {{.DateRange}}. Click on the link below to download the report."
  },
  {
    "id": "app.report.send_report_to_user.failed_to_save",
    "translation": "Failed to save file info."
  },
  {
    "id": "app.report.send_report_to_user.missing_date_range",
    "translation": "Missing date range"
  },
  {
    "id": "app.report.send_report_to_user.missing_user_id",
    "translation": "No user id to send the report to"
  },
  {
    "id": "app.report.start_users_batch_export.job_exists",
    "translation": "Job already exists for this user and date range."
  },
  {
    "id": "app.report.start_users_batch_export.license_error",
    "translation": "Batch reporting export only available to Pro and Enterprise."
  },
  {
    "id": "app.report.start_users_batch_export.started_export",
    "translation": "You've started an export of user data for {{.DateRange}}. When the export is complete, a CSV file will be delivered to you in this direct message."
  },
  {
    "id": "app.role.check_roles_exist.role_not_found",
    "translation": "The provided role does not exist"
  },
  {
    "id": "app.role.delete.app_error",
    "translation": "Unable to delete role."
  },
  {
    "id": "app.role.get.app_error",
    "translation": "Unable to get role."
  },
  {
    "id": "app.role.get_all.app_error",
    "translation": "Unable to get all the roles."
  },
  {
    "id": "app.role.get_by_name.app_error",
    "translation": "Unable to get role."
  },
  {
    "id": "app.role.get_by_names.app_error",
    "translation": "Unable to get roles."
  },
  {
    "id": "app.role.permanent_delete_all.app_error",
    "translation": "We could not permanently delete all the roles."
  },
  {
    "id": "app.role.save.insert.app_error",
    "translation": "Unable to save new role."
  },
  {
    "id": "app.role.save.invalid_role.app_error",
    "translation": "The role was not valid."
  },
  {
    "id": "app.save_config.app_error",
    "translation": "An error occurred saving the configuration."
  },
  {
    "id": "app.save_config.plugin_hook_error",
    "translation": "An error occurred running the plugin hook on configuration save."
  },
  {
    "id": "app.save_csv_chunk.write_error",
    "translation": "Failed to write CSV chunk."
  },
  {
    "id": "app.save_report_chunk.unsupported_format",
    "translation": "Unsupported report format."
  },
  {
    "id": "app.save_scheduled_post.channel_deleted.app_error",
    "translation": "Cannot schedule post in an archived channel."
  },
  {
    "id": "app.save_scheduled_post.restricted_dm.error",
    "translation": "Cannot schedule post in a restricted DM"
  },
  {
    "id": "app.save_scheduled_post.save.app_error",
    "translation": "Error occurred saving the scheduled post."
  },
  {
    "id": "app.scheduled_post.error_reason.channel_archived",
    "translation": "Channel is archived"
  },
  {
    "id": "app.scheduled_post.error_reason.channel_not_found",
    "translation": "Channel not found"
  },
  {
    "id": "app.scheduled_post.error_reason.invalid_post",
    "translation": "Invalid post content"
  },
  {
    "id": "app.scheduled_post.error_reason.no_channel_member",
    "translation": "Not a member of the channel"
  },
  {
    "id": "app.scheduled_post.error_reason.no_channel_permission",
    "translation": "No permission to post in channel"
  },
  {
    "id": "app.scheduled_post.error_reason.thread_deleted",
    "translation": "Thread has been deleted"
  },
  {
    "id": "app.scheduled_post.error_reason.unable_to_send",
    "translation": "Unable to send the message"
  },
  {
    "id": "app.scheduled_post.error_reason.unknown",
    "translation": "Unknown Error"
  },
  {
    "id": "app.scheduled_post.error_reason.user_deleted",
    "translation": "User account is deleted"
  },
  {
    "id": "app.scheduled_post.error_reason.user_missing",
    "translation": "User does not exist"
  },
  {
    "id": "app.scheduled_post.failed_message_detail",
    "translation": {
      "one": "- {{.Count}} in channel {{.ChannelName}}. Reason: {{.ErrorReason}}",
      "other": "- {{.Count}} in channel {{.ChannelName}}. Reason: {{.ErrorReason}}"
    }
  },
  {
    "id": "app.scheduled_post.failed_messages",
    "translation": {
      "one": "Failed to send {{.Count}} scheduled post.",
      "other": "Failed to send {{.Count}} scheduled posts."
    }
  },
  {
    "id": "app.scheduled_post.permanent_delete_by_user.app_error",
    "translation": "Unable to delete scheduled posts for user."
  },
  {
    "id": "app.scheduled_post.private_channel",
    "translation": "Private channel"
  },
  {
    "id": "app.scheduled_post.unknown_channel",
    "translation": "Unknown Channel"
  },
  {
    "id": "app.scheme.delete.app_error",
    "translation": "Unable to delete this scheme."
  },
  {
    "id": "app.scheme.get.app_error",
    "translation": "Unable to get the scheme."
  },
  {
    "id": "app.scheme.get_all_page.app_error",
    "translation": "Unable to get page of schemes."
  },
  {
    "id": "app.scheme.permanent_delete_all.app_error",
    "translation": "We could not permanently delete the schemes."
  },
  {
    "id": "app.scheme.save.app_error",
    "translation": "Unable to create the scheme."
  },
  {
    "id": "app.scheme.save.invalid_scheme.app_error",
    "translation": "The provided scheme is invalid."
  },
  {
    "id": "app.schemes.is_phase_2_migration_completed.not_completed.app_error",
    "translation": "This API endpoint is not accessible as required migrations have not yet completed."
  },
  {
    "id": "app.select_error",
    "translation": "select error"
  },
  {
    "id": "app.session.analytics_session_count.app_error",
    "translation": "Unable to count the sessions."
  },
  {
    "id": "app.session.extend_session_expiry.app_error",
    "translation": "Unable to extend session length"
  },
  {
    "id": "app.session.get.app_error",
    "translation": "We encountered an error finding the session."
  },
  {
    "id": "app.session.get_lru_sessions.app_error",
    "translation": "Unable to get least recently used sessions."
  },
  {
    "id": "app.session.get_sessions.app_error",
    "translation": "We encountered an error while finding user sessions."
  },
  {
    "id": "app.session.permanent_delete_sessions_by_user.app_error",
    "translation": "Unable to remove all the sessions for the user."
  },
  {
    "id": "app.session.remove.app_error",
    "translation": "Unable to remove the session."
  },
  {
    "id": "app.session.remove_all_sessions_for_team.app_error",
    "translation": "Unable to remove all the sessions."
  },
  {
    "id": "app.session.save.app_error",
    "translation": "Unable to save the session."
  },
  {
    "id": "app.session.save.existing.app_error",
    "translation": "Unable to update existing session."
  },
  {
    "id": "app.session.set_extra_session_prop.app_error",
    "translation": "Unable to update the extra session properties."
  },
  {
    "id": "app.session.update_device_id.app_error",
    "translation": "Unable to update the device id."
  },
  {
    "id": "app.status.get.app_error",
    "translation": "Encountered an error retrieving the status."
  },
  {
    "id": "app.status.get.missing.app_error",
    "translation": "No entry for that status exists."
  },
  {
    "id": "app.submit_interactive_dialog.decode_json_error",
    "translation": "Encountered an error decoding JSON response from interactive dialog submission."
  },
  {
    "id": "app.submit_interactive_dialog.invalid_response",
    "translation": "Encountered an invalid response from interactive dialog submission."
  },
  {
    "id": "app.submit_interactive_dialog.json_error",
    "translation": "Encountered an error encoding JSON for the interactive dialog."
  },
  {
    "id": "app.submit_interactive_dialog.read_body_error",
    "translation": "Encountered an error reading response body from interactive dialog submission."
  },
  {
    "id": "app.system.complete_onboarding_request.app_error",
    "translation": "Failed to decode the complete onboarding request."
  },
  {
    "id": "app.system.complete_onboarding_request.no_first_user",
    "translation": "Onboarding can only be completed by a System Administrator."
  },
  {
    "id": "app.system.content_review_bot.bot_displayname",
    "translation": "Content Review"
  },
  {
    "id": "app.system.get_by_name.app_error",
    "translation": "Unable to find the system variable."
  },
  {
    "id": "app.system.get_onboarding_request.app_error",
    "translation": "Failed to get onboarding completion status."
  },
  {
    "id": "app.system.permanent_delete_by_name.app_error",
    "translation": "We could not permanently delete the system table entry."
  },
  {
    "id": "app.system.save.app_error",
    "translation": "We encountered an error saving the system property."
  },
  {
    "id": "app.system.system_bot.bot_displayname",
    "translation": "System"
  },
  {
    "id": "app.system_install_date.parse_int.app_error",
    "translation": "Failed to parse installation date."
  },
  {
    "id": "app.team.analytics_team_count.app_error",
    "translation": "Unable to count the teams."
  },
  {
    "id": "app.team.clear_all_custom_role_assignments.select.app_error",
    "translation": "Failed to retrieve the team members."
  },
  {
    "id": "app.team.clear_cache.app_error",
    "translation": "Error clearing team member cache"
  },
  {
    "id": "app.team.get.find.app_error",
    "translation": "Unable to find the existing team."
  },
  {
    "id": "app.team.get.finding.app_error",
    "translation": "We encountered an error finding the team."
  },
  {
    "id": "app.team.get_active_member_count.app_error",
    "translation": "Unable to count the team members."
  },
  {
    "id": "app.team.get_all.app_error",
    "translation": "We could not get all teams."
  },
  {
    "id": "app.team.get_all_private_team_listing.app_error",
    "translation": "We could not get all private teams."
  },
  {
    "id": "app.team.get_all_team_listing.app_error",
    "translation": "We could not get all teams."
  },
  {
    "id": "app.team.get_by_invite_id.finding.app_error",
    "translation": "Unable to find the existing team."
  },
  {
    "id": "app.team.get_by_name.app_error",
    "translation": "Unable to find the existing team."
  },
  {
    "id": "app.team.get_by_name.missing.app_error",
    "translation": "Unable to find the existing team."
  },
  {
    "id": "app.team.get_by_scheme.app_error",
    "translation": "Unable to get the channels for the provided scheme."
  },
  {
    "id": "app.team.get_common_team_ids_for_users.app_error",
    "translation": "Unable to get the common team IDs."
  },
  {
    "id": "app.team.get_member.app_error",
    "translation": "Unable to get the team member."
  },
  {
    "id": "app.team.get_member.missing.app_error",
    "translation": "No team member found for that user ID and team ID."
  },
  {
    "id": "app.team.get_member_count.app_error",
    "translation": "Unable to count the team members."
  },
  {
    "id": "app.team.get_members.app_error",
    "translation": "Unable to get the team members."
  },
  {
    "id": "app.team.get_members_by_ids.app_error",
    "translation": "Unable to get the team members."
  },
  {
    "id": "app.team.get_unread.app_error",
    "translation": "Unable to get the teams unread messages."
  },
  {
    "id": "app.team.get_user_team_ids.app_error",
    "translation": "Unable to get the list of teams of a user."
  },
  {
    "id": "app.team.invite_id.group_constrained.error",
    "translation": "Unable to join a group-constrained team by invite."
  },
  {
    "id": "app.team.invite_token.group_constrained.error",
    "translation": "Unable to join a group-constrained team by token."
  },
  {
    "id": "app.team.join_user_to_team.max_accounts.app_error",
    "translation": "This team has reached the maximum number of allowed accounts. Contact your System Administrator to set a higher limit."
  },
  {
    "id": "app.team.join_user_to_team.save_member.app_error",
    "translation": "Unable to create the new team membership"
  },
  {
    "id": "app.team.join_user_to_team.save_member.conflict.app_error",
    "translation": "Unable to create the new team membership because it already exists"
  },
  {
    "id": "app.team.join_user_to_team.save_member.max_accounts.app_error",
    "translation": "Unable to create the new team membership because the team has reached the limit of members"
  },
  {
    "id": "app.team.migrate_team_members.update.app_error",
    "translation": "Failed to update the team member."
  },
  {
    "id": "app.team.permanent_delete.app_error",
    "translation": "Unable to delete the existing team."
  },
  {
    "id": "app.team.permanentdeleteteam.internal_error",
    "translation": "Unable to delete team."
  },
  {
    "id": "app.team.remove_member.app_error",
    "translation": "Unable to remove the team member."
  },
  {
    "id": "app.team.rename_team.name_occupied",
    "translation": "Unable to rename the team, the name is already in use."
  },
  {
    "id": "app.team.reset_all_team_schemes.app_error",
    "translation": "We could not reset the team schemes."
  },
  {
    "id": "app.team.save.app_error",
    "translation": "Unable to save the team."
  },
  {
    "id": "app.team.save.existing.app_error",
    "translation": "Must call update for existing team."
  },
  {
    "id": "app.team.save_member.save.app_error",
    "translation": "Unable to save the team member."
  },
  {
    "id": "app.team.search_all_team.app_error",
    "translation": "We encountered an error searching teams."
  },
  {
    "id": "app.team.search_open_team.app_error",
    "translation": "We encountered an error searching open teams."
  },
  {
    "id": "app.team.search_private_team.app_error",
    "translation": "We encountered an error searching private teams."
  },
  {
    "id": "app.team.update.find.app_error",
    "translation": "Unable to find the existing team to update."
  },
  {
    "id": "app.team.update.updating.app_error",
    "translation": "We encountered an error updating the team."
  },
  {
    "id": "app.team.user_belongs_to_teams.app_error",
    "translation": "Unable to determine if the user belongs to a list of teams."
  },
  {
    "id": "app.teams.analytics_teams_count.app_error",
    "translation": "Unable to get team count"
  },
  {
    "id": "app.terms_of_service.create.app_error",
    "translation": "Unable to save terms of service."
  },
  {
    "id": "app.terms_of_service.create.existing.app_error",
    "translation": "Must not call save for existing terms of service."
  },
  {
    "id": "app.terms_of_service.get.app_error",
    "translation": "Unable to fetch terms of service."
  },
  {
    "id": "app.terms_of_service.get.no_rows.app_error",
    "translation": "No terms of service found."
  },
  {
    "id": "app.thread.get_threadmembers_for_export.app_error",
    "translation": "Unable to get thread members for export."
  },
  {
    "id": "app.thread.mark_all_as_read_by_channels.app_error",
    "translation": "Unable to mark all threads as read by channel"
  },
  {
    "id": "app.update_error",
    "translation": "update error"
  },
  {
    "id": "app.update_scheduled_post.existing_scheduled_post.not_exist",
    "translation": "Scheduled post does not exist."
  },
  {
    "id": "app.update_scheduled_post.get_scheduled_post.error",
    "translation": "Unable to fetch existing scheduled post from database."
  },
  {
    "id": "app.update_scheduled_post.update.error",
    "translation": "Failed to save updated scheduled post in database."
  },
  {
    "id": "app.update_scheduled_post.update_permission.error",
    "translation": "You do not have permission to update this resource."
  },
  {
    "id": "app.upload.create.cannot_upload_to_deleted_channel.app_error",
    "translation": "Cannot upload to a deleted channel."
  },
  {
    "id": "app.upload.create.cannot_upload_to_restricted_dm.error",
    "translation": "Cannot upload file to a restricted direct message."
  },
  {
    "id": "app.upload.create.incorrect_channel_id.app_error",
    "translation": "Cannot upload to the specified channel."
  },
  {
    "id": "app.upload.create.save.app_error",
    "translation": "Failed to save upload."
  },
  {
    "id": "app.upload.get.app_error",
    "translation": "Failed to get upload."
  },
  {
    "id": "app.upload.get_for_user.app_error",
    "translation": "Failed to get uploads for user."
  },
  {
    "id": "app.upload.run_plugins_hook.move_fail",
    "translation": "Failed to move file."
  },
  {
    "id": "app.upload.run_plugins_hook.rejected",
    "translation": "Unable to upload file {{.Filename}}. Rejected by plugin: {{.Reason}}"
  },
  {
    "id": "app.upload.upload_data.concurrent.app_error",
    "translation": "Unable to upload data from more than one request."
  },
  {
    "id": "app.upload.upload_data.first_part_too_small.app_error",
    "translation": "Failed to upload data. First part must be at least {{.Size}} Bytes."
  },
  {
    "id": "app.upload.upload_data.gen_info.app_error",
    "translation": "Failed to generate file info from uploaded data."
  },
  {
    "id": "app.upload.upload_data.large_image.app_error",
    "translation": "{{.Filename}} dimensions ({{.Width}} by {{.Height}} pixels) exceed the limits."
  },
  {
    "id": "app.upload.upload_data.move_file.app_error",
    "translation": "Failed to move uploaded file."
  },
  {
    "id": "app.upload.upload_data.read_file.app_error",
    "translation": "Failed to read a file."
  },
  {
    "id": "app.upload.upload_data.save.app_error",
    "translation": "Failed to save file info."
  },
  {
    "id": "app.upload.upload_data.update.app_error",
    "translation": "Failed to update the upload session."
  },
  {
    "id": "app.usage.get_storage_usage.app_error",
    "translation": "Failed to get storage usage."
  },
  {
    "id": "app.user.analytics_daily_active_users.app_error",
    "translation": "Unable to get the active users during the requested period."
  },
  {
    "id": "app.user.analytics_get_inactive_users_count.app_error",
    "translation": "We could not count the inactive users."
  },
  {
    "id": "app.user.check_user_password.failed_migration",
    "translation": "Failed to migrate the user's password to the newest hashing method."
  },
  {
    "id": "app.user.check_user_password.failed_update",
    "translation": "Failed to update the user's password."
  },
  {
    "id": "app.user.clear_all_custom_role_assignments.select.app_error",
    "translation": "Failed to retrieve the users."
  },
  {
    "id": "app.user.convert_bot_to_user.app_error",
    "translation": "Unable to convert bot to user."
  },
  {
    "id": "app.user.demote_user_to_guest.user_update.app_error",
    "translation": "Failed to update the user."
  },
  {
    "id": "app.user.get.app_error",
    "translation": "We encountered an error finding the account."
  },
  {
    "id": "app.user.get_badge_count.app_error",
    "translation": "We could not get the badge count for the user."
  },
  {
    "id": "app.user.get_by_auth.missing_account.app_error",
    "translation": "Unable to find an existing account matching your authentication type for this team. This team may require an invite from the team owner to join."
  },
  {
    "id": "app.user.get_by_auth.other.app_error",
    "translation": "We encountered an error trying to find the account by authentication type."
  },
  {
    "id": "app.user.get_by_username.app_error",
    "translation": "Unable to find an existing account matching your username for this team. This team may require an invite from the team owner to join."
  },
  {
    "id": "app.user.get_known_users.get_users.app_error",
    "translation": "Unable to get know users from the database."
  },
  {
    "id": "app.user.get_new_users.app_error",
    "translation": "We encountered an error while finding the new users."
  },
  {
    "id": "app.user.get_profile_by_group_channel_ids_for_user.app_error",
    "translation": "We encountered an error while finding user profiles."
  },
  {
    "id": "app.user.get_profiles.app_error",
    "translation": "We encountered an error while finding user profiles."
  },
  {
    "id": "app.user.get_recently_active_users.app_error",
    "translation": "We encountered an error while finding the recently active users."
  },
  {
    "id": "app.user.get_thread_count_for_user.app_error",
    "translation": "We could not get thread count for the user."
  },
  {
    "id": "app.user.get_thread_membership_for_user.app_error",
    "translation": "Unable to get user thread membership"
  },
  {
    "id": "app.user.get_thread_membership_for_user.not_found",
    "translation": "User thread membership doesn't exist"
  },
  {
    "id": "app.user.get_threads_for_user.app_error",
    "translation": "Unable to get user threads"
  },
  {
    "id": "app.user.get_threads_for_user.not_found",
    "translation": "User thread doesn't exist or is not followed"
  },
  {
    "id": "app.user.get_total_users_count.app_error",
    "translation": "We could not count the users."
  },
  {
    "id": "app.user.get_unread_count.app_error",
    "translation": "We could not get the unread message count for the user."
  },
  {
    "id": "app.user.get_users_batch_for_indexing.get_users.app_error",
    "translation": "Unable to get the users batch for indexing."
  },
  {
    "id": "app.user.missing_account.const",
    "translation": "Unable to find the user."
  },
  {
    "id": "app.user.permanent_delete.app_error",
    "translation": "Unable to delete the existing account."
  },
  {
    "id": "app.user.permanentdeleteuser.internal_error",
    "translation": "Unable to delete user."
  },
  {
    "id": "app.user.promote_guest.user_update.app_error",
    "translation": "Failed to update the user."
  },
  {
    "id": "app.user.reset_password_failed_attempts.app_error",
    "translation": "Failed to reset login attempts."
  },
  {
    "id": "app.user.save.app_error",
    "translation": "Unable to save the account."
  },
  {
    "id": "app.user.save.email_exists.app_error",
    "translation": "An account with that email already exists."
  },
  {
    "id": "app.user.save.existing.app_error",
    "translation": "Must call update for existing user."
  },
  {
    "id": "app.user.save.groupname.app_error",
    "translation": "Unable to determine if that username already exists"
  },
  {
    "id": "app.user.save.username_exists.app_error",
    "translation": "An account with that username already exists."
  },
  {
    "id": "app.user.search.app_error",
    "translation": "Unable to find any user matching the search parameters."
  },
  {
    "id": "app.user.send_auto_response.app_error",
    "translation": "Unable to send auto response from user."
  },
  {
    "id": "app.user.store_is_empty.app_error",
    "translation": "Failed to check if user store is empty."
  },
  {
    "id": "app.user.update.countAdmins.app_error",
    "translation": "Error determining number of System Admin accounts."
  },
  {
    "id": "app.user.update.find.app_error",
    "translation": "Unable to find the existing account to update."
  },
  {
    "id": "app.user.update.finding.app_error",
    "translation": "We encountered an error finding the account."
  },
  {
    "id": "app.user.update.lastAdmin.app_error",
    "translation": "Cannot demote last System Admin."
  },
  {
    "id": "app.user.update_active.license_user_limit.exceeded",
    "translation": "Can't activate user. Server exceeds maximum licensed users. ERROR_LICENSED_USERS_LIMIT_EXCEEDED."
  },
  {
    "id": "app.user.update_active.user_limit.exceeded",
    "translation": "Can't activate user. Server exceeds safe user limit. ERROR_SAFETY_LIMITS_EXCEEDED."
  },
  {
    "id": "app.user.update_active_for_multiple_users.updating.app_error",
    "translation": "Unable to deactivate guests."
  },
  {
    "id": "app.user.update_auth_data.app_error",
    "translation": "Unable to update the auth data."
  },
  {
    "id": "app.user.update_auth_data.email_exists.app_error",
    "translation": "Unable to switch account to {{.Service}}. An account using the email {{.Email}} already exists."
  },
  {
    "id": "app.user.update_failed_pwd_attempts.app_error",
    "translation": "Unable to update the failed_attempts."
  },
  {
    "id": "app.user.update_thread_follow_for_user.app_error",
    "translation": "Unable to update following state for thread"
  },
  {
    "id": "app.user.update_thread_read_for_user.app_error",
    "translation": "Unable to update read state for thread"
  },
  {
    "id": "app.user.update_thread_read_for_user_by_post.app_error",
    "translation": "Invalid post_id"
  },
  {
    "id": "app.user.update_threads_read_for_user.app_error",
    "translation": "Unable to update all user threads as read"
  },
  {
    "id": "app.user.update_update.app_error",
    "translation": "Unable to update the date of the last update of the user."
  },
  {
    "id": "app.user.verify_email.app_error",
    "translation": "Unable to update verify email field."
  },
  {
    "id": "app.user_access_token.delete.app_error",
    "translation": "Unable to delete the personal access token."
  },
  {
    "id": "app.user_access_token.disabled",
    "translation": "Personal access tokens are disabled on this server. Please contact your system administrator for details."
  },
  {
    "id": "app.user_access_token.get_all.app_error",
    "translation": "Unable to get all personal access tokens."
  },
  {
    "id": "app.user_access_token.get_by_user.app_error",
    "translation": "Unable to get the personal access tokens by user."
  },
  {
    "id": "app.user_access_token.invalid_or_missing",
    "translation": "Invalid or missing token."
  },
  {
    "id": "app.user_access_token.save.app_error",
    "translation": "Unable to save the personal access token."
  },
  {
    "id": "app.user_access_token.search.app_error",
    "translation": "We encountered an error searching user access tokens."
  },
  {
    "id": "app.user_access_token.update_token_disable.app_error",
    "translation": "Unable to disable the access token."
  },
  {
    "id": "app.user_access_token.update_token_enable.app_error",
    "translation": "Unable to enable the access token."
  },
  {
    "id": "app.user_terms_of_service.delete.app_error",
    "translation": "Unable to delete terms of service."
  },
  {
    "id": "app.user_terms_of_service.get_by_user.app_error",
    "translation": "Unable to fetch terms of service."
  },
  {
    "id": "app.user_terms_of_service.get_by_user.no_rows.app_error",
    "translation": "No terms of service found."
  },
  {
    "id": "app.user_terms_of_service.save.app_error",
    "translation": "Unable to save terms of service."
  },
  {
    "id": "app.valid_password_generic.app_error",
    "translation": "Password is not valid"
  },
  {
    "id": "app.webhooks.analytics_incoming_count.app_error",
    "translation": "Unable to count the incoming webhooks."
  },
  {
    "id": "app.webhooks.analytics_outgoing_count.app_error",
    "translation": "Unable to count the outgoing webhooks."
  },
  {
    "id": "app.webhooks.delete_incoming.app_error",
    "translation": "Unable to delete the webhook."
  },
  {
    "id": "app.webhooks.delete_outgoing.app_error",
    "translation": "Unable to delete the webhook."
  },
  {
    "id": "app.webhooks.get_incoming.app_error",
    "translation": "Unable to get the webhook."
  },
  {
    "id": "app.webhooks.get_incoming_by_channel.app_error",
    "translation": "Unable to get the webhooks."
  },
  {
    "id": "app.webhooks.get_incoming_by_user.app_error",
    "translation": "Unable to get the webhook."
  },
  {
    "id": "app.webhooks.get_incoming_count.app_error",
    "translation": "Unable to get the webhook for teamID={{.TeamID}}, userID={{.UserID}}, err={{.Error}}."
  },
  {
    "id": "app.webhooks.get_outgoing.app_error",
    "translation": "Unable to get the webhook."
  },
  {
    "id": "app.webhooks.get_outgoing_by_channel.app_error",
    "translation": "Unable to get the webhooks."
  },
  {
    "id": "app.webhooks.get_outgoing_by_team.app_error",
    "translation": "Unable to get the webhooks."
  },
  {
    "id": "app.webhooks.permanent_delete_incoming_by_channel.app_error",
    "translation": "Unable to delete the webhook."
  },
  {
    "id": "app.webhooks.permanent_delete_incoming_by_user.app_error",
    "translation": "Unable to delete the webhook."
  },
  {
    "id": "app.webhooks.permanent_delete_outgoing_by_channel.app_error",
    "translation": "Unable to delete the webhook."
  },
  {
    "id": "app.webhooks.permanent_delete_outgoing_by_user.app_error",
    "translation": "Unable to delete the webhook."
  },
  {
    "id": "app.webhooks.save_incoming.app_error",
    "translation": "Unable to save the IncomingWebhook."
  },
  {
    "id": "app.webhooks.save_incoming.existing.app_error",
    "translation": "You cannot overwrite an existing IncomingWebhook."
  },
  {
    "id": "app.webhooks.save_outgoing.app_error",
    "translation": "Unable to save the OutgoingWebhook."
  },
  {
    "id": "app.webhooks.save_outgoing.override.app_error",
    "translation": "You cannot overwrite an existing OutgoingWebhook."
  },
  {
    "id": "app.webhooks.update_incoming.app_error",
    "translation": "Unable to update the IncomingWebhook."
  },
  {
    "id": "app.webhooks.update_outgoing.app_error",
    "translation": "Unable to update the webhook."
  },
  {
    "id": "basic_security_check.url.too_long_error",
    "translation": "URL is too long"
  },
  {
    "id": "brand.save_brand_image.check_image_limits.app_error",
    "translation": "Image limits check failed. Resolution is too high."
  },
  {
    "id": "brand.save_brand_image.decode.app_error",
    "translation": "Unable to decode the image data."
  },
  {
    "id": "brand.save_brand_image.encode.app_error",
    "translation": "Unable to convert the image data to PNG format. Please try again."
  },
  {
    "id": "brand.save_brand_image.open.app_error",
    "translation": "Unable to upload the custom brand image. Make sure the image size is less than 2 MB and try again."
  },
  {
    "id": "brand.save_brand_image.save_image.app_error",
    "translation": "Unable to write the image file to your file storage. Please check your connection and try again."
  },
  {
    "id": "common.parse_error_int64",
    "translation": "Failed to parse the value:{{.Value}} to int64"
  },
  {
    "id": "ent.access_control.job_data_conversion.app_error",
    "translation": "Failed to extract data from previous job."
  },
  {
    "id": "ent.access_control.sync_job.app_error",
    "translation": "Failed to run access control sync job."
  },
  {
    "id": "ent.account_migration.get_all_failed",
    "translation": "Unable to get users."
  },
  {
    "id": "ent.account_migration.get_saml_users_failed",
    "translation": "Unable to get SAML users."
  },
  {
    "id": "ent.api.post.send_notifications_and_forget.push_image_only",
    "translation": " attached a file."
  },
  {
    "id": "ent.cluster.config_changed.info",
    "translation": "Cluster configuration has changed for id={{ .id }}. The cluster may become unstable and a restart is required. To ensure the cluster is configured correctly you should perform a rolling restart immediately."
  },
  {
    "id": "ent.cluster.json_encode.error",
    "translation": "Error occurred while marshalling JSON request"
  },
  {
    "id": "ent.cluster.save_config.error",
    "translation": "System Console is set to read-only when High Availability is enabled unless ReadOnlyConfig is disabled in the configuration file."
  },
  {
    "id": "ent.cluster.timeout.error",
    "translation": "Timed out waiting for cluster response"
  },
  {
    "id": "ent.compliance.licence_disable.app_error",
    "translation": "Compliance functionality disabled by current license. Please contact your system administrator about upgrading your enterprise license."
  },
  {
    "id": "ent.compliance.run_failed.error",
    "translation": "Compliance export failed for job '{{.JobName}}' at '{{.FilePath}}'"
  },
  {
    "id": "ent.data_retention.generic.license.error",
    "translation": "Your license does not support Data Retention."
  },
  {
    "id": "ent.data_retention.policies.internal_error",
    "translation": "We encountered an error performing the requested operation."
  },
  {
    "id": "ent.data_retention.policies.invalid_policy",
    "translation": "Policy is invalid."
  },
  {
    "id": "ent.data_retention.run_failed.error",
    "translation": "Data retention job failed."
  },
  {
    "id": "ent.elasticsearch.aggregator_worker.create_index_job.error",
    "translation": "{{.Backend}} aggregator worker failed to create the indexing job"
  },
  {
    "id": "ent.elasticsearch.aggregator_worker.delete_indexes.error",
    "translation": "{{.Backend}} aggregator worker failed to delete the indexes"
  },
  {
    "id": "ent.elasticsearch.aggregator_worker.get_indexes.error",
    "translation": "{{.Backend}} aggregator worker failed to get indexes"
  },
  {
    "id": "ent.elasticsearch.aggregator_worker.index_job_failed.error",
    "translation": "{{.Backend}} aggregator worker failed due to the indexing job failing"
  },
  {
    "id": "ent.elasticsearch.create_client.ca_cert_missing",
    "translation": "Could not open the CA file for {{.Backend}}"
  },
  {
    "id": "ent.elasticsearch.create_client.client_cert_malformed",
    "translation": "Decoding of the client certificate for {{.Backend}} failed"
  },
  {
    "id": "ent.elasticsearch.create_client.client_cert_missing",
    "translation": "Could not open the client certificate file for {{.Backend}}"
  },
  {
    "id": "ent.elasticsearch.create_client.client_key_missing",
    "translation": "Could not open the client key file for {{.Backend}}"
  },
  {
    "id": "ent.elasticsearch.create_client.connect_failed",
    "translation": "Setting up {{.Backend}} Client Failed"
  },
  {
    "id": "ent.elasticsearch.create_processor.bulk_processor_create_failed",
    "translation": "Failed to create Elasticsearch bulk processor"
  },
  {
    "id": "ent.elasticsearch.create_processor.sync_bulk_processor_create_failed",
    "translation": "Failed to create Elasticsearch sync bulk processor"
  },
  {
    "id": "ent.elasticsearch.create_template_channels_if_not_exists.template_create_failed",
    "translation": "Failed to create {{.Backend}} template for channels"
  },
  {
    "id": "ent.elasticsearch.create_template_file_info_if_not_exists.template_create_failed",
    "translation": "Failed to create {{.Backend}} template for files"
  },
  {
    "id": "ent.elasticsearch.create_template_posts_if_not_exists.template_create_failed",
    "translation": "Failed to create {{.Backend}} template for posts"
  },
  {
    "id": "ent.elasticsearch.create_template_users_if_not_exists.template_create_failed",
    "translation": "Failed to create {{.Backend}} template for users"
  },
  {
    "id": "ent.elasticsearch.data_retention_delete_indexes.delete_index.error",
    "translation": "Failed to delete {{.Backend}} index"
  },
  {
    "id": "ent.elasticsearch.data_retention_delete_indexes.get_indexes.error",
    "translation": "Failed to get {{.Backend}} indexes"
  },
  {
    "id": "ent.elasticsearch.delete_channel.error",
    "translation": "Failed to delete the channel"
  },
  {
    "id": "ent.elasticsearch.delete_channel_posts.error",
    "translation": "Failed to delete channel posts"
  },
  {
    "id": "ent.elasticsearch.delete_file.error",
    "translation": "Failed to delete file"
  },
  {
    "id": "ent.elasticsearch.delete_post.error",
    "translation": "Failed to delete the post"
  },
  {
    "id": "ent.elasticsearch.delete_post_files.error",
    "translation": "Failed to delete post files"
  },
  {
    "id": "ent.elasticsearch.delete_user.error",
    "translation": "Failed to delete the user"
  },
  {
    "id": "ent.elasticsearch.delete_user_files.error",
    "translation": "Failed to delete user files"
  },
  {
    "id": "ent.elasticsearch.delete_user_posts.error",
    "translation": "Failed to delete user posts"
  },
  {
    "id": "ent.elasticsearch.generic.disabled",
    "translation": "{{.Backend}} search is not enabled on this server"
  },
  {
    "id": "ent.elasticsearch.getAllChannelMembers.error",
    "translation": "Failed to get all channel members"
  },
  {
    "id": "ent.elasticsearch.getAllTeamMembers.error",
    "translation": "Failed to get all team members"
  },
  {
    "id": "ent.elasticsearch.index_channel.error",
    "translation": "Failed to index the channel"
  },
  {
    "id": "ent.elasticsearch.index_channels_batch.error",
    "translation": "Unable to get the channels batch for indexing."
  },
  {
    "id": "ent.elasticsearch.index_file.error",
    "translation": "Failed to index the file"
  },
  {
    "id": "ent.elasticsearch.index_post.error",
    "translation": "Failed to index the post"
  },
  {
    "id": "ent.elasticsearch.index_user.error",
    "translation": "Failed to index the user"
  },
  {
    "id": "ent.elasticsearch.indexer.do_job.get_oldest_entity.error",
    "translation": "The oldest entity (user, channel or post), could not be retrieved from the database"
  },
  {
    "id": "ent.elasticsearch.indexer.do_job.parse_end_time.error",
    "translation": "{{.Backend}} indexing worker failed to parse the end time"
  },
  {
    "id": "ent.elasticsearch.indexer.do_job.parse_start_time.error",
    "translation": "{{.Backend}} indexing worker failed to parse the start time"
  },
  {
    "id": "ent.elasticsearch.indexer.index_batch.nothing_left_to_index.error",
    "translation": "Trying to index a new batch when all the entities are completed"
  },
  {
    "id": "ent.elasticsearch.max_version.app_error",
    "translation": "{{.Backend}} version {{.Version}} is higher than max supported version of {{.MaxVersion}}"
  },
  {
    "id": "ent.elasticsearch.not_started.error",
    "translation": "{{.Backend}} is not started"
  },
  {
    "id": "ent.elasticsearch.post.get_files_batch_for_indexing.error",
    "translation": "Unable to get the files batch for indexing."
  },
  {
    "id": "ent.elasticsearch.post.get_posts_batch_for_indexing.error",
    "translation": "Unable to get the posts batch for indexing."
  },
  {
    "id": "ent.elasticsearch.purge_index.delete_failed",
    "translation": "Failed to delete a search index"
  },
  {
    "id": "ent.elasticsearch.purge_indexes.unknown_index",
    "translation": "Failed to delete an unknown index specified"
  },
  {
    "id": "ent.elasticsearch.refresh_indexes.refresh_failed",
    "translation": "Failed to refresh search indexes"
  },
  {
    "id": "ent.elasticsearch.search_channels.disabled",
    "translation": "{{.Backend}} searching is disabled on this server"
  },
  {
    "id": "ent.elasticsearch.search_channels.search_failed",
    "translation": "Search failed to complete"
  },
  {
    "id": "ent.elasticsearch.search_channels.unmarshall_channel_failed",
    "translation": "Failed to decode search results"
  },
  {
    "id": "ent.elasticsearch.search_files.disabled",
    "translation": "{{.Backend}} files searching is disabled on this server"
  },
  {
    "id": "ent.elasticsearch.search_files.search_failed",
    "translation": "Search failed to complete"
  },
  {
    "id": "ent.elasticsearch.search_files.unmarshall_file_failed",
    "translation": "Failed to decode search results"
  },
  {
    "id": "ent.elasticsearch.search_posts.disabled",
    "translation": "{{.Backend}} searching is disabled on this server"
  },
  {
    "id": "ent.elasticsearch.search_posts.parse_matches_failed",
    "translation": "Failed to parse search result matches"
  },
  {
    "id": "ent.elasticsearch.search_posts.search_failed",
    "translation": "Search failed to complete"
  },
  {
    "id": "ent.elasticsearch.search_posts.unmarshall_post_failed",
    "translation": "Failed to decode search results"
  },
  {
    "id": "ent.elasticsearch.search_users.search_failed",
    "translation": "Search failed to complete"
  },
  {
    "id": "ent.elasticsearch.search_users.unmarshall_user_failed",
    "translation": "Failed to decode search results"
  },
  {
    "id": "ent.elasticsearch.start.get_server_version.app_error",
    "translation": "Failed to get {{.Backend}} server version."
  },
  {
    "id": "ent.elasticsearch.start.parse_server_version.app_error",
    "translation": "Failed to parse {{.Backend}} server version."
  },
  {
    "id": "ent.elasticsearch.stop.already_stopped.app_error",
    "translation": "{{.Backend}} is already stopped."
  },
  {
    "id": "ent.elasticsearch.test_config.indexing_disabled.error",
    "translation": "{{.Backend}} is disabled."
  },
  {
    "id": "ent.elasticsearch.test_config.license.error",
    "translation": "Your Mattermost license doesn't support indexed search."
  },
  {
    "id": "ent.elasticsearch.test_config.reenter_password",
    "translation": "The Search Server URL or Username has changed. Please re-enter the password to test connection."
  },
  {
    "id": "ent.id_loaded.license_disable.app_error",
    "translation": "Your license does not support ID Loaded Push Notifications."
  },
  {
    "id": "ent.jobs.start_synchronize_job.timeout",
    "translation": "Reached AD/LDAP synchronization job timeout."
  },
  {
    "id": "ent.ldap.app_error",
    "translation": "ldap interface was nil."
  },
  {
    "id": "ent.ldap.connection.test_failed",
    "translation": "LDAP connection test failed. Server: {{.Server}}:{{.Port}}, ConnectionSecurity: {{.ConnectionType}}, PrivateKeyFilename: {{.PrivateKeyFilename}}, PublicCertificateFilename: {{.PublicCertFilename}}, BindUsername: {{.BindUsername}}. Error: {{.Error}}"
  },
  {
    "id": "ent.ldap.cpa_field_mapping.list_error",
    "translation": "Failed to retrieve CPA fields"
  },
  {
    "id": "ent.ldap.create_fail",
    "translation": "Unable to create LDAP user."
  },
  {
    "id": "ent.ldap.disabled.app_error",
    "translation": "AD/LDAP disabled or licence does not support AD/LDAP."
  },
  {
    "id": "ent.ldap.do_login.bind_admin_user.app_error",
    "translation": "Unable to bind to AD/LDAP server. Check BindUsername and BindPassword."
  },
  {
    "id": "ent.ldap.do_login.certificate.app_error",
    "translation": "Error loading LDAP TLS Certificate file."
  },
  {
    "id": "ent.ldap.do_login.invalid_id",
    "translation": "Invalid AD/LDAP Id"
  },
  {
    "id": "ent.ldap.do_login.invalid_password.app_error",
    "translation": "Invalid Password."
  },
  {
    "id": "ent.ldap.do_login.key.app_error",
    "translation": "Error loading LDAP TLS Key file."
  },
  {
    "id": "ent.ldap.do_login.licence_disable.app_error",
    "translation": "AD/LDAP functionality disabled by current license. Please contact your system administrator about upgrading your enterprise license."
  },
  {
    "id": "ent.ldap.do_login.matched_to_many_users.app_error",
    "translation": "Username given matches multiple users."
  },
  {
    "id": "ent.ldap.do_login.search_ldap_server.app_error",
    "translation": "Failed to search AD/LDAP server."
  },
  {
    "id": "ent.ldap.do_login.unable_to_connect.app_error",
    "translation": "Unable to connect to AD/LDAP server."
  },
  {
    "id": "ent.ldap.do_login.user_filtered.app_error",
    "translation": "Your AD/LDAP account does not have permission to use this Mattermost server. Please ask your System Administrator to check the AD/LDAP user filter."
  },
  {
    "id": "ent.ldap.do_login.user_not_registered.app_error",
    "translation": "User not registered on AD/LDAP server."
  },
  {
    "id": "ent.ldap.do_login.x509.app_error",
    "translation": "Error creating key pair"
  },
  {
    "id": "ent.ldap.get_user_by_auth.app_error",
    "translation": "Failed to get user."
  },
  {
    "id": "ent.ldap.no.users.checkcertificate",
    "translation": "No LDAP users found, check your user filter and certificates."
  },
  {
    "id": "ent.ldap.save_user.email_exists.ldap_app_error",
    "translation": "This account does not use AD/LDAP authentication. Please sign in using email and password."
  },
  {
    "id": "ent.ldap.save_user.username_exists.ldap_app_error",
    "translation": "An account with that username already exists. Please contact your Administrator."
  },
  {
    "id": "ent.ldap.syncronize.get_all.app_error",
    "translation": "Unable to get all users using AD/LDAP."
  },
  {
    "id": "ent.ldap.syncronize.get_all_groups.app_error",
    "translation": "error retrieving groups."
  },
  {
    "id": "ent.ldap.syncronize.populate_syncables",
    "translation": "error populating syncables"
  },
  {
    "id": "ent.ldap.syncronize.search_failure.app_error",
    "translation": "Failed to search users in AD/LDAP. Test if the Mattermost server can connect to your AD/LDAP server and try again."
  },
  {
    "id": "ent.ldap.syncronize.search_failure_size_exceeded.app_error",
    "translation": "Size Limit Exceeded. Try increasing your Maximum page size setting. Check out https://docs.mattermost.com/onboard/ad-ldap.html#i-see-the-log-error-ldap-result-code-4-size-limit-exceeded for more details."
  },
  {
    "id": "ent.ldap.update_cpa.empty_attribute",
    "translation": "Empty LDAP attribute value"
  },
  {
    "id": "ent.ldap.validate_admin_filter.app_error",
    "translation": "Invalid AD/LDAP Admin Filter."
  },
  {
    "id": "ent.ldap.validate_filter.app_error",
    "translation": "Invalid AD/LDAP Filter."
  },
  {
    "id": "ent.ldap.validate_guest_filter.app_error",
    "translation": "Invalid AD/LDAP Guest Filter."
  },
  {
    "id": "ent.ldap_groups.group_search_error",
    "translation": "error retrieving ldap group"
  },
  {
    "id": "ent.ldap_groups.groups_search_error",
    "translation": "error retrieving ldap groups"
  },
  {
    "id": "ent.ldap_groups.invalid_ldap_id",
    "translation": "Invalid AD/LDAP id"
  },
  {
    "id": "ent.ldap_groups.members_of_group_error",
    "translation": "error retrieving members of group"
  },
  {
    "id": "ent.ldap_groups.no_rows",
    "translation": "no groups found with matching uid"
  },
  {
    "id": "ent.ldap_groups.reachable_groups_error",
    "translation": "error retrieving groups for user"
  },
  {
    "id": "ent.ldap_id_migrate.app_error",
    "translation": "unable to migrate."
  },
  {
    "id": "ent.message_export.actiance_export.calculate_channel_exports.activity_message",
    "translation": "Calculating channel activity: {{.NumCompleted}}/{{.NumChannels}} channels completed."
  },
  {
    "id": "ent.message_export.actiance_export.calculate_channel_exports.channel_message",
    "translation": "Exporting channel information for {{.NumChannels}} channels."
  },
  {
    "id": "ent.message_export.calculate_channel_exports.app_error",
    "translation": "Failed to calculate channel export data."
  },
  {
    "id": "ent.message_export.job_data_conversion.app_error",
    "translation": "Failed to convert a value from the job's data field."
  },
  {
    "id": "ent.message_export.run_export.app_error",
    "translation": "Failed to select message export data."
  },
  {
    "id": "ent.migration.migratetoldap.duplicate_field",
    "translation": "Unable to migrate AD/LDAP users with specified field. Duplicate entry detected. Please remove all duplicates and try again."
  },
  {
    "id": "ent.migration.migratetoldap.user_not_found",
    "translation": "Unable to find user on AD/LDAP server: "
  },
  {
    "id": "ent.migration.migratetosaml.email_already_used_by_other_user",
    "translation": "Email already used by another SAML user."
  },
  {
    "id": "ent.migration.migratetosaml.user_not_found_in_users_mapping_file",
    "translation": "User not found in the users file."
  },
  {
    "id": "ent.migration.migratetosaml.username_already_used_by_other_user",
    "translation": "Username already used by another Mattermost user."
  },
  {
    "id": "ent.outgoing_oauth_connections.authenticate.app_error",
    "translation": "There was an error while authenticating the outgoing oauth connection: {{ .Error }}"
  },
  {
    "id": "ent.outgoing_oauth_connections.connection_matching_audience_exists.app_error",
    "translation": "There is already an outgoing oauth connection for the provided audience."
  },
  {
    "id": "ent.outgoing_oauth_connections.connection_matching_audience_exists.not_found",
    "translation": "There is no outgoing oauth connection for the provided audience."
  },
  {
    "id": "ent.outgoing_oauth_connections.delete_connection.app_error",
    "translation": "There was an error while deleting the outgoing oauth connection."
  },
  {
    "id": "ent.outgoing_oauth_connections.feature_disabled",
    "translation": "Outgoing OAuth connections are not available on this server."
  },
  {
    "id": "ent.outgoing_oauth_connections.get_connection.app_error",
    "translation": "There was an error retrieving the outgoing oauth connection."
  },
  {
    "id": "ent.outgoing_oauth_connections.get_connection.not_found.app_error",
    "translation": "The outgoing oauth connection was not found."
  },
  {
    "id": "ent.outgoing_oauth_connections.get_connection_for_audience.app_error",
    "translation": "There was an error retrieving the outgoing oauth connection for the audience."
  },
  {
    "id": "ent.outgoing_oauth_connections.get_connection_for_audience.not_found.app_error",
    "translation": "The outgoing oauth connection for the provided audience was not found."
  },
  {
    "id": "ent.outgoing_oauth_connections.get_connections.app_error",
    "translation": "There was an error retrieving the outgoing oauth connections."
  },
  {
    "id": "ent.outgoing_oauth_connections.license_disable.app_error",
    "translation": "Your license does not support outgoing oauth connections."
  },
  {
    "id": "ent.outgoing_oauth_connections.save_connection.app_error",
    "translation": "There was an error saving the outgoing oauth connection: {{ .Error }}"
  },
  {
    "id": "ent.outgoing_oauth_connections.save_connection.audience_duplicated",
    "translation": "There is already an outgoing oauth connection for the provided audience: {{ .Audience }}"
  },
  {
    "id": "ent.outgoing_oauth_connections.save_connection.audience_invalid",
    "translation": "The provided audience is invalid: {{ .Error }}"
  },
  {
    "id": "ent.outgoing_oauth_connections.update_connection.app_error",
    "translation": "There was an error updating the outgoing oauth connection: {{ .Error }}"
  },
  {
    "id": "ent.outgoing_oauth_connections.update_connection.audience_duplicated",
    "translation": "There is already an outgoing oauth connection for the provided audience: {{ .Audience }}"
  },
  {
    "id": "ent.outgoing_oauth_connections.update_connection.audience_invalid",
    "translation": "The provided audience is invalid: {{ .Error }}"
  },
  {
    "id": "ent.saml.attribute.app_error",
    "translation": "SAML login was unsuccessful because one of the attributes is incorrect. Please contact your System Administrator."
  },
  {
    "id": "ent.saml.build_request.app_error",
    "translation": "An error occurred while initiating the request to the Identity Provider. Please contact your System Administrator."
  },
  {
    "id": "ent.saml.configure.certificate_parse_error.app_error",
    "translation": "SAML could not load Identity Provider Public Certificate successfully, please contact your system administrator."
  },
  {
    "id": "ent.saml.configure.encryption_not_enabled.app_error",
    "translation": "SAML login was unsuccessful because encryption is not enabled. Please contact your System Administrator."
  },
  {
    "id": "ent.saml.configure.load_private_key.app_error",
    "translation": "SAML login was unsuccessful because the Service Provider Private Key was not found. Please contact your System Administrator."
  },
  {
    "id": "ent.saml.configure.not_encrypted_response.app_error",
    "translation": "SAML login was unsuccessful as the Identity Provider response is not encrypted. Please contact your System Administrator."
  },
  {
    "id": "ent.saml.cpa_field_mapping.list_error",
    "translation": "Failed to retrieve CPA field(s)"
  },
  {
    "id": "ent.saml.do_login.empty_response.app_error",
    "translation": "We received an empty response from the Identity Provider."
  },
  {
    "id": "ent.saml.do_login.invalid_signature.app_error",
    "translation": "We received an invalid signature in the response from the Identity Provider. Please contact your System Administrator."
  },
  {
    "id": "ent.saml.do_login.invalid_time.app_error",
    "translation": "We received an invalid time in the response from the Identity Provider. Please contact your System Administrator."
  },
  {
    "id": "ent.saml.do_login.parse.app_error",
    "translation": "An error occurred while parsing the response from the Identity Provider. Please contact your System Administrator."
  },
  {
    "id": "ent.saml.license_disable.app_error",
    "translation": "Your license does not support SAML authentication."
  },
  {
    "id": "ent.saml.login.ldap_user_missing",
    "translation": "No user registered on AD/LDAP server that matches the SAML user."
  },
  {
    "id": "ent.saml.metadata.app_error",
    "translation": "An error occurred while building Service Provider Metadata."
  },
  {
    "id": "ent.saml.save_user.email_exists.saml_app_error",
    "translation": "This account does not use SAML authentication. Please sign in using email and password."
  },
  {
    "id": "ent.saml.save_user.username_exists.saml_app_error",
    "translation": "An account with that username already exists. Please contact your Administrator."
  },
  {
    "id": "ent.saml.service_disable.app_error",
    "translation": "SAML 2.0 is not configured or supported on this server."
  },
  {
    "id": "ent.saml.update_cpa.empty_attribute_statement",
    "translation": "SAML assertion attribute statement is invalid"
  },
  {
    "id": "ent.user.complete_switch_with_oauth.blank_email.app_error",
    "translation": "Unable to complete SAML login with an empty email address."
  },
  {
    "id": "error",
    "translation": "Error"
  },
  {
    "id": "group_not_associated_to_synced_team",
    "translation": "Group cannot be associated to the channel until it is first associated to the parent group-synced team."
  },
  {
    "id": "groups.unsupported_syncable_type",
    "translation": "Unsupported syncable type '{{.Value}}'."
  },
  {
    "id": "humanize.list_join",
    "translation": "{{.OtherItems}} and {{.LastItem}}"
  },
  {
    "id": "import_process.worker.do_job.file_exists",
    "translation": "Unable to process import: file does not exists."
  },
  {
    "id": "import_process.worker.do_job.missing_file",
    "translation": "Unable to process import: import_file parameter is missing."
  },
  {
    "id": "import_process.worker.do_job.missing_jsonl",
    "translation": "Unable to process import: JSONL file is missing."
  },
  {
    "id": "import_process.worker.do_job.open_file",
    "translation": "Unable to process import: failed to open file."
  },
  {
    "id": "interactive_message.decode_trigger_id.base64_decode_failed",
    "translation": "Failed to decode base64 for trigger ID for interactive dialog."
  },
  {
    "id": "interactive_message.decode_trigger_id.base64_decode_failed_signature",
    "translation": "Failed to decode base64 signature of trigger ID for interactive dialog."
  },
  {
    "id": "interactive_message.decode_trigger_id.expired",
    "translation": "Trigger ID for interactive dialog is expired. Trigger IDs live for a maximum of {{.Duration}}."
  },
  {
    "id": "interactive_message.decode_trigger_id.missing_data",
    "translation": "Trigger ID missing required data for interactive dialog."
  },
  {
    "id": "interactive_message.decode_trigger_id.signature_decode_failed",
    "translation": "Failed to decode base64 signature of trigger ID for interactive dialog."
  },
  {
    "id": "interactive_message.decode_trigger_id.verify_signature_failed",
    "translation": "Signature verification failed of trigger ID for interactive dialog."
  },
  {
    "id": "interactive_message.generate_trigger_id.signing_failed",
    "translation": "Failed to sign generated trigger ID for interactive dialog."
  },
  {
    "id": "jobs.request_cancellation.status.error",
    "translation": "Could not request cancellation for job that is not in a cancelable state."
  },
  {
    "id": "jobs.set_job_error.update.error",
    "translation": "Failed to set job status to error"
  },
  {
    "id": "license_error.feature_unavailable",
    "translation": "Feature is not available for the current license"
  },
  {
    "id": "license_error.feature_unavailable.specific",
    "translation": "{{.Feature}} feature is not available for the current license"
  },
  {
    "id": "manaultesting.manual_test.parse.app_error",
    "translation": "Unable to parse URL."
  },
  {
    "id": "manaultesting.test_autolink.unable.app_error",
    "translation": "Unable to get channels."
  },
  {
    "id": "mattermost.bulletin.subject",
    "translation": "Mattermost Security Bulletin"
  },
  {
    "id": "mfa.activate.app_error",
    "translation": "Unable to update MFA active status for the user."
  },
  {
    "id": "mfa.activate.bad_token.app_error",
    "translation": "Invalid MFA token."
  },
  {
    "id": "mfa.deactivate.app_error",
    "translation": "Unable to update MFA active status for the user."
  },
  {
    "id": "mfa.generate_qr_code.create_code.app_error",
    "translation": "Error generating QR code."
  },
  {
    "id": "mfa.mfa_disabled.app_error",
    "translation": "Multi-factor authentication has been disabled on this server."
  },
  {
    "id": "mfa.validate_token.authenticate.app_error",
    "translation": "Invalid MFA token."
  },
  {
    "id": "migrations.system.save.app_error",
    "translation": "We encountered an error saving the system property."
  },
  {
    "id": "migrations.worker.run_advanced_permissions_phase_2_migration.invalid_progress",
    "translation": "Migration failed due to invalid progress data."
  },
  {
    "id": "migrations.worker.run_migration.unknown_key",
    "translation": "Unable to run migration job due to unknown migration key."
  },
  {
    "id": "model.access.is_valid.access_token.app_error",
    "translation": "Invalid access token."
  },
  {
    "id": "model.access.is_valid.client_id.app_error",
    "translation": "Invalid client id."
  },
  {
    "id": "model.access.is_valid.redirect_uri.app_error",
    "translation": "Invalid redirect uri."
  },
  {
    "id": "model.access.is_valid.refresh_token.app_error",
    "translation": "Invalid refresh token."
  },
  {
    "id": "model.access.is_valid.user_id.app_error",
    "translation": "Invalid user id."
  },
  {
    "id": "model.access_policy.inherit.already_imported.app_error",
    "translation": "The parent is already imported."
  },
  {
    "id": "model.access_policy.inherit.version.app_error",
    "translation": "Could not inherit access control policy."
  },
  {
    "id": "model.access_policy.is_valid.id.app_error",
    "translation": "Invalid policy id."
  },
  {
    "id": "model.access_policy.is_valid.imports.app_error",
    "translation": "Invalid imports for the policy."
  },
  {
    "id": "model.access_policy.is_valid.name.app_error",
    "translation": "Invalid name for the policy."
  },
  {
    "id": "model.access_policy.is_valid.revision.app_error",
    "translation": "Invalid policy revision."
  },
  {
    "id": "model.access_policy.is_valid.rules.app_error",
    "translation": "Rule(s) is not valid."
  },
  {
    "id": "model.access_policy.is_valid.rules_imports.app_error",
    "translation": "Policy must either import or define rules."
  },
  {
    "id": "model.access_policy.is_valid.type.app_error",
    "translation": "Invalid policy type."
  },
  {
    "id": "model.access_policy.is_valid.version.app_error",
    "translation": "Version is not valid for this access control policy."
  },
  {
    "id": "model.acknowledgement.is_valid.channel_id.app_error",
    "translation": "Invalid channel id."
  },
  {
    "id": "model.acknowledgement.is_valid.post_id.app_error",
    "translation": "Invalid post id."
  },
  {
    "id": "model.acknowledgement.is_valid.user_id.app_error",
    "translation": "Invalid user id."
  },
  {
    "id": "model.authorize.is_valid.auth_code.app_error",
    "translation": "Invalid authorization code."
  },
  {
    "id": "model.authorize.is_valid.client_id.app_error",
    "translation": "Invalid client id."
  },
  {
    "id": "model.authorize.is_valid.create_at.app_error",
    "translation": "Create at must be a valid time."
  },
  {
    "id": "model.authorize.is_valid.expires.app_error",
    "translation": "Expires in must be set."
  },
  {
    "id": "model.authorize.is_valid.redirect_uri.app_error",
    "translation": "Invalid redirect uri."
  },
  {
    "id": "model.authorize.is_valid.response_type.app_error",
    "translation": "Invalid response type."
  },
  {
    "id": "model.authorize.is_valid.scope.app_error",
    "translation": "Invalid scope."
  },
  {
    "id": "model.authorize.is_valid.state.app_error",
    "translation": "Invalid state."
  },
  {
    "id": "model.authorize.is_valid.user_id.app_error",
    "translation": "Invalid user id."
  },
  {
    "id": "model.bot.is_valid.create_at.app_error",
    "translation": "Invalid create at."
  },
  {
    "id": "model.bot.is_valid.creator_id.app_error",
    "translation": "Invalid creator id."
  },
  {
    "id": "model.bot.is_valid.description.app_error",
    "translation": "Invalid description."
  },
  {
    "id": "model.bot.is_valid.update_at.app_error",
    "translation": "Invalid update at."
  },
  {
    "id": "model.bot.is_valid.user_id.app_error",
    "translation": "Invalid user id."
  },
  {
    "id": "model.bot.is_valid.username.app_error",
    "translation": "Invalid username."
  },
  {
    "id": "model.channel.is_valid.1_or_more.app_error",
    "translation": "Name must be 1 or more lowercase alphanumeric character."
  },
  {
    "id": "model.channel.is_valid.banner_info.background_color.empty.app_error",
    "translation": "Channel banner color cannot be empty when channel banner is enabled"
  },
  {
    "id": "model.channel.is_valid.banner_info.background_color.invalid.app_error",
    "translation": "Channel banner color must be a valid hex color (e.g., #FF0000 or #F00)"
  },
  {
    "id": "model.channel.is_valid.banner_info.channel_type.app_error",
    "translation": "Channel banner can only be configured on Public and Private channels"
  },
  {
    "id": "model.channel.is_valid.banner_info.text.empty.app_error",
    "translation": "Channel banner info text cannot be empty when channel banner is enabled"
  },
  {
    "id": "model.channel.is_valid.banner_info.text.invalid_length.app_error",
    "translation": "Channel banner info text is too long. Max allowed length is {{.maxLength}} characters."
  },
  {
    "id": "model.channel.is_valid.create_at.app_error",
    "translation": "Create at must be a valid time."
  },
  {
    "id": "model.channel.is_valid.creator_id.app_error",
    "translation": "Invalid creator id."
  },
  {
    "id": "model.channel.is_valid.display_name.app_error",
    "translation": "Invalid display name."
  },
  {
    "id": "model.channel.is_valid.header.app_error",
    "translation": "Invalid header."
  },
  {
    "id": "model.channel.is_valid.id.app_error",
    "translation": "Invalid Id."
  },
  {
    "id": "model.channel.is_valid.name.app_error",
    "translation": "Channel names can't be in a hexadecimal format. Please enter a different channel name."
  },
  {
    "id": "model.channel.is_valid.purpose.app_error",
    "translation": "Invalid purpose."
  },
  {
    "id": "model.channel.is_valid.type.app_error",
    "translation": "Invalid type."
  },
  {
    "id": "model.channel.is_valid.update_at.app_error",
    "translation": "Update at must be a valid time."
  },
  {
    "id": "model.channel_bookmark.is_valid.channel_id.app_error",
    "translation": "Invalid channel id."
  },
  {
    "id": "model.channel_bookmark.is_valid.create_at.app_error",
    "translation": "Create at must be a valid time."
  },
  {
    "id": "model.channel_bookmark.is_valid.display_name.app_error",
    "translation": "Display name missing."
  },
  {
    "id": "model.channel_bookmark.is_valid.file_id.missing_or_invalid.app_error",
    "translation": "File id is missing or invalid."
  },
  {
    "id": "model.channel_bookmark.is_valid.id.app_error",
    "translation": "Invalid Id."
  },
  {
    "id": "model.channel_bookmark.is_valid.image_url.app_error",
    "translation": "Invalid image url."
  },
  {
    "id": "model.channel_bookmark.is_valid.link_file.app_error",
    "translation": "Cannot set a link and a file in the same bookmark."
  },
  {
    "id": "model.channel_bookmark.is_valid.link_url.missing_or_invalid.app_error",
    "translation": "Link url is missing or invalid."
  },
  {
    "id": "model.channel_bookmark.is_valid.original_id.app_error",
    "translation": "Invalid original id."
  },
  {
    "id": "model.channel_bookmark.is_valid.owner_id.app_error",
    "translation": "Invalid owner id."
  },
  {
    "id": "model.channel_bookmark.is_valid.parent_id.app_error",
    "translation": "Invalid parent id."
  },
  {
    "id": "model.channel_bookmark.is_valid.type.app_error",
    "translation": "Invalid type."
  },
  {
    "id": "model.channel_bookmark.is_valid.update_at.app_error",
    "translation": "Update at must be a valid time."
  },
  {
    "id": "model.channel_member.is_valid.channel_auto_follow_threads_value.app_error",
    "translation": "Invalid channel-auto-follow-threads value."
  },
  {
    "id": "model.channel_member.is_valid.channel_id.app_error",
    "translation": "Invalid channel id."
  },
  {
    "id": "model.channel_member.is_valid.email_value.app_error",
    "translation": "Invalid email notification value."
  },
  {
    "id": "model.channel_member.is_valid.ignore_channel_mentions_value.app_error",
    "translation": "Invalid ignore channel mentions status."
  },
  {
    "id": "model.channel_member.is_valid.notify_level.app_error",
    "translation": "Invalid notify level."
  },
  {
    "id": "model.channel_member.is_valid.notify_props.app_error",
    "translation": "Notify props size limit exceeded."
  },
  {
    "id": "model.channel_member.is_valid.push_level.app_error",
    "translation": "Invalid push notification level."
  },
  {
    "id": "model.channel_member.is_valid.roles_limit.app_error",
    "translation": "Invalid channel member roles longer than {{.Limit}} characters."
  },
  {
    "id": "model.channel_member.is_valid.unread_level.app_error",
    "translation": "Invalid mark unread level."
  },
  {
    "id": "model.channel_member.is_valid.user_id.app_error",
    "translation": "Invalid user id."
  },
  {
    "id": "model.cluster.is_valid.create_at.app_error",
    "translation": "CreateAt must be set."
  },
  {
    "id": "model.cluster.is_valid.hostname.app_error",
    "translation": "Hostname must be set."
  },
  {
    "id": "model.cluster.is_valid.id.app_error",
    "translation": "Invalid Id."
  },
  {
    "id": "model.cluster.is_valid.last_ping_at.app_error",
    "translation": "LastPingAt must be set."
  },
  {
    "id": "model.cluster.is_valid.name.app_error",
    "translation": "ClusterName must be set."
  },
  {
    "id": "model.cluster.is_valid.type.app_error",
    "translation": "Type must be set."
  },
  {
    "id": "model.command.is_valid.autocomplete_data.app_error",
    "translation": "Invalid AutocompleteData"
  },
  {
    "id": "model.command.is_valid.create_at.app_error",
    "translation": "Create at must be a valid time."
  },
  {
    "id": "model.command.is_valid.description.app_error",
    "translation": "Invalid description."
  },
  {
    "id": "model.command.is_valid.display_name.app_error",
    "translation": "Invalid title."
  },
  {
    "id": "model.command.is_valid.id.app_error",
    "translation": "Invalid Id."
  },
  {
    "id": "model.command.is_valid.method.app_error",
    "translation": "Invalid Method."
  },
  {
    "id": "model.command.is_valid.plugin_id.app_error",
    "translation": "Invalid plugin id."
  },
  {
    "id": "model.command.is_valid.team_id.app_error",
    "translation": "Invalid team ID."
  },
  {
    "id": "model.command.is_valid.token.app_error",
    "translation": "Invalid token."
  },
  {
    "id": "model.command.is_valid.trigger.app_error",
    "translation": "Invalid trigger."
  },
  {
    "id": "model.command.is_valid.update_at.app_error",
    "translation": "Update at must be a valid time."
  },
  {
    "id": "model.command.is_valid.url.app_error",
    "translation": "Invalid URL."
  },
  {
    "id": "model.command.is_valid.url_http.app_error",
    "translation": "Invalid URL. Must be a valid URL and start with http:// or https://."
  },
  {
    "id": "model.command.is_valid.user_id.app_error",
    "translation": "Invalid user id."
  },
  {
    "id": "model.command_hook.channel_id.app_error",
    "translation": "Invalid channel id."
  },
  {
    "id": "model.command_hook.command_id.app_error",
    "translation": "Invalid command id."
  },
  {
    "id": "model.command_hook.create_at.app_error",
    "translation": "Create at must be a valid time."
  },
  {
    "id": "model.command_hook.id.app_error",
    "translation": "Invalid command hook id."
  },
  {
    "id": "model.command_hook.root_id.app_error",
    "translation": "Invalid root id."
  },
  {
    "id": "model.command_hook.user_id.app_error",
    "translation": "Invalid user id."
  },
  {
    "id": "model.compliance.is_valid.create_at.app_error",
    "translation": "Create at must be a valid time."
  },
  {
    "id": "model.compliance.is_valid.desc.app_error",
    "translation": "Invalid description."
  },
  {
    "id": "model.compliance.is_valid.end_at.app_error",
    "translation": "To must be a valid time."
  },
  {
    "id": "model.compliance.is_valid.id.app_error",
    "translation": "Invalid Id."
  },
  {
    "id": "model.compliance.is_valid.start_at.app_error",
    "translation": "From must be a valid time."
  },
  {
    "id": "model.compliance.is_valid.start_end_at.app_error",
    "translation": "To must be greater than From."
  },
  {
    "id": "model.config.is_valid.allow_cookies_for_subdomains.app_error",
    "translation": "Allowing cookies for subdomains requires SiteURL to be set."
  },
  {
    "id": "model.config.is_valid.amazons3_timeout.app_error",
    "translation": "Invalid timeout value {{.Value}}. Should be a positive number."
  },
  {
    "id": "model.config.is_valid.atmos_camo_image_proxy_options.app_error",
    "translation": "Invalid RemoteImageProxyOptions for atmos/camo. Must be set to your shared key."
  },
  {
    "id": "model.config.is_valid.atmos_camo_image_proxy_url.app_error",
    "translation": "Invalid RemoteImageProxyURL for atmos/camo. Must be set to your shared key."
  },
  {
    "id": "model.config.is_valid.autotranslation.libretranslate.url.app_error",
    "translation": "LibreTranslate URL must be a valid URL and start with http:// or https://."
  },
  {
    "id": "model.config.is_valid.autotranslation.provider.app_error",
    "translation": "Invalid autotranslation provider, must not be empty."
  },
  {
    "id": "model.config.is_valid.autotranslation.provider.unsupported.app_error",
    "translation": "Unsupported autotranslation provider."
  },
  {
    "id": "model.config.is_valid.autotranslation.timeouts.fetch.app_error",
    "translation": "Invalid fetch timeout for autotranslation settings. Must be a positive number."
  },
  {
    "id": "model.config.is_valid.autotranslation.timeouts.new_post.app_error",
    "translation": "Invalid new post timeout for autotranslation settings. Must be a positive number."
  },
  {
    "id": "model.config.is_valid.autotranslation.timeouts.notification.app_error",
    "translation": "Invalid notification timeout for autotranslation settings. Must be a positive number."
  },
  {
    "id": "model.config.is_valid.cache_type.app_error",
    "translation": "Cache type must be either lru or redis."
  },
  {
    "id": "model.config.is_valid.client_side_cert_enable.app_error",
    "translation": "Certificate-based authentication has been removed. Please disable ClientSideCertEnable to continue."
  },
  {
    "id": "model.config.is_valid.cluster_email_batching.app_error",
    "translation": "Unable to enable email batching when clustering is enabled."
  },
  {
    "id": "model.config.is_valid.collapsed_threads.app_error",
    "translation": "CollapsedThreads setting must be either disabled,default_on or default_off"
  },
  {
    "id": "model.config.is_valid.collapsed_threads.autofollow.app_error",
    "translation": "ThreadAutoFollow must be true to enable CollapsedThreads"
  },
  {
    "id": "model.config.is_valid.content_flagging.common_reviewers_not_set.app_error",
    "translation": "Common reviewers or additional reviewers must be set when \"Same reviewers for all teams\" is enabled."
  },
  {
    "id": "model.config.is_valid.content_flagging.reasons_not_set.app_error",
    "translation": "Reasons for flagging cannot be empty."
  },
  {
    "id": "model.config.is_valid.content_flagging.team_reviewers_not_set.app_error",
    "translation": "Team reviewers or additional reviewers must be set when setting \"Enabled\" for a team."
  },
  {
    "id": "model.config.is_valid.data_retention.deletion_job_start_time.app_error",
    "translation": "Data retention job start time must be a 24-hour time stamp in the form HH:MM."
  },
  {
    "id": "model.config.is_valid.data_retention.file_retention_both_zero.app_error",
    "translation": "File retention days and file retention hours cannot both be 0."
  },
  {
    "id": "model.config.is_valid.data_retention.file_retention_days_too_low.app_error",
    "translation": "File retention days cannot be less than 0."
  },
  {
    "id": "model.config.is_valid.data_retention.file_retention_hours_too_low.app_error",
    "translation": "File retention hours cannot be less than 0"
  },
  {
    "id": "model.config.is_valid.data_retention.file_retention_misconfiguration.app_error",
    "translation": "File retention days and file retention hours cannot both be greater than 0."
  },
  {
    "id": "model.config.is_valid.data_retention.message_retention_both_zero.app_error",
    "translation": "Message retention days and message retention hours cannot both be 0."
  },
  {
    "id": "model.config.is_valid.data_retention.message_retention_days_too_low.app_error",
    "translation": "Message retention days cannot be less than 0."
  },
  {
    "id": "model.config.is_valid.data_retention.message_retention_hours_too_low.app_error",
    "translation": "Message retention hours cannot be less than 0"
  },
  {
    "id": "model.config.is_valid.data_retention.message_retention_misconfiguration.app_error",
    "translation": "Message retention days and message retention hours cannot both be greater than 0."
  },
  {
    "id": "model.config.is_valid.directory.app_error",
    "translation": "Invalid Local Storage Directory. Must be a non-empty string."
  },
  {
    "id": "model.config.is_valid.directory_whitespace.app_error",
    "translation": "Leading or trailing whitespace detected for {{.Setting}}. Found \"{{.Value}}\"."
  },
  {
    "id": "model.config.is_valid.display.custom_url_schemes.app_error",
    "translation": "The custom URL scheme {{.Scheme}} is invalid. Custom URL schemes must start with a letter and contain only letters, numbers, plus (+), period (.) and hyphen (-)."
  },
  {
    "id": "model.config.is_valid.elastic_search.aggregate_posts_after_days.app_error",
    "translation": "Search AggregatePostsAfterDays setting must be a number greater than or equal to 1."
  },
  {
    "id": "model.config.is_valid.elastic_search.bulk_indexing_batch_size.app_error",
    "translation": "Search Bulk Indexing Batch Size must be at least {{.BatchSize}}."
  },
  {
    "id": "model.config.is_valid.elastic_search.connection_url.app_error",
    "translation": "Search ConnectionUrl setting must be provided when indexing is enabled."
  },
  {
    "id": "model.config.is_valid.elastic_search.empty_index_prefix.app_error",
    "translation": "IndexPrefix cannot be empty if GlobalSearchPrefix is set."
  },
  {
    "id": "model.config.is_valid.elastic_search.enable_autocomplete.app_error",
    "translation": "{{.EnableIndexing}} setting must be set to true when {{.Autocomplete}} is set to true"
  },
  {
    "id": "model.config.is_valid.elastic_search.enable_searching.app_error",
    "translation": "{{.EnableIndexing}} setting must be set to true when {{.Searching}} is set to true"
  },
  {
    "id": "model.config.is_valid.elastic_search.ignored_indexes_dash_prefix.app_error",
    "translation": "Ignored indexes for purge should not start with dash."
  },
  {
    "id": "model.config.is_valid.elastic_search.incorrect_search_prefix.app_error",
    "translation": "GlobalSearchPrefix {{.GlobalSearchPrefix}} should be a prefix of IndexPrefix {{.IndexPrefix}}."
  },
  {
    "id": "model.config.is_valid.elastic_search.invalid_backend.app_error",
    "translation": "Invalid search backend. Must be either elasticsearch or opensearch."
  },
  {
    "id": "model.config.is_valid.elastic_search.live_indexing_batch_size.app_error",
    "translation": "Search Live Indexing Batch Size must be at least 1."
  },
  {
    "id": "model.config.is_valid.elastic_search.posts_aggregator_job_start_time.app_error",
    "translation": "Search PostsAggregatorJobStartTime setting must be a time in the format \"hh:mm\"."
  },
  {
    "id": "model.config.is_valid.elastic_search.request_timeout_seconds.app_error",
    "translation": "Search Request Timeout must be at least 1 second."
  },
  {
    "id": "model.config.is_valid.email_batching_buffer_size.app_error",
    "translation": "Invalid email batching buffer size for email settings. Must be zero or a positive number."
  },
  {
    "id": "model.config.is_valid.email_batching_interval.app_error",
    "translation": "Invalid email batching interval for email settings. Must be 30 seconds or more."
  },
  {
    "id": "model.config.is_valid.email_notification_contents_type.app_error",
    "translation": "Invalid email notification contents type for email settings. Must be one of either 'full' or 'generic'."
  },
  {
    "id": "model.config.is_valid.email_security.app_error",
    "translation": "Invalid connection security for email settings. Must be '', 'TLS', or 'STARTTLS'."
  },
  {
    "id": "model.config.is_valid.empty_redis_address.app_error",
    "translation": "RedisAddress must be specified for redis cache type."
  },
  {
    "id": "model.config.is_valid.encrypt_sql.app_error",
    "translation": "Invalid at rest encrypt key for SQL settings. Must be 32 chars or more."
  },
  {
    "id": "model.config.is_valid.experimental_audit_settings.file_max_age_invalid",
    "translation": "Max File Age of audit logs config must not be negative."
  },
  {
    "id": "model.config.is_valid.experimental_audit_settings.file_max_backups_invalid",
    "translation": "Maximum File Backups of audit logs config must not be negative."
  },
  {
    "id": "model.config.is_valid.experimental_audit_settings.file_max_queue_size_invalid",
    "translation": "Maximum File Queue of audit logs config must be greater than zero."
  },
  {
    "id": "model.config.is_valid.experimental_audit_settings.file_max_size_invalid",
    "translation": "Maximum File Size of audit logs config must be greater than zero."
  },
  {
    "id": "model.config.is_valid.experimental_audit_settings.file_name_empty",
    "translation": "When audit file logging is enabled, a file name must be specified."
  },
  {
    "id": "model.config.is_valid.experimental_audit_settings.file_name_is_directory",
    "translation": "The file name must not be a directory."
  },
  {
    "id": "model.config.is_valid.experimental_view_archived_channels.app_error",
    "translation": "Hiding archived channels is no longer supported. Make these channels private and remove members instead."
  },
  {
    "id": "model.config.is_valid.export.directory.app_error",
    "translation": "Value for Directory should not be empty."
  },
  {
    "id": "model.config.is_valid.export.retention_days_too_low.app_error",
    "translation": "Invalid value for RetentionDays. Value should be greater than 0"
  },
  {
    "id": "model.config.is_valid.file_driver.app_error",
    "translation": "Invalid driver name for file settings. Must be 'local' or 'amazons3'."
  },
  {
    "id": "model.config.is_valid.file_salt.app_error",
    "translation": "Invalid public link salt for file settings. Must be 32 chars or more."
  },
  {
    "id": "model.config.is_valid.group_unread_channels.app_error",
    "translation": "Invalid group unread channels for service settings. Must be 'disabled', 'default_on', or 'default_off'."
  },
  {
    "id": "model.config.is_valid.image_decoder_concurrency.app_error",
    "translation": "Invalid decoder concurrency {{.Value}}. Should be a positive number or -1."
  },
  {
    "id": "model.config.is_valid.image_proxy_type.app_error",
    "translation": "Invalid image proxy type. Must be 'local' or 'atmos/camo'."
  },
  {
    "id": "model.config.is_valid.import.directory.app_error",
    "translation": "Invalid value for Directory."
  },
  {
    "id": "model.config.is_valid.import.retention_days_too_low.app_error",
    "translation": "Invalid value for RetentionDays. Value is too low."
  },
  {
    "id": "model.config.is_valid.invalid_redis_db.app_error",
    "translation": "Redis DB must have a value greater or equal to zero."
  },
  {
    "id": "model.config.is_valid.ldap_basedn",
    "translation": "AD/LDAP field \"BaseDN\" is required."
  },
  {
    "id": "model.config.is_valid.ldap_email",
    "translation": "AD/LDAP field \"Email Attribute\" is required."
  },
  {
    "id": "model.config.is_valid.ldap_id",
    "translation": "AD/LDAP field \"ID Attribute\" is required."
  },
  {
    "id": "model.config.is_valid.ldap_login_id",
    "translation": "AD/LDAP field \"Login ID Attribute\" is required."
  },
  {
    "id": "model.config.is_valid.ldap_max_login_attempts.app_error",
    "translation": "Invalid maximum login attempts for ldap settings. Must be a positive number."
  },
  {
    "id": "model.config.is_valid.ldap_max_page_size.app_error",
    "translation": "Invalid max page size value."
  },
  {
    "id": "model.config.is_valid.ldap_security.app_error",
    "translation": "Invalid connection security for AD/LDAP settings. Must be '', 'TLS', or 'STARTTLS'."
  },
  {
    "id": "model.config.is_valid.ldap_server",
    "translation": "AD/LDAP field \"AD/LDAP Server\" is required."
  },
  {
    "id": "model.config.is_valid.ldap_sync_interval.app_error",
    "translation": "Invalid sync interval time. Must be at least one minute."
  },
  {
    "id": "model.config.is_valid.ldap_username",
    "translation": "AD/LDAP field \"Username Attribute\" is required."
  },
  {
    "id": "model.config.is_valid.link_metadata_timeout.app_error",
    "translation": "Invalid value for link metadata timeout. Must be a positive number."
  },
  {
    "id": "model.config.is_valid.listen_address.app_error",
    "translation": "Invalid listen address for service settings Must be set."
  },
  {
    "id": "model.config.is_valid.local_mode_socket.app_error",
    "translation": "Unable to locate local socket file directory."
  },
  {
    "id": "model.config.is_valid.localization.available_locales.app_error",
    "translation": "Available Languages must contain Default Client Language."
  },
  {
    "id": "model.config.is_valid.log.advanced_logging.json",
    "translation": "Failed to parse JSON: {{.Error}}"
  },
  {
    "id": "model.config.is_valid.log.advanced_logging.parse",
    "translation": "Invalid format: {{.Error}}"
  },
  {
    "id": "model.config.is_valid.login_attempts.app_error",
    "translation": "Invalid maximum login attempts for service settings. Must be a positive number."
  },
  {
    "id": "model.config.is_valid.max_burst.app_error",
    "translation": "Maximum burst size must be greater than zero."
  },
  {
    "id": "model.config.is_valid.max_channels.app_error",
    "translation": "Invalid maximum channels per team for team settings. Must be a positive number."
  },
  {
    "id": "model.config.is_valid.max_file_size.app_error",
    "translation": "Invalid max file size for file settings. Must be a whole number greater than zero."
  },
  {
    "id": "model.config.is_valid.max_notify_per_channel.app_error",
    "translation": "Invalid maximum notifications per channel for team settings. Must be a positive number."
  },
  {
    "id": "model.config.is_valid.max_payload_size.app_error",
    "translation": "Invalid max payload size for service settings. Must be a whole number greater than zero."
  },
  {
    "id": "model.config.is_valid.max_url_length.app_error",
    "translation": "Invalid max URL length for service settings. Must be a whole number greater than zero."
  },
  {
    "id": "model.config.is_valid.max_users.app_error",
    "translation": "Invalid maximum users per team for team settings. Must be a positive number."
  },
  {
    "id": "model.config.is_valid.message_export.batch_size.app_error",
    "translation": "Message export job BatchSize must be a positive integer."
  },
  {
    "id": "model.config.is_valid.message_export.daily_runtime.app_error",
    "translation": "Message export job DailyRuntime must be a 24-hour time stamp in the form HH:MM."
  },
  {
    "id": "model.config.is_valid.message_export.enable.app_error",
    "translation": "Message export job EnableExport setting must be either true or false."
  },
  {
    "id": "model.config.is_valid.message_export.export_from.app_error",
    "translation": "Message export job ExportFromTimestamp must be a timestamp (expressed in seconds since unix epoch). Only messages sent after this timestamp will be exported."
  },
  {
    "id": "model.config.is_valid.message_export.export_type.app_error",
    "translation": "Message export job ExportFormat must be one of 'actiance', 'csv' or 'globalrelay'."
  },
  {
    "id": "model.config.is_valid.message_export.global_relay.config_missing.app_error",
    "translation": "Message export job ExportFormat is set to 'globalrelay', but GlobalRelaySettings are missing."
  },
  {
    "id": "model.config.is_valid.message_export.global_relay.customer_type.app_error",
    "translation": "Message export GlobalRelaySettings.CustomerType must be set to one of either 'A9', 'A10' or 'CUSTOM'."
  },
  {
    "id": "model.config.is_valid.message_export.global_relay.customer_type_custom.app_error",
    "translation": "If GlobalRelaySettings.CustomerType is 'CUSTOM', then GlobalRelaySettings.CustomSMTPServerName and GlobalRelaySettings.CustomSMTPPort must be set."
  },
  {
    "id": "model.config.is_valid.message_export.global_relay.email_address.app_error",
    "translation": "Message export job GlobalRelaySettings.EmailAddress must be set to a valid email address."
  },
  {
    "id": "model.config.is_valid.message_export.global_relay.smtp_password.app_error",
    "translation": "Message export job GlobalRelaySettings.SmtpPassword must be set."
  },
  {
    "id": "model.config.is_valid.message_export.global_relay.smtp_username.app_error",
    "translation": "Message export job GlobalRelaySettings.SmtpUsername must be set."
  },
  {
    "id": "model.config.is_valid.metrics_client_side_user_id.app_error",
    "translation": "Invalid client side user id: {{.Id}}"
  },
  {
    "id": "model.config.is_valid.metrics_client_side_user_ids.app_error",
    "translation": "Number of elements in ClientSideUserIds {{.CurrentLength}} is higher than maximum limit of {{.MaxLength}}."
  },
  {
    "id": "model.config.is_valid.move_thread.domain_invalid.app_error",
    "translation": "Invalid domain for move thread settings"
  },
  {
    "id": "model.config.is_valid.notification_settings.invalid_event",
    "translation": "Invalid flagging event specified."
  },
  {
    "id": "model.config.is_valid.notification_settings.invalid_target",
    "translation": "Invalid flagging event target specified."
  },
  {
    "id": "model.config.is_valid.notification_settings.reviewer_flagged_notification_disabled",
    "translation": "Notifications for new flagged post cannot be disabled for reviewers."
  },
  {
    "id": "model.config.is_valid.outgoing_integrations_request_timeout.app_error",
    "translation": "Invalid Outgoing Integrations Request Timeout for service settings. Must be a positive number."
  },
  {
    "id": "model.config.is_valid.password_length.app_error",
    "translation": "Minimum password length must be a whole number greater than or equal to {{.MinLength}} and less than or equal to {{.MaxLength}}."
  },
  {
    "id": "model.config.is_valid.persistent_notifications_count.app_error",
    "translation": "Invalid total number of persistent notification per post. Must be a positive number."
  },
  {
    "id": "model.config.is_valid.persistent_notifications_interval.app_error",
    "translation": "Invalid frequency of persistent notifications. Must be at least two minutes."
  },
  {
    "id": "model.config.is_valid.persistent_notifications_recipients.app_error",
    "translation": "Invalid maximum number of recipients for persistent notifications. Must be a positive number."
  },
  {
    "id": "model.config.is_valid.rate_mem.app_error",
    "translation": "Invalid memory store size for rate limit settings. Must be a positive number."
  },
  {
    "id": "model.config.is_valid.rate_sec.app_error",
    "translation": "Invalid per sec for rate limit settings. Must be a positive number."
  },
  {
    "id": "model.config.is_valid.read_timeout.app_error",
    "translation": "Invalid value for read timeout."
  },
  {
    "id": "model.config.is_valid.report_a_problem_link.invalid.app_error",
    "translation": "Invalid report a problem link. Must be a valid URL and start with http:// or https://."
  },
  {
    "id": "model.config.is_valid.report_a_problem_link.missing.app_error",
    "translation": "Report a problem link is required."
  },
  {
    "id": "model.config.is_valid.report_a_problem_mail.invalid.app_error",
    "translation": "Invalid report a problem mail. Must be a valid email address."
  },
  {
    "id": "model.config.is_valid.report_a_problem_mail.missing.app_error",
    "translation": "Report a problem mail is required."
  },
  {
    "id": "model.config.is_valid.restrict_direct_message.app_error",
    "translation": "Invalid direct message restriction. Must be 'any', or 'team'."
  },
  {
    "id": "model.config.is_valid.saml_admin_attribute.app_error",
    "translation": "Invalid Admin attribute. Must be in the form 'field=value'."
  },
  {
    "id": "model.config.is_valid.saml_assertion_consumer_service_url.app_error",
    "translation": "Service Provider Login URL must be a valid URL and start with http:// or https://."
  },
  {
    "id": "model.config.is_valid.saml_canonical_algorithm.app_error",
    "translation": "Invalid Canonical Algorithm."
  },
  {
    "id": "model.config.is_valid.saml_email_attribute.app_error",
    "translation": "Invalid Email attribute. Must be set."
  },
  {
    "id": "model.config.is_valid.saml_guest_attribute.app_error",
    "translation": "Invalid Guest attribute. Must be in the form 'field=value'."
  },
  {
    "id": "model.config.is_valid.saml_idp_cert.app_error",
    "translation": "Identity Provider Public Certificate missing. Did you forget to upload it?"
  },
  {
    "id": "model.config.is_valid.saml_idp_descriptor_url.app_error",
    "translation": "Identity Provider Issuer URL cannot be an empty string."
  },
  {
    "id": "model.config.is_valid.saml_idp_url.app_error",
    "translation": "SAML SSO URL must be a valid URL and start with http:// or https://."
  },
  {
    "id": "model.config.is_valid.saml_private_key.app_error",
    "translation": "Service Provider Private Key missing. Did you forget to upload it?"
  },
  {
    "id": "model.config.is_valid.saml_public_cert.app_error",
    "translation": "Service Provider Public Certificate missing. Did you forget to upload it?"
  },
  {
    "id": "model.config.is_valid.saml_signature_algorithm.app_error",
    "translation": "Invalid Signature Algorithm."
  },
  {
    "id": "model.config.is_valid.saml_spidentifier_attribute.app_error",
    "translation": "Service Provider Identifier is required"
  },
  {
    "id": "model.config.is_valid.saml_username_attribute.app_error",
    "translation": "Invalid Username attribute. Must be set."
  },
  {
    "id": "model.config.is_valid.site_url.app_error",
    "translation": "Site URL must be a valid URL and start with http:// or https://."
  },
  {
    "id": "model.config.is_valid.site_url_email_batching.app_error",
    "translation": "Unable to enable email batching when SiteURL isn't set."
  },
  {
    "id": "model.config.is_valid.sitename_length.app_error",
    "translation": "Site name must be less than or equal to {{.MaxLength}} characters."
  },
  {
    "id": "model.config.is_valid.sql_conn_max_idle_time_milliseconds.app_error",
    "translation": "Invalid connection maximum idle time for SQL settings. Must be a non-negative number."
  },
  {
    "id": "model.config.is_valid.sql_conn_max_lifetime_milliseconds.app_error",
    "translation": "Invalid connection maximum lifetime for SQL settings. Must be a non-negative number."
  },
  {
    "id": "model.config.is_valid.sql_data_src.app_error",
    "translation": "Invalid data source for SQL settings. Must be set."
  },
  {
    "id": "model.config.is_valid.sql_driver.app_error",
    "translation": "Invalid driver name for SQL settings. Must be 'postgres'."
  },
  {
    "id": "model.config.is_valid.sql_idle.app_error",
    "translation": "Invalid maximum idle connection for SQL settings. Must be a positive number."
  },
  {
    "id": "model.config.is_valid.sql_max_conn.app_error",
    "translation": "Invalid maximum open connection for SQL settings. Must be a positive number."
  },
  {
    "id": "model.config.is_valid.sql_query_timeout.app_error",
    "translation": "Invalid query timeout for SQL settings. Must be a positive number."
  },
  {
    "id": "model.config.is_valid.storage_class.app_error",
    "translation": "Invalid storage class {{.Value}}."
  },
  {
    "id": "model.config.is_valid.teammate_name_display.app_error",
    "translation": "Invalid teammate display. Must be 'full_name', 'nickname_full_name' or 'username'."
  },
  {
    "id": "model.config.is_valid.time_between_user_typing.app_error",
    "translation": "Time between user typing updates should not be set to less than 1000 milliseconds."
  },
  {
    "id": "model.config.is_valid.tls_cert_file_missing.app_error",
    "translation": "Invalid value for TLS certificate file - Either use LetsEncrypt or set path to existing certificate file."
  },
  {
    "id": "model.config.is_valid.tls_key_file_missing.app_error",
    "translation": "Invalid value for TLS key file - Either use LetsEncrypt or set path to existing key file."
  },
  {
    "id": "model.config.is_valid.tls_overwrite_cipher.app_error",
    "translation": "Invalid value passed for TLS overwrite cipher - Please refer to the documentation for valid values."
  },
  {
    "id": "model.config.is_valid.user_status_away_timeout.app_error",
    "translation": "Invalid value for user status away timeout. Must be a positive number."
  },
  {
    "id": "model.config.is_valid.webserver_security.app_error",
    "translation": "Invalid value for webserver connection security."
  },
  {
    "id": "model.config.is_valid.websocket_url.app_error",
    "translation": "Websocket URL must be a valid URL and start with ws:// or wss://."
  },
  {
    "id": "model.config.is_valid.write_timeout.app_error",
    "translation": "Invalid value for write timeout."
  },
  {
    "id": "model.draft.is_valid.channel_id.app_error",
    "translation": "Invalid channel id."
  },
  {
    "id": "model.draft.is_valid.create_at.app_error",
    "translation": "Create at must be a valid time."
  },
  {
    "id": "model.draft.is_valid.file_ids.app_error",
    "translation": "Invalid file ids."
  },
  {
    "id": "model.draft.is_valid.message_length.app_error",
    "translation": "Draft Message property is longer than the maximum permitted length."
  },
  {
    "id": "model.draft.is_valid.priority.app_error",
    "translation": "Invalid priority"
  },
  {
    "id": "model.draft.is_valid.props.app_error",
    "translation": "Invalid props."
  },
  {
    "id": "model.draft.is_valid.root_id.app_error",
    "translation": "Invalid root id."
  },
  {
    "id": "model.draft.is_valid.update_at.app_error",
    "translation": "Update at must be a valid time."
  },
  {
    "id": "model.draft.is_valid.user_id.app_error",
    "translation": "Invalid user id."
  },
  {
    "id": "model.emoji.create_at.app_error",
    "translation": "Create at must be a valid time."
  },
  {
    "id": "model.emoji.id.app_error",
    "translation": "Invalid emoji id."
  },
  {
    "id": "model.emoji.name.app_error",
    "translation": "Name must be 1 to 64 lowercase alphanumeric characters."
  },
  {
    "id": "model.emoji.system_emoji_name.app_error",
    "translation": "Name conflicts with existing system emoji name."
  },
  {
    "id": "model.emoji.update_at.app_error",
    "translation": "Update at must be a valid time."
  },
  {
    "id": "model.emoji.user_id.app_error",
    "translation": "Invalid creator id."
  },
  {
    "id": "model.file_info.is_valid.create_at.app_error",
    "translation": "Invalid value for create_at."
  },
  {
    "id": "model.file_info.is_valid.id.app_error",
    "translation": "Invalid value for id."
  },
  {
    "id": "model.file_info.is_valid.path.app_error",
    "translation": "Invalid value for path."
  },
  {
    "id": "model.file_info.is_valid.post_id.app_error",
    "translation": "Invalid value for post_id."
  },
  {
    "id": "model.file_info.is_valid.update_at.app_error",
    "translation": "Invalid value for update_at."
  },
  {
    "id": "model.file_info.is_valid.user_id.app_error",
    "translation": "Invalid value for user_id."
  },
  {
    "id": "model.group.create_at.app_error",
    "translation": "invalid create at property for group."
  },
  {
    "id": "model.group.description.app_error",
    "translation": "invalid description property for group."
  },
  {
    "id": "model.group.display_name.app_error",
    "translation": "invalid display name property for group."
  },
  {
    "id": "model.group.name.app_error",
    "translation": "invalid name property for group."
  },
  {
    "id": "model.group.name.invalid_chars.app_error",
    "translation": "invalid characters in the name property for group"
  },
  {
    "id": "model.group.name.invalid_length.app_error",
    "translation": "Name must be 1 to 64 lowercase alphanumeric characters."
  },
  {
    "id": "model.group.name.reserved_name.app_error",
    "translation": "group name already exists as a reserved name"
  },
  {
    "id": "model.group.remote_id.app_error",
    "translation": "invalid remote id property for group."
  },
  {
    "id": "model.group.source.app_error",
    "translation": "invalid source property for group."
  },
  {
    "id": "model.group.update_at.app_error",
    "translation": "invalid update at property for group."
  },
  {
    "id": "model.group_member.group_id.app_error",
    "translation": "invalid group id property for group member."
  },
  {
    "id": "model.group_member.user_id.app_error",
    "translation": "invalid user id property for group member."
  },
  {
    "id": "model.group_syncable.group_id.app_error",
    "translation": "invalid group id property for group syncable."
  },
  {
    "id": "model.group_syncable.syncable_id.app_error",
    "translation": "invalid syncable id for group syncable."
  },
  {
    "id": "model.guest.is_valid.channel.app_error",
    "translation": "Invalid channel."
  },
  {
    "id": "model.guest.is_valid.channels.app_error",
    "translation": "Invalid channels."
  },
  {
    "id": "model.guest.is_valid.email.app_error",
    "translation": "Invalid email."
  },
  {
    "id": "model.guest.is_valid.emails.app_error",
    "translation": "Invalid emails."
  },
  {
    "id": "model.incoming_hook.channel_id.app_error",
    "translation": "Invalid channel id."
  },
  {
    "id": "model.incoming_hook.create_at.app_error",
    "translation": "Create at must be a valid time."
  },
  {
    "id": "model.incoming_hook.description.app_error",
    "translation": "Invalid description."
  },
  {
    "id": "model.incoming_hook.display_name.app_error",
    "translation": "Invalid title."
  },
  {
    "id": "model.incoming_hook.icon_url.app_error",
    "translation": "Invalid post icon."
  },
  {
    "id": "model.incoming_hook.id.app_error",
    "translation": "Invalid Id: {{.Id}}."
  },
  {
    "id": "model.incoming_hook.parse_data.app_error",
    "translation": "Unable to parse incoming data."
  },
  {
    "id": "model.incoming_hook.team_id.app_error",
    "translation": "Invalid team ID."
  },
  {
    "id": "model.incoming_hook.update_at.app_error",
    "translation": "Update at must be a valid time."
  },
  {
    "id": "model.incoming_hook.user_id.app_error",
    "translation": "Invalid user id."
  },
  {
    "id": "model.incoming_hook.username.app_error",
    "translation": "Invalid username."
  },
  {
    "id": "model.job.is_valid.create_at.app_error",
    "translation": "Create at must be a valid time."
  },
  {
    "id": "model.job.is_valid.id.app_error",
    "translation": "Invalid job Id."
  },
  {
    "id": "model.job.is_valid.status.app_error",
    "translation": "Invalid job status."
  },
  {
    "id": "model.job.is_valid.type.app_error",
    "translation": "Invalid job type."
  },
  {
    "id": "model.license_record.is_valid.bytes.app_error",
    "translation": "Invalid value for bytes when uploading a license."
  },
  {
    "id": "model.license_record.is_valid.create_at.app_error",
    "translation": "Invalid value for create_at when uploading a license."
  },
  {
    "id": "model.license_record.is_valid.id.app_error",
    "translation": "Invalid value for id when uploading a license."
  },
  {
    "id": "model.link_metadata.is_valid.data.app_error",
    "translation": "Link metadata data cannot be nil."
  },
  {
    "id": "model.link_metadata.is_valid.data_type.app_error",
    "translation": "Link metadata data does not match the given type."
  },
  {
    "id": "model.link_metadata.is_valid.timestamp.app_error",
    "translation": "Link metadata timestamp must be nonzero and rounded to the nearest hour."
  },
  {
    "id": "model.link_metadata.is_valid.type.app_error",
    "translation": "Invalid link metadata type."
  },
  {
    "id": "model.link_metadata.is_valid.url.app_error",
    "translation": "Link metadata URL must be set."
  },
  {
    "id": "model.link_metadata.is_valid.url_length.app_error",
    "translation": "Length of link metadata URL is {{ .Length }} characters long, which exceeds the maximum limit of {{ .MaxLength }} characters."
  },
  {
    "id": "model.member.is_valid.channel.app_error",
    "translation": "Channel name is not valid"
  },
  {
    "id": "model.member.is_valid.emails.app_error",
    "translation": "Email list is empty"
  },
  {
    "id": "model.oauth.is_valid.app_id.app_error",
    "translation": "Invalid app id."
  },
  {
    "id": "model.oauth.is_valid.callback.app_error",
    "translation": "Callback URL must be a valid URL and start with http:// or https://."
  },
  {
    "id": "model.oauth.is_valid.client_secret.app_error",
    "translation": "Invalid client secret."
  },
  {
    "id": "model.oauth.is_valid.create_at.app_error",
    "translation": "Create at must be a valid time."
  },
  {
    "id": "model.oauth.is_valid.creator_id.app_error",
    "translation": "Invalid creator id."
  },
  {
    "id": "model.oauth.is_valid.description.app_error",
    "translation": "Invalid description."
  },
  {
    "id": "model.oauth.is_valid.homepage.app_error",
    "translation": "Homepage must be a valid URL and start with http:// or https://."
  },
  {
    "id": "model.oauth.is_valid.icon_url.app_error",
    "translation": "Icon URL must be a valid URL and start with http:// or https://."
  },
  {
    "id": "model.oauth.is_valid.mattermost_app_id.app_error",
    "translation": "The maximum length of MattermostAppID is 32 characters."
  },
  {
    "id": "model.oauth.is_valid.name.app_error",
    "translation": "Invalid name."
  },
  {
    "id": "model.oauth.is_valid.update_at.app_error",
    "translation": "Update at must be a valid time."
  },
  {
    "id": "model.outgoing_hook.icon_url.app_error",
    "translation": "Invalid icon."
  },
  {
    "id": "model.outgoing_hook.is_valid.callback.app_error",
    "translation": "Invalid callback URLs."
  },
  {
    "id": "model.outgoing_hook.is_valid.channel_id.app_error",
    "translation": "Invalid channel id."
  },
  {
    "id": "model.outgoing_hook.is_valid.content_type.app_error",
    "translation": "Invalid value for content_type."
  },
  {
    "id": "model.outgoing_hook.is_valid.create_at.app_error",
    "translation": "Create at must be a valid time."
  },
  {
    "id": "model.outgoing_hook.is_valid.description.app_error",
    "translation": "Invalid description."
  },
  {
    "id": "model.outgoing_hook.is_valid.display_name.app_error",
    "translation": "Invalid title."
  },
  {
    "id": "model.outgoing_hook.is_valid.id.app_error",
    "translation": "Invalid Id."
  },
  {
    "id": "model.outgoing_hook.is_valid.team_id.app_error",
    "translation": "Invalid team ID."
  },
  {
    "id": "model.outgoing_hook.is_valid.token.app_error",
    "translation": "Invalid token."
  },
  {
    "id": "model.outgoing_hook.is_valid.trigger_words.app_error",
    "translation": "Invalid trigger words."
  },
  {
    "id": "model.outgoing_hook.is_valid.update_at.app_error",
    "translation": "Update at must be a valid time."
  },
  {
    "id": "model.outgoing_hook.is_valid.url.app_error",
    "translation": "Invalid callback URLs. Each must be a valid URL and start with http:// or https://."
  },
  {
    "id": "model.outgoing_hook.is_valid.user_id.app_error",
    "translation": "Invalid user id."
  },
  {
    "id": "model.outgoing_hook.is_valid.words.app_error",
    "translation": "Invalid trigger words."
  },
  {
    "id": "model.outgoing_hook.username.app_error",
    "translation": "Invalid username."
  },
  {
    "id": "model.outgoing_oauth_connection.is_valid.audience.empty",
    "translation": "Audience must not be empty."
  },
  {
    "id": "model.outgoing_oauth_connection.is_valid.audience.error",
    "translation": "Audience URL is invalid: {{ .Url }}"
  },
  {
    "id": "model.outgoing_oauth_connection.is_valid.client_id.error",
    "translation": "Invalid client id."
  },
  {
    "id": "model.outgoing_oauth_connection.is_valid.client_secret.error",
    "translation": "Invalid client secret."
  },
  {
    "id": "model.outgoing_oauth_connection.is_valid.create_at.error",
    "translation": "Create at must be a valid time."
  },
  {
    "id": "model.outgoing_oauth_connection.is_valid.creator_id.error",
    "translation": "Invalid creator id."
  },
  {
    "id": "model.outgoing_oauth_connection.is_valid.grant_type.error",
    "translation": "Invalid grant type."
  },
  {
    "id": "model.outgoing_oauth_connection.is_valid.id.error",
    "translation": "Invalid id."
  },
  {
    "id": "model.outgoing_oauth_connection.is_valid.name.error",
    "translation": "Invalid name."
  },
  {
    "id": "model.outgoing_oauth_connection.is_valid.oauth_token_url.error",
    "translation": "Invalid oauth token url."
  },
  {
    "id": "model.outgoing_oauth_connection.is_valid.password_credentials.error",
    "translation": "Invalid password credentials."
  },
  {
    "id": "model.outgoing_oauth_connection.is_valid.update_at.error",
    "translation": "Update at must be a valid time."
  },
  {
    "id": "model.plugin_command.error.app_error",
    "translation": "An error occurred while trying to execute this command."
  },
  {
    "id": "model.plugin_command_crash.error.app_error",
    "translation": "/{{.Command}} command crashed the {{.PluginId}} plugin. Please contact your system administrator"
  },
  {
    "id": "model.plugin_command_error.error.app_error",
    "translation": "Plugin for /{{.Command}} is not working. Please contact your system administrator"
  },
  {
    "id": "model.plugin_key_value.is_valid.key.app_error",
    "translation": "Invalid key, must be more than {{.Min}} and a of maximum {{.Max}} characters long."
  },
  {
    "id": "model.plugin_key_value.is_valid.plugin_id.app_error",
    "translation": "Invalid plugin ID, must be more than {{.Min}} and a of maximum {{.Max}} characters long."
  },
  {
    "id": "model.plugin_kvset_options.is_valid.old_value.app_error",
    "translation": "Invalid old value, it shouldn't be set when the operation is not atomic."
  },
  {
    "id": "model.post.channel_notifications_disabled_in_channel.message",
    "translation": "Channel notifications are disabled in {{.ChannelName}}. The {{.Mention}} did not trigger any notifications."
  },
  {
    "id": "model.post.is_valid.channel_id.app_error",
    "translation": "Invalid channel id."
  },
  {
    "id": "model.post.is_valid.create_at.app_error",
    "translation": "Create at must be a valid time."
  },
  {
    "id": "model.post.is_valid.file_ids.app_error",
    "translation": "Invalid file ids. Note that uploads are limited to 10 files maximum. Please use additional posts for more files."
  },
  {
    "id": "model.post.is_valid.filenames.app_error",
    "translation": "Invalid filenames."
  },
  {
    "id": "model.post.is_valid.hashtags.app_error",
    "translation": "Invalid hashtags."
  },
  {
    "id": "model.post.is_valid.id.app_error",
    "translation": "Invalid Id."
  },
  {
    "id": "model.post.is_valid.message_length.app_error",
    "translation": "Post Message property is longer than the maximum permitted length."
  },
  {
    "id": "model.post.is_valid.original_id.app_error",
    "translation": "Invalid original id."
  },
  {
    "id": "model.post.is_valid.props.app_error",
    "translation": "Invalid props."
  },
  {
    "id": "model.post.is_valid.root_id.app_error",
    "translation": "Invalid root id."
  },
  {
    "id": "model.post.is_valid.type.app_error",
    "translation": "Invalid type."
  },
  {
    "id": "model.post.is_valid.update_at.app_error",
    "translation": "Update at must be a valid time."
  },
  {
    "id": "model.post.is_valid.user_id.app_error",
    "translation": "Invalid user id."
  },
  {
    "id": "model.preference.is_valid.category.app_error",
    "translation": "Invalid category."
  },
  {
    "id": "model.preference.is_valid.id.app_error",
    "translation": "Invalid user id."
  },
  {
    "id": "model.preference.is_valid.limit_visible_dms_gms.app_error",
    "translation": "Invalid value for limit_visible_dms_gms."
  },
  {
    "id": "model.preference.is_valid.name.app_error",
    "translation": "Invalid name."
  },
  {
    "id": "model.preference.is_valid.theme.app_error",
    "translation": "Invalid theme."
  },
  {
    "id": "model.preference.is_valid.value.app_error",
    "translation": "Value is too long."
  },
  {
    "id": "model.property_field.is_valid.app_error",
    "translation": "Invalid property field: {{.FieldName}} ({{.Reason}})."
  },
  {
    "id": "model.property_value.is_valid.app_error",
    "translation": "Invalid property value: {{.FieldName}} ({{.Reason}})."
  },
  {
    "id": "model.reaction.is_valid.create_at.app_error",
    "translation": "Create at must be a valid time."
  },
  {
    "id": "model.reaction.is_valid.emoji_name.app_error",
    "translation": "Invalid emoji name."
  },
  {
    "id": "model.reaction.is_valid.post_id.app_error",
    "translation": "Invalid post id."
  },
  {
    "id": "model.reaction.is_valid.update_at.app_error",
    "translation": "Update at must be a valid time."
  },
  {
    "id": "model.reaction.is_valid.user_id.app_error",
    "translation": "Invalid user id."
  },
  {
    "id": "model.remote_cluster_invite.is_valid.remote_id.app_error",
    "translation": "Invalid remote id."
  },
  {
    "id": "model.remote_cluster_invite.is_valid.site_url.app_error",
    "translation": "Invalid site url."
  },
  {
    "id": "model.remote_cluster_invite.is_valid.token.app_error",
    "translation": "Invalid token."
  },
  {
    "id": "model.reporting_base_options.is_valid.bad_date_range",
    "translation": "Date range provided is invalid."
  },
  {
    "id": "model.scheduled_post.is_valid.empty_post.app_error",
    "translation": "Cannot schedule an empty post. Scheduled post must have at least a message or file attachments."
  },
  {
    "id": "model.scheduled_post.is_valid.id.app_error",
    "translation": "Scheduled post must have an ID."
  },
  {
    "id": "model.scheduled_post.is_valid.processed_at.app_error",
    "translation": "Invalid processed at time."
  },
  {
    "id": "model.scheduled_post.is_valid.scheduled_at.app_error",
    "translation": "Invalid scheduled at time."
  },
  {
    "id": "model.scheme.is_valid.app_error",
    "translation": "Invalid scheme."
  },
  {
    "id": "model.search_params_list.is_valid.include_deleted_channels.app_error",
    "translation": "All IncludeDeletedChannels params should have the same value."
  },
  {
    "id": "model.session.is_valid.create_at.app_error",
    "translation": "Invalid CreateAt field for session."
  },
  {
    "id": "model.session.is_valid.id.app_error",
    "translation": "Invalid Id field for session."
  },
  {
    "id": "model.session.is_valid.roles_limit.app_error",
    "translation": "Invalid session roles longer than {{.Limit}} characters."
  },
  {
    "id": "model.session.is_valid.user_id.app_error",
    "translation": "Invalid UserId field for session."
  },
  {
    "id": "model.team.is_valid.characters.app_error",
    "translation": "Name must be 2 or more lowercase alphanumeric characters."
  },
  {
    "id": "model.team.is_valid.company.app_error",
    "translation": "Invalid company name."
  },
  {
    "id": "model.team.is_valid.create_at.app_error",
    "translation": "Create at must be a valid time."
  },
  {
    "id": "model.team.is_valid.description.app_error",
    "translation": "Invalid description."
  },
  {
    "id": "model.team.is_valid.domains.app_error",
    "translation": "Invalid allowed domains."
  },
  {
    "id": "model.team.is_valid.email.app_error",
    "translation": "Invalid email."
  },
  {
    "id": "model.team.is_valid.id.app_error",
    "translation": "Invalid Id."
  },
  {
    "id": "model.team.is_valid.invite_id.app_error",
    "translation": "Invalid invite id."
  },
  {
    "id": "model.team.is_valid.name.app_error",
    "translation": "Invalid name."
  },
  {
    "id": "model.team.is_valid.reserved.app_error",
    "translation": "This URL is unavailable. Please try another."
  },
  {
    "id": "model.team.is_valid.type.app_error",
    "translation": "Invalid type."
  },
  {
    "id": "model.team.is_valid.update_at.app_error",
    "translation": "Update at must be a valid time."
  },
  {
    "id": "model.team.is_valid.url.app_error",
    "translation": "Invalid URL Identifier."
  },
  {
    "id": "model.team_member.is_valid.roles_limit.app_error",
    "translation": "Invalid team member roles longer than {{.Limit}} characters."
  },
  {
    "id": "model.team_member.is_valid.team_id.app_error",
    "translation": "Invalid team ID."
  },
  {
    "id": "model.team_member.is_valid.user_id.app_error",
    "translation": "Invalid user id."
  },
  {
    "id": "model.thread.is_valid.post_id.app_error",
    "translation": "Invalid post ID."
  },
  {
    "id": "model.thread.is_valid.user_id.app_error",
    "translation": "Invalid user ID."
  },
  {
    "id": "model.token.is_valid.expiry",
    "translation": "Invalid token expiry"
  },
  {
    "id": "model.token.is_valid.size",
    "translation": "Invalid token."
  },
  {
    "id": "model.upload_session.is_valid.channel_id.app_error",
    "translation": "Invalid value for ChannelId."
  },
  {
    "id": "model.upload_session.is_valid.create_at.app_error",
    "translation": "Invalid value for CreateAt"
  },
  {
    "id": "model.upload_session.is_valid.file_offset.app_error",
    "translation": "Invalid value for FileOffset"
  },
  {
    "id": "model.upload_session.is_valid.file_size.app_error",
    "translation": "Invalid value for FileSize"
  },
  {
    "id": "model.upload_session.is_valid.filename.app_error",
    "translation": "Invalid value for Filename"
  },
  {
    "id": "model.upload_session.is_valid.id.app_error",
    "translation": "Invalid value for Id"
  },
  {
    "id": "model.upload_session.is_valid.path.app_error",
    "translation": "Invalid value for Path"
  },
  {
    "id": "model.upload_session.is_valid.type.app_error",
    "translation": "Invalid value for Type"
  },
  {
    "id": "model.upload_session.is_valid.user_id.app_error",
    "translation": "Invalid Value for UserId"
  },
  {
    "id": "model.user.is_valid.auth_data.app_error",
    "translation": "Invalid auth data."
  },
  {
    "id": "model.user.is_valid.auth_data_pwd.app_error",
    "translation": "Invalid user, password and auth data cannot both be set."
  },
  {
    "id": "model.user.is_valid.auth_data_type.app_error",
    "translation": "Invalid user: Auth data can only be set if the user uses an external auth service, not email/password, for authentication."
  },
  {
    "id": "model.user.is_valid.create_at.app_error",
    "translation": "Create at must be a valid time."
  },
  {
    "id": "model.user.is_valid.email.app_error",
    "translation": "Invalid email."
  },
  {
    "id": "model.user.is_valid.first_name.app_error",
    "translation": "Invalid first name."
  },
  {
    "id": "model.user.is_valid.id.app_error",
    "translation": "Invalid user id."
  },
  {
    "id": "model.user.is_valid.invalidProperty.app_error",
    "translation": "Invalid props (custom status)"
  },
  {
    "id": "model.user.is_valid.last_name.app_error",
    "translation": "Invalid last name."
  },
  {
    "id": "model.user.is_valid.locale.app_error",
    "translation": "Invalid locale."
  },
  {
    "id": "model.user.is_valid.marshal.app_error",
    "translation": "Failed to encode field to JSON"
  },
  {
    "id": "model.user.is_valid.nickname.app_error",
    "translation": "Invalid nickname."
  },
  {
    "id": "model.user.is_valid.password_limit.app_error",
    "translation": "Unable to set a password over 72 characters due to the limitations of bcrypt."
  },
  {
    "id": "model.user.is_valid.position.app_error",
    "translation": "Invalid position: must not be longer than 128 characters."
  },
  {
    "id": "model.user.is_valid.pwd_lowercase.app_error",
    "translation": "Your password must contain at least {{.Min}} characters made up of at least one lowercase letter."
  },
  {
    "id": "model.user.is_valid.pwd_lowercase_number.app_error",
    "translation": "Your password must contain at least {{.Min}} characters made up of at least one lowercase letter and at least one number."
  },
  {
    "id": "model.user.is_valid.pwd_lowercase_number_symbol.app_error",
    "translation": "Your password must contain at least {{.Min}} characters made up of at least one lowercase letter, at least one number, and at least one symbol (e.g. \"~!@#$%^&*()\")."
  },
  {
    "id": "model.user.is_valid.pwd_lowercase_symbol.app_error",
    "translation": "Your password must contain at least {{.Min}} characters made up of at least one lowercase letter and at least one symbol (e.g. \"~!@#$%^&*()\")."
  },
  {
    "id": "model.user.is_valid.pwd_lowercase_uppercase.app_error",
    "translation": "Your password must contain at least {{.Min}} characters made up of at least one lowercase letter and at least one uppercase letter."
  },
  {
    "id": "model.user.is_valid.pwd_lowercase_uppercase_number.app_error",
    "translation": "Your password must contain at least {{.Min}} characters made up of at least one lowercase letter, at least one uppercase letter, and at least one number."
  },
  {
    "id": "model.user.is_valid.pwd_lowercase_uppercase_number_symbol.app_error",
    "translation": "Your password must contain at least {{.Min}} characters made up of at least one lowercase letter, at least one uppercase letter, at least one number, and at least one symbol (e.g. \"~!@#$%^&*()\")."
  },
  {
    "id": "model.user.is_valid.pwd_lowercase_uppercase_symbol.app_error",
    "translation": "Your password must contain at least {{.Min}} characters made up of at least one lowercase letter, at least one uppercase letter, and at least one symbol (e.g. \"~!@#$%^&*()\")."
  },
  {
    "id": "model.user.is_valid.pwd_max_length.app_error",
    "translation": "Your password must contain no more than 72 characters."
  },
  {
    "id": "model.user.is_valid.pwd_min_length.app_error",
    "translation": "Your password must contain at least {{.Min}} characters."
  },
  {
    "id": "model.user.is_valid.pwd_number.app_error",
    "translation": "Your password must contain at least {{.Min}} characters made up of at least one number."
  },
  {
    "id": "model.user.is_valid.pwd_number_symbol.app_error",
    "translation": "Your password must contain at least {{.Min}} characters made up of at least one number and at least one symbol (e.g. \"~!@#$%^&*()\")."
  },
  {
    "id": "model.user.is_valid.pwd_symbol.app_error",
    "translation": "Your password must contain at least {{.Min}} characters made up of at least one symbol (e.g. \"~!@#$%^&*()\")."
  },
  {
    "id": "model.user.is_valid.pwd_uppercase.app_error",
    "translation": "Your password must contain at least {{.Min}} characters made up of at least one uppercase letter."
  },
  {
    "id": "model.user.is_valid.pwd_uppercase_number.app_error",
    "translation": "Your password must contain at least {{.Min}} characters made up of at least one uppercase letter and at least one number."
  },
  {
    "id": "model.user.is_valid.pwd_uppercase_number_symbol.app_error",
    "translation": "Your password must contain at least {{.Min}} characters made up of at least one uppercase letter, at least one number, and at least one symbol (e.g. \"~!@#$%^&*()\")."
  },
  {
    "id": "model.user.is_valid.pwd_uppercase_symbol.app_error",
    "translation": "Your password must contain at least {{.Min}} characters made up of at least one uppercase letter and at least one symbol (e.g. \"~!@#$%^&*()\")."
  },
  {
    "id": "model.user.is_valid.roles_limit.app_error",
    "translation": "Invalid user roles longer than {{.Limit}} characters."
  },
  {
    "id": "model.user.is_valid.update_at.app_error",
    "translation": "Update at must be a valid time."
  },
  {
    "id": "model.user.is_valid.username.app_error",
    "translation": "Username must begin with a letter, and contain between 3 to 22 lowercase characters made up of numbers, letters, and the symbols \".\", \"-\", and \"_\"."
  },
  {
    "id": "model.user.pre_save.password_hash.app_error",
    "translation": "There was an internal error saving the password."
  },
  {
    "id": "model.user.pre_save.password_too_long.app_error",
    "translation": "Your password must contain no more than 72 characters."
  },
  {
    "id": "model.user_access_token.is_valid.description.app_error",
    "translation": "Invalid description, must be 255 or less characters."
  },
  {
    "id": "model.user_access_token.is_valid.id.app_error",
    "translation": "Invalid value for id."
  },
  {
    "id": "model.user_access_token.is_valid.token.app_error",
    "translation": "Invalid access token."
  },
  {
    "id": "model.user_access_token.is_valid.user_id.app_error",
    "translation": "Invalid user id."
  },
  {
    "id": "model.user_report_options.is_valid.invalid_sort_column",
    "translation": "Provided sort column is not valid."
  },
  {
    "id": "model.utils.decode_json.app_error",
    "translation": "could not decode."
  },
  {
    "id": "model.websocket_client.connect_fail.app_error",
    "translation": "Unable to connect to the WebSocket server."
  },
  {
    "id": "oauth.gitlab.tos.error",
    "translation": "GitLab's Terms of Service have updated. Please go to {{.URL}} to accept them and then try logging into Mattermost again."
  },
  {
    "id": "plugin.api.get_users_in_channel",
    "translation": "Unable to get the users, invalid sorting criteria."
  },
  {
    "id": "plugin.api.update_user_status.bad_status",
    "translation": "Unable to set the user status. Unknown user status."
  },
  {
    "id": "plugin_api.bot_cant_create_bot",
    "translation": "Bot user cannot create bot user."
  },
  {
    "id": "plugin_api.get_file_link.disabled.app_error",
    "translation": "Public links have been disabled."
  },
  {
    "id": "plugin_api.get_file_link.no_post.app_error",
    "translation": "Unable to get public link for file. File must be attached to a post that can be read."
  },
  {
    "id": "plugin_api.send_mail.missing_htmlbody",
    "translation": "Missing HTML Body."
  },
  {
    "id": "plugin_api.send_mail.missing_subject",
    "translation": "Missing email subject."
  },
  {
    "id": "plugin_api.send_mail.missing_to",
    "translation": "Missing TO address."
  },
  {
    "id": "plugin_reattach_request.is_valid.manifest.app_error",
    "translation": "Missing manifest"
  },
  {
    "id": "plugin_reattach_request.is_valid.plugin_reattach_config.app_error",
    "translation": "Missing plugin reattach config"
  },
  {
    "id": "sharedchannel.cannot_deliver_post",
    "translation": "One or more posts could not be delivered to remote site {{.Remote}} because it is offline. The post(s) will be delivered when the site is online."
  },
  {
    "id": "sharedchannel.permalink.not_found",
    "translation": "This post contains permalinks to other channels which may not be visible to users in other sites."
  },
  {
    "id": "store.sql_bot.get.missing.app_error",
    "translation": "Bot does not exist."
  },
  {
    "id": "store.sql_channel.get.existing.app_error",
    "translation": "Unable to find the existing channel."
  },
  {
    "id": "store.sql_channel.save.archived_channel.app_error",
    "translation": "You can not modify an archived channel."
  },
  {
    "id": "store.sql_channel.save.direct_channel.app_error",
    "translation": "Use SaveDirectChannel to create a direct channel."
  },
  {
    "id": "store.sql_channel.save_channel.existing.app_error",
    "translation": "Must call update for existing channel."
  },
  {
    "id": "store.sql_channel.save_channel.exists.app_error",
    "translation": "A channel with that name already exists on the same team."
  },
  {
    "id": "store.sql_channel.save_channel.limit.app_error",
    "translation": "You've reached the limit of the number of allowed channels."
  },
  {
    "id": "store.sql_channel.save_direct_channel.not_direct.app_error",
    "translation": "Not a direct channel attempted to be created with SaveDirectChannel."
  },
  {
    "id": "store.sql_command.get.missing.app_error",
    "translation": "Command does not exist."
  },
  {
    "id": "store.sql_command.save.get.app_error",
    "translation": "Unable to get the command."
  },
  {
    "id": "store.sql_command.update.missing.app_error",
    "translation": "Command does not exist."
  },
  {
    "id": "store.sql_file_info.search.disabled",
    "translation": "Searching files has been disabled on this server. Please contact your System Administrator."
  },
  {
    "id": "store.sql_post.search.disabled",
    "translation": "Searching has been disabled on this server. Please contact your System Administrator."
  },
  {
    "id": "store.sql_team.save_member.exists.app_error",
    "translation": "A team member with that ID already exists."
  },
  {
    "id": "store.sql_team.save_team.existing.app_error",
    "translation": "A team with this URL already exists."
  },
  {
    "id": "store.sql_user.get_for_login.app_error",
    "translation": "Unable to find an existing account matching your credentials. This team may require an invite from the team owner to join."
  },
  {
    "id": "system.message.name",
    "translation": "System"
  },
  {
    "id": "web.command_webhook.command.app_error",
    "translation": "Couldn't find the command {{.command_id}}."
  },
  {
    "id": "web.command_webhook.general.app_error",
    "translation": "Failed to handle command webhook {{.hook_id}}."
  },
  {
    "id": "web.command_webhook.parse.app_error",
    "translation": "Unable to parse incoming data for webhook {{.hook_id}}."
  },
  {
    "id": "web.error.unsupported_browser.browser_get_latest.chrome",
    "translation": "Get the latest Chrome browser"
  },
  {
    "id": "web.error.unsupported_browser.browser_get_latest.firefox",
    "translation": "Get the latest Firefox browser"
  },
  {
    "id": "web.error.unsupported_browser.browser_get_latest.safari",
    "translation": "Get the latest Safari browser"
  },
  {
    "id": "web.error.unsupported_browser.browser_title.chrome",
    "translation": "Google Chrome"
  },
  {
    "id": "web.error.unsupported_browser.browser_title.edge",
    "translation": "Microsoft Edge"
  },
  {
    "id": "web.error.unsupported_browser.browser_title.firefox",
    "translation": "Firefox"
  },
  {
    "id": "web.error.unsupported_browser.browser_title.safari",
    "translation": "Safari"
  },
  {
    "id": "web.error.unsupported_browser.download",
    "translation": "Download the App"
  },
  {
    "id": "web.error.unsupported_browser.download_app_or_upgrade_browser",
    "translation": "Download the Mattermost app or use a supported browser for a better experience."
  },
  {
    "id": "web.error.unsupported_browser.download_the_app",
    "translation": "Download the App"
  },
  {
    "id": "web.error.unsupported_browser.install_guide.mac",
    "translation": "Install Guide"
  },
  {
    "id": "web.error.unsupported_browser.install_guide.windows",
    "translation": "Install Guide"
  },
  {
    "id": "web.error.unsupported_browser.learn_more",
    "translation": "Learn more about supported browsers."
  },
  {
    "id": "web.error.unsupported_browser.min_browser_version.chrome",
    "translation": "Version 138+"
  },
  {
    "id": "web.error.unsupported_browser.min_browser_version.edge",
    "translation": "Version 138+"
  },
  {
    "id": "web.error.unsupported_browser.min_browser_version.firefox",
    "translation": "Version 128+"
  },
  {
    "id": "web.error.unsupported_browser.min_browser_version.safari",
    "translation": "Version 17.4+"
  },
  {
    "id": "web.error.unsupported_browser.min_os_version.mac",
    "translation": "macOS 12+"
  },
  {
    "id": "web.error.unsupported_browser.min_os_version.windows",
    "translation": "Windows 10+"
  },
  {
    "id": "web.error.unsupported_browser.no_longer_support",
    "translation": "This browser is no longer supported by Mattermost"
  },
  {
    "id": "web.error.unsupported_browser.no_longer_support_version",
    "translation": "This version of your browser is no longer supported by Mattermost"
  },
  {
    "id": "web.error.unsupported_browser.open_system_browser.edge",
    "translation": "Open Edge"
  },
  {
    "id": "web.error.unsupported_browser.system_browser_make_default",
    "translation": "Make default"
  },
  {
    "id": "web.error.unsupported_browser.system_browser_or",
    "translation": "or"
  },
  {
    "id": "web.get_access_token.internal_saving.app_error",
    "translation": "Unable to update the user access data."
  },
  {
    "id": "web.incoming_webhook.channel.app_error",
    "translation": "Couldn't find the channel."
  },
  {
    "id": "web.incoming_webhook.channel_locked.app_error",
    "translation": "This webhook is not permitted to post to the requested channel {{.channel_id}}"
  },
  {
    "id": "web.incoming_webhook.decode.app_error",
    "translation": "Failed to decode the payload of media type {{.media_type}} for incoming webhook {{.hook_id}}."
  },
  {
    "id": "web.incoming_webhook.disabled.app_error",
    "translation": "Incoming webhooks have been disabled by the system admin."
  },
  {
    "id": "web.incoming_webhook.general.app_error",
    "translation": "Failed to handle the payload of media type {{.media_type}} for incoming webhook {{.hook_id}}."
  },
  {
    "id": "web.incoming_webhook.invalid.app_error",
    "translation": "Invalid webhook."
  },
  {
    "id": "web.incoming_webhook.media_type.app_error",
    "translation": "Failed to parse media incoming webhook {{.hook_id}}."
  },
  {
    "id": "web.incoming_webhook.parse.app_error",
    "translation": "Unable to parse incoming data."
  },
  {
    "id": "web.incoming_webhook.parse_form.app_error",
    "translation": "Failed to parse form for webhook {{.hook_id}}."
  },
  {
    "id": "web.incoming_webhook.parse_multipart.app_error",
    "translation": "Failed to parse multipart form for webhook {{.hook_id}}."
  },
  {
    "id": "web.incoming_webhook.permissions.app_error",
    "translation": "User {{.user}} does not have appropriate permissions to channel {{.channel}}"
  },
  {
    "id": "web.incoming_webhook.split_props_length.app_error",
    "translation": "Unable to split webhook props into {{.Max}} character parts."
  },
  {
    "id": "web.incoming_webhook.text.app_error",
    "translation": "No text specified."
  },
  {
    "id": "web.incoming_webhook.user.app_error",
    "translation": "Couldn't find the user {{.user}}"
  }
]<|MERGE_RESOLUTION|>--- conflicted
+++ resolved
@@ -1746,13 +1746,10 @@
     "translation": "Failed to update server translations."
   },
   {
-<<<<<<< HEAD
-=======
     "id": "api.content_flagging.error.assignee_not_reviewer",
     "translation": "Only a content reviewer can be assigned as a reviewer."
   },
   {
->>>>>>> b97e3f26
     "id": "api.content_flagging.error.comment_required",
     "translation": "Please add a comment explaining why you’re flagging this message."
   },
