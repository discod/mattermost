--- conflicted
+++ resolved
@@ -9863,8 +9863,6 @@
     "translation": "Das Verzeichnis der lokalen Socket-Dateien kann nicht gefunden werden."
   },
   {
-<<<<<<< HEAD
-=======
     "id": "app.channel.group_message_conversion.channel_member_missing",
     "translation": "Kanal-Mitgliedschaft des Benutzers kann nicht gefunden werden"
   },
@@ -9877,15 +9875,13 @@
     "translation": "Es kann kein Benutzer für dieses Token gefunden werden"
   },
   {
->>>>>>> 71ff170d
     "id": "app.channel.get_channels_with_unreads_and_with_mentions.app_error",
     "translation": "Ungelesene Nachrichten und Erwähnungen können nicht überprüft werden"
   },
   {
-<<<<<<< HEAD
     "id": "app.thread.mark_all_as_read_by_channels.app_error",
     "translation": "Unterhaltungen können nicht als gelesen markiert werden"
-=======
+  },
     "id": "app.reaction.permanent_delete_by_user.app_error",
     "translation": "Reaktionen für Benutzer können nicht gelöscht werden."
   },
@@ -9972,6 +9968,5 @@
   {
     "id": "app.file_info.set_searchable_content.app_error",
     "translation": "Der durchsuchbare Inhalt der Datei kann nicht festgelegt werden."
->>>>>>> 71ff170d
   }
 ]