// Copyright (c) 2015-present Mattermost, Inc. All Rights Reserved.
// See LICENSE.enterprise for license information.

package actiance_export

import (
	"archive/zip"
	"bytes"
	"encoding/xml"
	"fmt"
	"io"
	"os"
	"path"
	"strings"
	"testing"
	"time"

	"github.com/mattermost/mattermost/server/v8/channels/jobs"

	"github.com/mattermost/mattermost/server/v8/channels/api4"

	"github.com/mattermost/mattermost/server/public/shared/i18n"
	"github.com/mattermost/mattermost/server/v8/enterprise/message_export/shared"

	"github.com/stretchr/testify/assert"
	"github.com/stretchr/testify/mock"
	"github.com/stretchr/testify/require"

	"github.com/mattermost/mattermost/server/public/model"
	"github.com/mattermost/mattermost/server/public/shared/request"
	"github.com/mattermost/mattermost/server/v8/channels/store/storetest"
	"github.com/mattermost/mattermost/server/v8/platform/shared/filestore"
)

type MyReporter struct {
	mock.Mock
}

func (mr *MyReporter) ReportProgressMessage(message string) {
	mr.Called(message)
}

func TestActianceExport(t *testing.T) {
	t.Run("no dedicated export filestore", func(t *testing.T) {
		exportTempDir, err := os.MkdirTemp("", "")
		require.NoError(t, err)
		t.Cleanup(func() {
			err = os.RemoveAll(exportTempDir)
			assert.NoError(t, err)
		})

		fileBackend, err := filestore.NewFileBackend(filestore.FileBackendSettings{
			DriverName: model.ImageDriverLocal,
			Directory:  exportTempDir,
		})
		assert.NoError(t, err)

		runTestActianceExport(t, fileBackend, fileBackend)
	})

	t.Run("using dedicated export filestore", func(t *testing.T) {
		exportTempDir, err := os.MkdirTemp("", "")
		require.NoError(t, err)
		t.Cleanup(func() {
			err = os.RemoveAll(exportTempDir)
			assert.NoError(t, err)
		})

		exportBackend, err := filestore.NewFileBackend(filestore.FileBackendSettings{
			DriverName: model.ImageDriverLocal,
			Directory:  exportTempDir,
		})
		assert.NoError(t, err)

		attachmentTempDir, err := os.MkdirTemp("", "")
		require.NoError(t, err)
		t.Cleanup(func() {
			err = os.RemoveAll(attachmentTempDir)
			assert.NoError(t, err)
		})

		attachmentBackend, err := filestore.NewFileBackend(filestore.FileBackendSettings{
			DriverName: model.ImageDriverLocal,
			Directory:  attachmentTempDir,
		})

		runTestActianceExport(t, exportBackend, attachmentBackend)
	})
}

func runTestActianceExport(t *testing.T, exportBackend filestore.FileBackend, attachmentBackend filestore.FileBackend) {
	rctx := request.TestContext(t)
	rctx = rctx.WithT(i18n.IdentityTfunc()).(*request.Context)

	chanTypeDirect := model.ChannelTypeDirect
	actianceExportTests := []struct {
		name          string
		jobEndTime    int64
		activity      []string
		channels      model.ChannelList
		cmhs          map[string][]*model.ChannelMemberHistoryResult
		posts         []*model.MessageExport
		attachments   map[string][]*model.FileInfo
		expectedData  string
		expectedFiles int
	}{
		{
			name:        "empty",
			jobEndTime:  30,
			cmhs:        map[string][]*model.ChannelMemberHistoryResult{},
			posts:       []*model.MessageExport{},
			attachments: map[string][]*model.FileInfo{},
			expectedData: strings.Join([]string{
				xml.Header,
				"<FileDump xmlns:xsi=\"http://www.w3.org/2001/XMLSchema-instance\"></FileDump>",
			}, ""),
			activity:      []string{},
			expectedFiles: 2,
		},
		{
			name:       "posts",
			jobEndTime: 500,
			cmhs: map[string][]*model.ChannelMemberHistoryResult{
				"channel-id": {
					{JoinTime: 0, ChannelId: "channel-id", UserId: "test", UserEmail: "test@email", Username: "testname", LeaveTime: model.NewPointer(int64(400))},
					{JoinTime: 8, ChannelId: "channel-id", UserId: "test2", UserEmail: "test2@email", Username: "test2name", LeaveTime: model.NewPointer(int64(80))},
					{JoinTime: 400, ChannelId: "channel-id", UserId: "test3", UserEmail: "test3@email", Username: "test3name"},
					{JoinTime: 10, ChannelId: "channel-id", UserId: "test_bot", UserEmail: "test_bot@email", Username: "test_botname", IsBot: true, LeaveTime: model.NewPointer(int64(20))},
				},
			},
			activity: []string{"channel-id"},
			channels: model.ChannelList{{
				TeamId:      "team-id",
				Id:          "channel-id",
				Name:        "channel-name",
				DisplayName: "channel-display-name",
				Type:        model.ChannelTypeDirect,
			}},
			posts: []*model.MessageExport{
				{
					PostId:             model.NewPointer("post-original-id"),
					TeamId:             model.NewPointer("team-id"),
					TeamName:           model.NewPointer("team-name"),
					TeamDisplayName:    model.NewPointer("team-display-name"),
					ChannelId:          model.NewPointer("channel-id"),
					ChannelName:        model.NewPointer("channel-name"),
					ChannelDisplayName: model.NewPointer("channel-display-name"),
					PostCreateAt:       model.NewPointer(int64(1)),
					PostUpdateAt:       model.NewPointer(int64(2)),
					PostEditAt:         model.NewPointer(int64(2)),
					PostMessage:        model.NewPointer("edited message"),
					UserEmail:          model.NewPointer("test@test.com"),
					UserId:             model.NewPointer("user-id"),
					Username:           model.NewPointer("username"),
					ChannelType:        &chanTypeDirect,
					PostFileIds:        []string{},
				},
				{
					PostId:             model.NewPointer("post-id"),
					PostOriginalId:     model.NewPointer("post-original-id"),
					TeamId:             model.NewPointer("team-id"),
					TeamName:           model.NewPointer("team-name"),
					TeamDisplayName:    model.NewPointer("team-display-name"),
					ChannelId:          model.NewPointer("channel-id"),
					ChannelName:        model.NewPointer("channel-name"),
					ChannelDisplayName: model.NewPointer("channel-display-name"),
					PostCreateAt:       model.NewPointer(int64(1)),
					PostUpdateAt:       model.NewPointer(int64(2)),
					PostDeleteAt:       model.NewPointer(int64(2)),
					PostMessage:        model.NewPointer("original message"),
					UserEmail:          model.NewPointer("test@test.com"),
					UserId:             model.NewPointer("user-id"),
					Username:           model.NewPointer("username"),
					ChannelType:        &chanTypeDirect,
					PostFileIds:        []string{},
				},
				// deleted post
				{
					PostId:             model.NewPointer("post-id2"),
					TeamId:             model.NewPointer("team-id"),
					TeamName:           model.NewPointer("team-name"),
					TeamDisplayName:    model.NewPointer("team-display-name"),
					ChannelId:          model.NewPointer("channel-id"),
					ChannelName:        model.NewPointer("channel-name"),
					ChannelDisplayName: model.NewPointer("channel-display-name"),
					PostCreateAt:       model.NewPointer(int64(1)),
					PostUpdateAt:       model.NewPointer(int64(4)),
					PostDeleteAt:       model.NewPointer(int64(4)),
					PostMessage:        model.NewPointer("message2"),
					UserEmail:          model.NewPointer("test@test.com"),
					UserId:             model.NewPointer("user-id"),
					Username:           model.NewPointer("username"),
					ChannelType:        &chanTypeDirect,
					PostFileIds:        []string{},
					PostProps:          model.NewPointer("{\"deleteBy\":\"fy8j97gwii84bk4zxprbpc9d9w\"}"),
				},
				{
					PostId:             model.NewPointer("post-id3"),
					PostRootId:         model.NewPointer("post-root-id"),
					TeamId:             model.NewPointer("team-id"),
					TeamName:           model.NewPointer("team-name"),
					TeamDisplayName:    model.NewPointer("team-display-name"),
					ChannelId:          model.NewPointer("channel-id"),
					ChannelName:        model.NewPointer("channel-name"),
					ChannelDisplayName: model.NewPointer("channel-display-name"),
					PostCreateAt:       model.NewPointer(int64(100)),
					PostUpdateAt:       model.NewPointer(int64(100)),
					PostMessage:        model.NewPointer("message3"),
					UserEmail:          model.NewPointer("test@test.com"),
					UserId:             model.NewPointer("user-id"),
					Username:           model.NewPointer("username"),
					ChannelType:        &chanTypeDirect,
					PostFileIds:        []string{},
				},
			},
			attachments: map[string][]*model.FileInfo{},
			expectedData: strings.Join([]string{
				xml.Header,
				"<FileDump xmlns:xsi=\"http://www.w3.org/2001/XMLSchema-instance\">\n",
				"  <Conversation Perspective=\"channel-display-name\">\n",
				"    <RoomID>direct - channel-name - channel-id</RoomID>\n",
				"    <StartTimeUTC>1</StartTimeUTC>\n",
				"    <ParticipantEntered>\n",
				"      <LoginName>test@email</LoginName>\n",
				"      <UserType>user</UserType>\n",
				"      <DateTimeUTC>0</DateTimeUTC>\n",
				"      <CorporateEmailID>test@email</CorporateEmailID>\n",
				"    </ParticipantEntered>\n",
				"    <ParticipantEntered>\n",
				"      <LoginName>test@test.com</LoginName>\n",
				"      <UserType>user</UserType>\n",
				"      <DateTimeUTC>1</DateTimeUTC>\n",
				"      <CorporateEmailID>test@test.com</CorporateEmailID>\n",
				"    </ParticipantEntered>\n",
				"    <ParticipantEntered>\n",
				"      <LoginName>test2@email</LoginName>\n",
				"      <UserType>user</UserType>\n",
				"      <DateTimeUTC>8</DateTimeUTC>\n",
				"      <CorporateEmailID>test2@email</CorporateEmailID>\n",
				"    </ParticipantEntered>\n",
				"    <ParticipantEntered>\n",
				"      <LoginName>test_bot@email</LoginName>\n",
				"      <UserType>bot</UserType>\n",
				"      <DateTimeUTC>10</DateTimeUTC>\n",
				"      <CorporateEmailID>test_bot@email</CorporateEmailID>\n",
				"    </ParticipantEntered>\n",
				"    <ParticipantEntered>\n",
				"      <LoginName>test3@email</LoginName>\n",
				"      <UserType>user</UserType>\n",
				"      <DateTimeUTC>400</DateTimeUTC>\n",
				"      <CorporateEmailID>test3@email</CorporateEmailID>\n",
				"    </ParticipantEntered>\n",
				"    <Message>\n",
				"      <MessageId>post-original-id</MessageId>\n",
				"      <LoginName>test@test.com</LoginName>\n",
				"      <UserType>user</UserType>\n",
				"      <DateTimeUTC>1</DateTimeUTC>\n",
				"      <UpdatedType>EditedNewMsg</UpdatedType>\n",
				"      <UpdatedDateTimeUTC>2</UpdatedDateTimeUTC>\n",
				"      <Content>edited message</Content>\n",
				"    </Message>\n",
				"    <Message>\n",
				"      <MessageId>post-id</MessageId>\n",
				"      <LoginName>test@test.com</LoginName>\n",
				"      <UserType>user</UserType>\n",
				"      <DateTimeUTC>1</DateTimeUTC>\n",
				"      <UpdatedType>EditedOriginalMsg</UpdatedType>\n",
				"      <UpdatedDateTimeUTC>2</UpdatedDateTimeUTC>\n",
				"      <EditedNewMsgId>post-original-id</EditedNewMsgId>\n",
				"      <Content>original message</Content>\n",
				"    </Message>\n",
				"    <Message>\n",
				"      <MessageId>post-id2</MessageId>\n",
				"      <LoginName>test@test.com</LoginName>\n",
				"      <UserType>user</UserType>\n",
				"      <DateTimeUTC>1</DateTimeUTC>\n",
				"      <Content>message2</Content>\n",
				"    </Message>\n",
				"    <Message>\n",
				"      <MessageId>post-id2</MessageId>\n",
				"      <LoginName>test@test.com</LoginName>\n",
				"      <UserType>user</UserType>\n",
				"      <DateTimeUTC>1</DateTimeUTC>\n",
				"      <UpdatedType>Deleted</UpdatedType>\n",
				"      <UpdatedDateTimeUTC>4</UpdatedDateTimeUTC>\n",
				"      <Content>delete message2</Content>\n",
				"    </Message>\n",
				"    <Message>\n",
				"      <MessageId>post-id3</MessageId>\n",
				"      <LoginName>test@test.com</LoginName>\n",
				"      <UserType>user</UserType>\n",
				"      <DateTimeUTC>100</DateTimeUTC>\n",
				"      <Content>message3</Content>\n",
				"    </Message>\n",
				"    <ParticipantLeft>\n",
				"      <LoginName>test_bot@email</LoginName>\n",
				"      <UserType>bot</UserType>\n",
				"      <DateTimeUTC>20</DateTimeUTC>\n",
				"      <CorporateEmailID>test_bot@email</CorporateEmailID>\n",
				"    </ParticipantLeft>\n",
				"    <ParticipantLeft>\n",
				"      <LoginName>test2@email</LoginName>\n",
				"      <UserType>user</UserType>\n",
				"      <DateTimeUTC>80</DateTimeUTC>\n",
				"      <CorporateEmailID>test2@email</CorporateEmailID>\n",
				"    </ParticipantLeft>\n",
				"    <ParticipantLeft>\n",
				"      <LoginName>test@email</LoginName>\n",
				"      <UserType>user</UserType>\n",
				"      <DateTimeUTC>400</DateTimeUTC>\n",
				"      <CorporateEmailID>test@email</CorporateEmailID>\n",
				"    </ParticipantLeft>\n",
				"    <ParticipantLeft>\n",
				"      <LoginName>test3@email</LoginName>\n",
				"      <UserType>user</UserType>\n",
				"      <DateTimeUTC>500</DateTimeUTC>\n",
				"      <CorporateEmailID>test3@email</CorporateEmailID>\n",
				"    </ParticipantLeft>\n",
				"    <ParticipantLeft>\n",
				"      <LoginName>test@test.com</LoginName>\n",
				"      <UserType>user</UserType>\n",
				"      <DateTimeUTC>500</DateTimeUTC>\n",
				"      <CorporateEmailID>test@test.com</CorporateEmailID>\n",
				"    </ParticipantLeft>\n",
				"    <EndTimeUTC>500</EndTimeUTC>\n",
				"  </Conversation>\n",
				"</FileDump>",
			}, ""),
			expectedFiles: 2,
		},
		{
			name:       "post with permalink preview",
			jobEndTime: 600,
			cmhs: map[string][]*model.ChannelMemberHistoryResult{
				"channel-id": {
					{JoinTime: 0, ChannelId: "channel-id", UserId: "test", UserEmail: "test@email", Username: "test", LeaveTime: model.NewPointer(int64(400))},
				},
			},
			activity: []string{"channel-id"},
			channels: model.ChannelList{{
				TeamId:      "team-id",
				Id:          "channel-id",
				Name:        "channel-name",
				DisplayName: "channel-display-name",
				Type:        model.ChannelTypeDirect,
			}},
			posts: []*model.MessageExport{
				{
					PostId:             model.NewPointer("post-id"),
					PostOriginalId:     model.NewPointer("post-original-id"),
					TeamId:             model.NewPointer("team-id"),
					TeamName:           model.NewPointer("team-name"),
					TeamDisplayName:    model.NewPointer("team-display-name"),
					ChannelId:          model.NewPointer("channel-id"),
					ChannelName:        model.NewPointer("channel-name"),
					ChannelDisplayName: model.NewPointer("channel-display-name"),
					PostCreateAt:       model.NewPointer(int64(1)),
					PostUpdateAt:       model.NewPointer(int64(1)),
					PostMessage:        model.NewPointer("message"),
					UserEmail:          model.NewPointer("test@test.com"),
					UserId:             model.NewPointer("user-id"),
					Username:           model.NewPointer("username"),
					ChannelType:        &chanTypeDirect,
					PostFileIds:        []string{},
					PostProps:          model.NewPointer(`{"previewed_post":"n4w39mc1ff8y5fite4b8hacy1w"}`),
				},
				{
					PostId:             model.NewPointer("post-id"),
					PostOriginalId:     model.NewPointer("post-original-id"),
					TeamId:             model.NewPointer("team-id"),
					TeamName:           model.NewPointer("team-name"),
					TeamDisplayName:    model.NewPointer("team-display-name"),
					ChannelId:          model.NewPointer("channel-id"),
					ChannelName:        model.NewPointer("channel-name"),
					ChannelDisplayName: model.NewPointer("channel-display-name"),
					PostCreateAt:       model.NewPointer(int64(100)),
					PostUpdateAt:       model.NewPointer(int64(100)),
					PostMessage:        model.NewPointer("message"),
					UserEmail:          model.NewPointer("test@test.com"),
					UserId:             model.NewPointer("user-id"),
					Username:           model.NewPointer("username"),
					ChannelType:        &chanTypeDirect,
					PostFileIds:        []string{},
					PostProps:          model.NewPointer(`{"disable_group_highlight":true}`),
				},
			},
			attachments: map[string][]*model.FileInfo{},
			expectedData: strings.Join([]string{
				xml.Header,
				"<FileDump xmlns:xsi=\"http://www.w3.org/2001/XMLSchema-instance\">\n",
				"  <Conversation Perspective=\"channel-display-name\">\n",
				"    <RoomID>direct - channel-name - channel-id</RoomID>\n",
				"    <StartTimeUTC>1</StartTimeUTC>\n",
				"    <ParticipantEntered>\n",
				"      <LoginName>test@email</LoginName>\n",
				"      <UserType>user</UserType>\n",
				"      <DateTimeUTC>0</DateTimeUTC>\n",
				"      <CorporateEmailID>test@email</CorporateEmailID>\n",
				"    </ParticipantEntered>\n",
				"    <ParticipantEntered>\n",
				"      <LoginName>test@test.com</LoginName>\n",
				"      <UserType>user</UserType>\n",
				"      <DateTimeUTC>1</DateTimeUTC>\n",
				"      <CorporateEmailID>test@test.com</CorporateEmailID>\n",
				"    </ParticipantEntered>\n",
				"    <Message>\n",
				"      <MessageId>post-id</MessageId>\n",
				"      <LoginName>test@test.com</LoginName>\n",
				"      <UserType>user</UserType>\n",
				"      <DateTimeUTC>1</DateTimeUTC>\n",
				"      <Content>message</Content>\n",
				"      <PreviewsPost>n4w39mc1ff8y5fite4b8hacy1w</PreviewsPost>\n",
				"    </Message>\n",
				"    <Message>\n",
				"      <MessageId>post-id</MessageId>\n",
				"      <LoginName>test@test.com</LoginName>\n",
				"      <UserType>user</UserType>\n",
				"      <DateTimeUTC>100</DateTimeUTC>\n",
				"      <Content>message</Content>\n",
				"    </Message>\n",
				"    <ParticipantLeft>\n",
				"      <LoginName>test@email</LoginName>\n",
				"      <UserType>user</UserType>\n",
				"      <DateTimeUTC>400</DateTimeUTC>\n",
				"      <CorporateEmailID>test@email</CorporateEmailID>\n",
				"    </ParticipantLeft>\n",
				"    <ParticipantLeft>\n",
				"      <LoginName>test@test.com</LoginName>\n",
				"      <UserType>user</UserType>\n",
				"      <DateTimeUTC>600</DateTimeUTC>\n",
				"      <CorporateEmailID>test@test.com</CorporateEmailID>\n",
				"    </ParticipantLeft>\n",
				"    <EndTimeUTC>600</EndTimeUTC>\n",
				"  </Conversation>\n",
				"</FileDump>",
			}, ""),
			expectedFiles: 0,
		},
		{
			name:       "posts with attachments",
			jobEndTime: 700,
			cmhs: map[string][]*model.ChannelMemberHistoryResult{
				"channel-id": {
					{
						JoinTime: 0, ChannelId: "channel-id", UserId: "test", UserEmail: "test@email", Username: "test", LeaveTime: model.NewPointer(int64(400)),
					},
					{
						JoinTime: 8, ChannelId: "channel-id", UserId: "test2", UserEmail: "test2@email", Username: "test2", LeaveTime: model.NewPointer(int64(80)),
					},
					{
						JoinTime: 400, ChannelId: "channel-id", UserId: "test3", UserEmail: "test3@email", Username: "test3",
					},
				},
			},
			activity: []string{"channel-id"},
			channels: model.ChannelList{{
				TeamId:      "team-id",
				Id:          "channel-id",
				Name:        "channel-name",
				DisplayName: "channel-display-name",
				Type:        model.ChannelTypeDirect,
			}},
			posts: []*model.MessageExport{
				{
					PostId:             model.NewPointer("post-id-1"),
					PostOriginalId:     model.NewPointer("post-original-id"),
					TeamId:             model.NewPointer("team-id"),
					TeamName:           model.NewPointer("team-name"),
					TeamDisplayName:    model.NewPointer("team-display-name"),
					ChannelId:          model.NewPointer("channel-id"),
					ChannelName:        model.NewPointer("channel-name"),
					ChannelDisplayName: model.NewPointer("channel-display-name"),
					PostCreateAt:       model.NewPointer(int64(1)),
					PostUpdateAt:       model.NewPointer(int64(1)),
					PostMessage:        model.NewPointer("message"),
					UserEmail:          model.NewPointer("test@test.com"),
					UserId:             model.NewPointer("user-id"),
					Username:           model.NewPointer("username"),
					ChannelType:        &chanTypeDirect,
					PostFileIds:        []string{"test1"},
				},
				{
					PostId:             model.NewPointer("post-id-2"),
					PostOriginalId:     model.NewPointer("post-original-id"),
					PostRootId:         model.NewPointer("post-id-1"),
					TeamId:             model.NewPointer("team-id"),
					TeamName:           model.NewPointer("team-name"),
					TeamDisplayName:    model.NewPointer("team-display-name"),
					ChannelId:          model.NewPointer("channel-id"),
					ChannelName:        model.NewPointer("channel-name"),
					ChannelDisplayName: model.NewPointer("channel-display-name"),
					PostCreateAt:       model.NewPointer(int64(100)),
					PostUpdateAt:       model.NewPointer(int64(100)),
					PostMessage:        model.NewPointer("message"),
					UserEmail:          model.NewPointer("test@test.com"),
					UserId:             model.NewPointer("user-id"),
					Username:           model.NewPointer("username"),
					ChannelType:        &chanTypeDirect,
					PostFileIds:        []string{},
				},
			},
			attachments: map[string][]*model.FileInfo{
				"post-id-1": {
					{
						Name: "test1-attachment",
						Id:   "test1-attachment",
						Path: "test1-attachment",
					},
				},
			},
			expectedData: strings.Join([]string{
				xml.Header,
				"<FileDump xmlns:xsi=\"http://www.w3.org/2001/XMLSchema-instance\">\n",
				"  <Conversation Perspective=\"channel-display-name\">\n",
				"    <RoomID>direct - channel-name - channel-id</RoomID>\n",
				"    <StartTimeUTC>1</StartTimeUTC>\n",
				"    <ParticipantEntered>\n",
				"      <LoginName>test@email</LoginName>\n",
				"      <UserType>user</UserType>\n",
				"      <DateTimeUTC>0</DateTimeUTC>\n",
				"      <CorporateEmailID>test@email</CorporateEmailID>\n",
				"    </ParticipantEntered>\n",
				"    <ParticipantEntered>\n",
				"      <LoginName>test@test.com</LoginName>\n",
				"      <UserType>user</UserType>\n",
				"      <DateTimeUTC>1</DateTimeUTC>\n",
				"      <CorporateEmailID>test@test.com</CorporateEmailID>\n",
				"    </ParticipantEntered>\n",
				"    <ParticipantEntered>\n",
				"      <LoginName>test2@email</LoginName>\n",
				"      <UserType>user</UserType>\n",
				"      <DateTimeUTC>8</DateTimeUTC>\n",
				"      <CorporateEmailID>test2@email</CorporateEmailID>\n",
				"    </ParticipantEntered>\n",
				"    <ParticipantEntered>\n",
				"      <LoginName>test3@email</LoginName>\n",
				"      <UserType>user</UserType>\n",
				"      <DateTimeUTC>400</DateTimeUTC>\n",
				"      <CorporateEmailID>test3@email</CorporateEmailID>\n",
				"    </ParticipantEntered>\n",
				"    <Message>\n",
				"      <MessageId>post-id-1</MessageId>\n",
				"      <LoginName>test@test.com</LoginName>\n",
				"      <UserType>user</UserType>\n",
				"      <DateTimeUTC>1</DateTimeUTC>\n",
				"      <Content>message</Content>\n",
				"    </Message>\n",
				"    <FileTransferStarted>\n",
				"      <LoginName>test@test.com</LoginName>\n",
				"      <DateTimeUTC>1</DateTimeUTC>\n",
				"      <UserFileName>test1-attachment</UserFileName>\n",
				"      <FileName>test1-attachment</FileName>\n",
				"    </FileTransferStarted>\n",
				"    <FileTransferEnded>\n",
				"      <LoginName>test@test.com</LoginName>\n",
				"      <DateTimeUTC>1</DateTimeUTC>\n",
				"      <UserFileName>test1-attachment</UserFileName>\n",
				"      <FileName>test1-attachment</FileName>\n",
				"      <Status>Completed</Status>\n",
				"    </FileTransferEnded>\n",
				"    <Message>\n",
				"      <MessageId>post-id-2</MessageId>\n",
				"      <LoginName>test@test.com</LoginName>\n",
				"      <UserType>user</UserType>\n",
				"      <DateTimeUTC>100</DateTimeUTC>\n",
				"      <Content>message</Content>\n",
				"    </Message>\n",
				"    <ParticipantLeft>\n",
				"      <LoginName>test2@email</LoginName>\n",
				"      <UserType>user</UserType>\n",
				"      <DateTimeUTC>80</DateTimeUTC>\n",
				"      <CorporateEmailID>test2@email</CorporateEmailID>\n",
				"    </ParticipantLeft>\n",
				"    <ParticipantLeft>\n",
				"      <LoginName>test@email</LoginName>\n",
				"      <UserType>user</UserType>\n",
				"      <DateTimeUTC>400</DateTimeUTC>\n",
				"      <CorporateEmailID>test@email</CorporateEmailID>\n",
				"    </ParticipantLeft>\n",
				"    <ParticipantLeft>\n",
				"      <LoginName>test3@email</LoginName>\n",
				"      <UserType>user</UserType>\n",
				"      <DateTimeUTC>700</DateTimeUTC>\n",
				"      <CorporateEmailID>test3@email</CorporateEmailID>\n",
				"    </ParticipantLeft>\n",
				"    <ParticipantLeft>\n",
				"      <LoginName>test@test.com</LoginName>\n",
				"      <UserType>user</UserType>\n",
				"      <DateTimeUTC>700</DateTimeUTC>\n",
				"      <CorporateEmailID>test@test.com</CorporateEmailID>\n",
				"    </ParticipantLeft>\n",
				"    <EndTimeUTC>700</EndTimeUTC>\n",
				"  </Conversation>\n",
				"</FileDump>",
			}, ""),
			expectedFiles: 3,
		},
		{
			name:       "joins and leaves after last post, one batch",
			jobEndTime: 500,
			cmhs: map[string][]*model.ChannelMemberHistoryResult{
				"channel-id": {
					{JoinTime: 0, ChannelId: "channel-id", UserId: "test", UserEmail: "test@email", Username: "testname", LeaveTime: model.NewPointer(int64(400))},
					{JoinTime: 8, ChannelId: "channel-id", UserId: "test2", UserEmail: "test2@email", Username: "test2name", LeaveTime: model.NewPointer(int64(80))},
					{JoinTime: 400, ChannelId: "channel-id", UserId: "test3", UserEmail: "test3@email", Username: "test3name"},
					{JoinTime: 450, ChannelId: "channel-id", UserId: "test4", UserEmail: "test4@email", Username: "test4name", LeaveTime: model.NewPointer(int64(460))},
					{JoinTime: 10, ChannelId: "channel-id", UserId: "test_bot", UserEmail: "test_bot@email", Username: "test_botname", IsBot: true, LeaveTime: model.NewPointer(int64(20))},
				},
			},
			activity: []string{"channel-id"},
			channels: model.ChannelList{{
				TeamId:      "team-id",
				Id:          "channel-id",
				Name:        "channel-name",
				DisplayName: "channel-display-name",
				Type:        model.ChannelTypeDirect,
			}},
			posts: []*model.MessageExport{
				{
					PostId:             model.NewPointer("post-id1"),
					TeamId:             model.NewPointer("team-id"),
					TeamName:           model.NewPointer("team-name"),
					TeamDisplayName:    model.NewPointer("team-display-name"),
					ChannelId:          model.NewPointer("channel-id"),
					ChannelName:        model.NewPointer("channel-name"),
					ChannelDisplayName: model.NewPointer("channel-display-name"),
					PostCreateAt:       model.NewPointer(int64(1)),
					PostUpdateAt:       model.NewPointer(int64(1)),
					PostMessage:        model.NewPointer("message"),
					UserEmail:          model.NewPointer("test@test.com"),
					UserId:             model.NewPointer("user-id"),
					Username:           model.NewPointer("username"),
					ChannelType:        &chanTypeDirect,
					PostFileIds:        []string{},
				},
				{
					PostId:             model.NewPointer("post-id2"),
					TeamId:             model.NewPointer("team-id"),
					TeamName:           model.NewPointer("team-name"),
					TeamDisplayName:    model.NewPointer("team-display-name"),
					ChannelId:          model.NewPointer("channel-id"),
					ChannelName:        model.NewPointer("channel-name"),
					ChannelDisplayName: model.NewPointer("channel-display-name"),
					PostCreateAt:       model.NewPointer(int64(1)),
					PostUpdateAt:       model.NewPointer(int64(2)),
					PostDeleteAt:       model.NewPointer(int64(2)),
					PostMessage:        model.NewPointer("edit message"),
					UserEmail:          model.NewPointer("test@test.com"),
					UserId:             model.NewPointer("user-id"),
					Username:           model.NewPointer("username"),
					ChannelType:        &chanTypeDirect,
					PostFileIds:        []string{},
				},
				{
					PostId:             model.NewPointer("post-id3"),
					TeamId:             model.NewPointer("team-id"),
					TeamName:           model.NewPointer("team-name"),
					TeamDisplayName:    model.NewPointer("team-display-name"),
					ChannelId:          model.NewPointer("channel-id"),
					ChannelName:        model.NewPointer("channel-name"),
					ChannelDisplayName: model.NewPointer("channel-display-name"),
					PostCreateAt:       model.NewPointer(int64(1)),
					PostUpdateAt:       model.NewPointer(int64(4)),
					PostDeleteAt:       model.NewPointer(int64(4)),
					PostMessage:        model.NewPointer("message"),
					UserEmail:          model.NewPointer("test@test.com"),
					UserId:             model.NewPointer("user-id"),
					Username:           model.NewPointer("username"),
					ChannelType:        &chanTypeDirect,
					PostFileIds:        []string{},
					PostProps:          model.NewPointer("{\"deleteBy\":\"fy8j97gwii84bk4zxprbpc9d9w\"}"),
				},
				{
					PostId:             model.NewPointer("post-id4"),
					PostRootId:         model.NewPointer("post-root-id"),
					TeamId:             model.NewPointer("team-id"),
					TeamName:           model.NewPointer("team-name"),
					TeamDisplayName:    model.NewPointer("team-display-name"),
					ChannelId:          model.NewPointer("channel-id"),
					ChannelName:        model.NewPointer("channel-name"),
					ChannelDisplayName: model.NewPointer("channel-display-name"),
					PostCreateAt:       model.NewPointer(int64(100)),
					PostUpdateAt:       model.NewPointer(int64(100)),
					PostMessage:        model.NewPointer("message"),
					UserEmail:          model.NewPointer("test@test.com"),
					UserId:             model.NewPointer("user-id"),
					Username:           model.NewPointer("username"),
					ChannelType:        &chanTypeDirect,
					PostFileIds:        []string{},
				},
			},
			attachments: map[string][]*model.FileInfo{},
			expectedData: strings.Join([]string{
				xml.Header,
				"<FileDump xmlns:xsi=\"http://www.w3.org/2001/XMLSchema-instance\">\n",
				"  <Conversation Perspective=\"channel-display-name\">\n",
				"    <RoomID>direct - channel-name - channel-id</RoomID>\n",
				"    <StartTimeUTC>1</StartTimeUTC>\n",
				"    <ParticipantEntered>\n",
				"      <LoginName>test@email</LoginName>\n",
				"      <UserType>user</UserType>\n",
				"      <DateTimeUTC>0</DateTimeUTC>\n",
				"      <CorporateEmailID>test@email</CorporateEmailID>\n",
				"    </ParticipantEntered>\n",
				"    <ParticipantEntered>\n",
				"      <LoginName>test@test.com</LoginName>\n",
				"      <UserType>user</UserType>\n",
				"      <DateTimeUTC>1</DateTimeUTC>\n",
				"      <CorporateEmailID>test@test.com</CorporateEmailID>\n",
				"    </ParticipantEntered>\n",
				"    <ParticipantEntered>\n",
				"      <LoginName>test2@email</LoginName>\n",
				"      <UserType>user</UserType>\n",
				"      <DateTimeUTC>8</DateTimeUTC>\n",
				"      <CorporateEmailID>test2@email</CorporateEmailID>\n",
				"    </ParticipantEntered>\n",
				"    <ParticipantEntered>\n",
				"      <LoginName>test_bot@email</LoginName>\n",
				"      <UserType>bot</UserType>\n",
				"      <DateTimeUTC>10</DateTimeUTC>\n",
				"      <CorporateEmailID>test_bot@email</CorporateEmailID>\n",
				"    </ParticipantEntered>\n",
				"    <ParticipantEntered>\n",
				"      <LoginName>test3@email</LoginName>\n",
				"      <UserType>user</UserType>\n",
				"      <DateTimeUTC>400</DateTimeUTC>\n",
				"      <CorporateEmailID>test3@email</CorporateEmailID>\n",
				"    </ParticipantEntered>\n",
				"    <ParticipantEntered>\n",
				"      <LoginName>test4@email</LoginName>\n",
				"      <UserType>user</UserType>\n",
				"      <DateTimeUTC>450</DateTimeUTC>\n",
				"      <CorporateEmailID>test4@email</CorporateEmailID>\n",
				"    </ParticipantEntered>\n",
				"    <Message>\n",
				"      <MessageId>post-id1</MessageId>\n",
				"      <LoginName>test@test.com</LoginName>\n",
				"      <UserType>user</UserType>\n",
				"      <DateTimeUTC>1</DateTimeUTC>\n",
				"      <Content>message</Content>\n",
				"    </Message>\n",
				"    <Message>\n",
				"      <MessageId>post-id2</MessageId>\n",
				"      <LoginName>test@test.com</LoginName>\n",
				"      <UserType>user</UserType>\n",
				"      <DateTimeUTC>1</DateTimeUTC>\n",
				"      <UpdatedType>UpdatedNoMsgChange</UpdatedType>\n",
				"      <UpdatedDateTimeUTC>2</UpdatedDateTimeUTC>\n",
				"      <Content>edit message</Content>\n",
				"    </Message>\n",
				"    <Message>\n",
				"      <MessageId>post-id3</MessageId>\n",
				"      <LoginName>test@test.com</LoginName>\n",
				"      <UserType>user</UserType>\n",
				"      <DateTimeUTC>1</DateTimeUTC>\n",
				"      <Content>message</Content>\n",
				"    </Message>\n",
				"    <Message>\n",
				"      <MessageId>post-id3</MessageId>\n",
				"      <LoginName>test@test.com</LoginName>\n",
				"      <UserType>user</UserType>\n",
				"      <DateTimeUTC>1</DateTimeUTC>\n",
				"      <UpdatedType>Deleted</UpdatedType>\n",
				"      <UpdatedDateTimeUTC>4</UpdatedDateTimeUTC>\n",
				"      <Content>delete message</Content>\n",
				"    </Message>\n",
				"    <Message>\n",
				"      <MessageId>post-id4</MessageId>\n",
				"      <LoginName>test@test.com</LoginName>\n",
				"      <UserType>user</UserType>\n",
				"      <DateTimeUTC>100</DateTimeUTC>\n",
				"      <Content>message</Content>\n",
				"    </Message>\n",
				"    <ParticipantLeft>\n",
				"      <LoginName>test_bot@email</LoginName>\n",
				"      <UserType>bot</UserType>\n",
				"      <DateTimeUTC>20</DateTimeUTC>\n",
				"      <CorporateEmailID>test_bot@email</CorporateEmailID>\n",
				"    </ParticipantLeft>\n",
				"    <ParticipantLeft>\n",
				"      <LoginName>test2@email</LoginName>\n",
				"      <UserType>user</UserType>\n",
				"      <DateTimeUTC>80</DateTimeUTC>\n",
				"      <CorporateEmailID>test2@email</CorporateEmailID>\n",
				"    </ParticipantLeft>\n",
				"    <ParticipantLeft>\n",
				"      <LoginName>test@email</LoginName>\n",
				"      <UserType>user</UserType>\n",
				"      <DateTimeUTC>400</DateTimeUTC>\n",
				"      <CorporateEmailID>test@email</CorporateEmailID>\n",
				"    </ParticipantLeft>\n",
				"    <ParticipantLeft>\n",
				"      <LoginName>test4@email</LoginName>\n",
				"      <UserType>user</UserType>\n",
				"      <DateTimeUTC>460</DateTimeUTC>\n",
				"      <CorporateEmailID>test4@email</CorporateEmailID>\n",
				"    </ParticipantLeft>\n",
				"    <ParticipantLeft>\n",
				"      <LoginName>test3@email</LoginName>\n",
				"      <UserType>user</UserType>\n",
				"      <DateTimeUTC>500</DateTimeUTC>\n",
				"      <CorporateEmailID>test3@email</CorporateEmailID>\n",
				"    </ParticipantLeft>\n",
				"    <ParticipantLeft>\n",
				"      <LoginName>test@test.com</LoginName>\n",
				"      <UserType>user</UserType>\n",
				"      <DateTimeUTC>500</DateTimeUTC>\n",
				"      <CorporateEmailID>test@test.com</CorporateEmailID>\n",
				"    </ParticipantLeft>\n",
				"    <EndTimeUTC>500</EndTimeUTC>\n",
				"  </Conversation>\n",
				"</FileDump>",
			}, ""),
			expectedFiles: 2,
		},
	}

	for _, tt := range actianceExportTests {
		t.Run(tt.name, func(t *testing.T) {
			mockStore := &storetest.Store{}
			defer mockStore.AssertExpectations(t)

			if len(tt.attachments) > 0 {
				for post_id, attachments := range tt.attachments {
					call := mockStore.FileInfoStore.On("GetForPost", post_id, true, true, false)
					call.Run(func(args mock.Arguments) {
						call.Return(attachments, nil)
					})
					_, err := attachmentBackend.WriteFile(bytes.NewReader([]byte{}), attachments[0].Path)
					require.NoError(t, err)

					t.Cleanup(func() {
						err = attachmentBackend.RemoveFile(attachments[0].Path)
						require.NoError(t, err)
					})
				}
			}

			if len(tt.cmhs) > 0 {
				for channelId, cmhs := range tt.cmhs {
					mockStore.ChannelMemberHistoryStore.On("GetUsersInChannelDuring", int64(1), tt.jobEndTime, []string{channelId}).
						Return(cmhs, nil)
				}
			}

			if tt.activity != nil {
				mockStore.ChannelMemberHistoryStore.On("GetChannelsWithActivityDuring", mock.Anything, mock.Anything).
					Return(tt.activity, nil)
			}

			if tt.channels != nil {
				mockStore.ChannelStore.On("GetMany", tt.activity, true).
					Return(tt.channels, nil)
			}

			myMockReporter := MyReporter{}
			defer myMockReporter.AssertExpectations(t)
			if len(tt.activity) > 0 {
				myMockReporter.On("ReportProgressMessage", "ent.message_export.actiance_export.calculate_channel_exports.channel_message")
			}
			if len(tt.cmhs) > 0 {
				myMockReporter.On("ReportProgressMessage", "ent.message_export.actiance_export.calculate_channel_exports.activity_message")
			}

			channelMetadata, channelMemberHistories, err := shared.CalculateChannelExports(rctx,
				shared.ChannelExportsParams{
					Store:                   shared.NewMessageExportStore(mockStore),
					ExportPeriodStartTime:   1,
					ExportPeriodEndTime:     tt.jobEndTime,
					ChannelBatchSize:        100,
					ChannelHistoryBatchSize: 100,
					ReportProgressMessage:   myMockReporter.ReportProgressMessage,
				})
			assert.NoError(t, err)

			exportFileName := path.Join("export", "jobName", "jobName-batch001.zip")
			res, err := ActianceExport(rctx, Params{
				ChannelMetadata:        channelMetadata,
				Posts:                  tt.posts,
				ChannelMemberHistories: channelMemberHistories,
				BatchPath:              exportFileName,
				BatchStartTime:         1,
				BatchEndTime:           tt.jobEndTime,
				Db:                     shared.NewMessageExportStore(mockStore),
				FileAttachmentBackend:  attachmentBackend,
				ExportBackend:          exportBackend,
			})
			assert.NoError(t, err)
			assert.Equal(t, 0, res.NumWarnings)

			zipBytes, err := exportBackend.ReadFile(exportFileName)
			assert.NoError(t, err)
			zipReader, err := zip.NewReader(bytes.NewReader(zipBytes), int64(len(zipBytes)))
			assert.NoError(t, err)
			actiancexml, err := zipReader.File[0].Open()
			require.NoError(t, err)
			defer actiancexml.Close()
			xmlData, err := io.ReadAll(actiancexml)
			assert.NoError(t, err)

			assert.Equal(t, tt.expectedData, string(xmlData))

			t.Cleanup(func() {
				err = exportBackend.RemoveFile(exportFileName)
				assert.NoError(t, err)
			})
		})
	}
}

func TestActianceExportMultipleBatches(t *testing.T) {
	t.Run("no dedicated export filestore", func(t *testing.T) {
		exportTempDir, err := os.MkdirTemp("", "")
		require.NoError(t, err)
		t.Cleanup(func() {
			err = os.RemoveAll(exportTempDir)
			assert.NoError(t, err)
		})

		fileBackend, err := filestore.NewFileBackend(filestore.FileBackendSettings{
			DriverName: model.ImageDriverLocal,
			Directory:  exportTempDir,
		})
		assert.NoError(t, err)

		runTestActianceExportMultipleBatches(t, fileBackend, fileBackend)
	})

	t.Run("using dedicated export filestore", func(t *testing.T) {
		exportTempDir, err := os.MkdirTemp("", "")
		require.NoError(t, err)
		t.Cleanup(func() {
			err = os.RemoveAll(exportTempDir)
			assert.NoError(t, err)
		})

		exportBackend, err := filestore.NewFileBackend(filestore.FileBackendSettings{
			DriverName: model.ImageDriverLocal,
			Directory:  exportTempDir,
		})
		assert.NoError(t, err)

		attachmentTempDir, err := os.MkdirTemp("", "")
		require.NoError(t, err)
		t.Cleanup(func() {
			err = os.RemoveAll(attachmentTempDir)
			assert.NoError(t, err)
		})

		attachmentBackend, err := filestore.NewFileBackend(filestore.FileBackendSettings{
			DriverName: model.ImageDriverLocal,
			Directory:  attachmentTempDir,
		})

		runTestActianceExportMultipleBatches(t, exportBackend, attachmentBackend)
	})
}

func runTestActianceExportMultipleBatches(t *testing.T, exportBackend filestore.FileBackend, attachmentBackend filestore.FileBackend) {
	rctx := request.TestContext(t)
	rctx = rctx.WithT(i18n.IdentityTfunc()).(*request.Context)

	chanTypeDirect := model.ChannelTypeDirect
	actianceMultiBatchExportTests := []struct {
		name          string
		jobStartTime  int64
		jobEndTime    int64
		numBatches    int
		activity      []string
		channels      model.ChannelList
		cmhs          map[string][]*model.ChannelMemberHistoryResult
		posts         [][]*model.MessageExport
		attachments   map[string][]*model.FileInfo
		expectedData  []string
		expectedFiles int
	}{
		{
			name:         "joins and leaves after last post, and before second batch, two batches",
			jobStartTime: 1,
			jobEndTime:   500,
			numBatches:   2,
			cmhs: map[string][]*model.ChannelMemberHistoryResult{
				"channel-id": {
					// will be included in both batches:
					{JoinTime: 0, ChannelId: "channel-id", UserId: "test", UserEmail: "test@email", Username: "testname", LeaveTime: model.NewPointer(int64(400))},
					// Only first batch:
					{JoinTime: 2, ChannelId: "channel-id", UserId: "testA", UserEmail: "testA@email", Username: "testAname", LeaveTime: model.NewPointer(int64(3))},
					// Only second batch:
					{JoinTime: 8, ChannelId: "channel-id", UserId: "test2", UserEmail: "test2@email", Username: "test2name", LeaveTime: model.NewPointer(int64(80))},
					{JoinTime: 10, ChannelId: "channel-id", UserId: "test_bot", UserEmail: "test_bot@email", Username: "test_botname", IsBot: true, LeaveTime: model.NewPointer(int64(20))},
					{JoinTime: 400, ChannelId: "channel-id", UserId: "test3", UserEmail: "test3@email", Username: "test3name"},
					{JoinTime: 450, ChannelId: "channel-id", UserId: "test4", UserEmail: "test4@email", Username: "test4name", LeaveTime: model.NewPointer(int64(460))},
				},
			},
			activity: []string{"channel-id"},
			channels: model.ChannelList{{
				TeamId:      "team-id",
				Id:          "channel-id",
				Name:        "channel-name",
				DisplayName: "channel-display-name",
				Type:        model.ChannelTypeDirect,
			}},
			posts: [][]*model.MessageExport{
				{
					{
						PostId:             model.NewPointer("post-id1"),
						TeamId:             model.NewPointer("team-id"),
						TeamName:           model.NewPointer("team-name"),
						TeamDisplayName:    model.NewPointer("team-display-name"),
						ChannelId:          model.NewPointer("channel-id"),
						ChannelName:        model.NewPointer("channel-name"),
						ChannelDisplayName: model.NewPointer("channel-display-name"),
						PostCreateAt:       model.NewPointer(int64(1)),
						PostUpdateAt:       model.NewPointer(int64(1)),
						PostMessage:        model.NewPointer("message"),
						UserEmail:          model.NewPointer("test@test.com"),
						UserId:             model.NewPointer("user-id"),
						Username:           model.NewPointer("username"),
						ChannelType:        &chanTypeDirect,
						PostFileIds:        []string{},
					},
					{
						PostId:             model.NewPointer("post-id2"),
						PostOriginalId:     model.NewPointer("post-original-id"),
						TeamId:             model.NewPointer("team-id"),
						TeamName:           model.NewPointer("team-name"),
						TeamDisplayName:    model.NewPointer("team-display-name"),
						ChannelId:          model.NewPointer("channel-id"),
						ChannelName:        model.NewPointer("channel-name"),
						ChannelDisplayName: model.NewPointer("channel-display-name"),
						PostCreateAt:       model.NewPointer(int64(1)),
						PostUpdateAt:       model.NewPointer(int64(4)),
						PostDeleteAt:       model.NewPointer(int64(4)),
						PostMessage:        model.NewPointer("edit message"),
						UserEmail:          model.NewPointer("test@test.com"),
						UserId:             model.NewPointer("user-id"),
						Username:           model.NewPointer("username"),
						ChannelType:        &chanTypeDirect,
						PostFileIds:        []string{},
					},
				},
				{
					{
						PostId:             model.NewPointer("post-id3"),
						TeamId:             model.NewPointer("team-id"),
						TeamName:           model.NewPointer("team-name"),
						TeamDisplayName:    model.NewPointer("team-display-name"),
						ChannelId:          model.NewPointer("channel-id"),
						ChannelName:        model.NewPointer("channel-name"),
						ChannelDisplayName: model.NewPointer("channel-display-name"),
						PostCreateAt:       model.NewPointer(int64(1)),
						PostUpdateAt:       model.NewPointer(int64(5)),
						PostDeleteAt:       model.NewPointer(int64(5)),
						PostMessage:        model.NewPointer("message2"),
						UserEmail:          model.NewPointer("test@test.com"),
						UserId:             model.NewPointer("user-id"),
						Username:           model.NewPointer("username"),
						ChannelType:        &chanTypeDirect,
						PostFileIds:        []string{},
						PostProps:          model.NewPointer("{\"deleteBy\":\"fy8j97gwii84bk4zxprbpc9d9w\"}"),
					},
					{
						PostId:             model.NewPointer("post-id4"),
						PostRootId:         model.NewPointer("post-root-id"),
						TeamId:             model.NewPointer("team-id"),
						TeamName:           model.NewPointer("team-name"),
						TeamDisplayName:    model.NewPointer("team-display-name"),
						ChannelId:          model.NewPointer("channel-id"),
						ChannelName:        model.NewPointer("channel-name"),
						ChannelDisplayName: model.NewPointer("channel-display-name"),
						PostCreateAt:       model.NewPointer(int64(100)),
						PostUpdateAt:       model.NewPointer(int64(100)),
						PostMessage:        model.NewPointer("message3"),
						UserEmail:          model.NewPointer("test@test.com"),
						UserId:             model.NewPointer("user-id"),
						Username:           model.NewPointer("username"),
						ChannelType:        &chanTypeDirect,
						PostFileIds:        []string{},
					},
				}},
			attachments: map[string][]*model.FileInfo{},
			expectedData: []string{
				strings.Join([]string{
					xml.Header,
					"<FileDump xmlns:xsi=\"http://www.w3.org/2001/XMLSchema-instance\">\n",
					"  <Conversation Perspective=\"channel-display-name\">\n",
					"    <RoomID>direct - channel-name - channel-id</RoomID>\n",
					"    <StartTimeUTC>1</StartTimeUTC>\n",
					"    <ParticipantEntered>\n",
					"      <LoginName>test@email</LoginName>\n",
					"      <UserType>user</UserType>\n",
					"      <DateTimeUTC>0</DateTimeUTC>\n",
					"      <CorporateEmailID>test@email</CorporateEmailID>\n",
					"    </ParticipantEntered>\n",
					"    <ParticipantEntered>\n",
					"      <LoginName>test@test.com</LoginName>\n",
					"      <UserType>user</UserType>\n",
					"      <DateTimeUTC>1</DateTimeUTC>\n",
					"      <CorporateEmailID>test@test.com</CorporateEmailID>\n",
					"    </ParticipantEntered>\n",
					"    <ParticipantEntered>\n",
					"      <LoginName>testA@email</LoginName>\n",
					"      <UserType>user</UserType>\n",
					"      <DateTimeUTC>2</DateTimeUTC>\n",
					"      <CorporateEmailID>testA@email</CorporateEmailID>\n",
					"    </ParticipantEntered>\n",
					"    <Message>\n",
					"      <MessageId>post-id1</MessageId>\n",
					"      <LoginName>test@test.com</LoginName>\n",
					"      <UserType>user</UserType>\n",
					"      <DateTimeUTC>1</DateTimeUTC>\n",
					"      <Content>message</Content>\n",
					"    </Message>\n",
					"    <Message>\n",
					"      <MessageId>post-id2</MessageId>\n",
					"      <LoginName>test@test.com</LoginName>\n",
					"      <UserType>user</UserType>\n",
					"      <DateTimeUTC>1</DateTimeUTC>\n",
					"      <UpdatedType>EditedOriginalMsg</UpdatedType>\n",
					"      <UpdatedDateTimeUTC>4</UpdatedDateTimeUTC>\n",
					"      <EditedNewMsgId>post-original-id</EditedNewMsgId>\n",
					"      <Content>edit message</Content>\n",
					"    </Message>\n",
					"    <ParticipantLeft>\n",
					"      <LoginName>testA@email</LoginName>\n",
					"      <UserType>user</UserType>\n",
					"      <DateTimeUTC>3</DateTimeUTC>\n",
					"      <CorporateEmailID>testA@email</CorporateEmailID>\n",
					"    </ParticipantLeft>\n",
					"    <ParticipantLeft>\n",
					"      <LoginName>test@email</LoginName>\n",
					"      <UserType>user</UserType>\n",
					"      <DateTimeUTC>4</DateTimeUTC>\n",
					"      <CorporateEmailID>test@email</CorporateEmailID>\n",
					"    </ParticipantLeft>\n",
					"    <ParticipantLeft>\n",
					"      <LoginName>test@test.com</LoginName>\n",
					"      <UserType>user</UserType>\n",
					"      <DateTimeUTC>4</DateTimeUTC>\n",
					"      <CorporateEmailID>test@test.com</CorporateEmailID>\n",
					"    </ParticipantLeft>\n",
					"    <EndTimeUTC>4</EndTimeUTC>\n",
					"  </Conversation>\n",
					"</FileDump>",
				}, ""),
				strings.Join([]string{
					xml.Header,
					"<FileDump xmlns:xsi=\"http://www.w3.org/2001/XMLSchema-instance\">\n",
					"  <Conversation Perspective=\"channel-display-name\">\n",
					"    <RoomID>direct - channel-name - channel-id</RoomID>\n",
					"    <StartTimeUTC>4</StartTimeUTC>\n",
					"    <ParticipantEntered>\n",
					"      <LoginName>test@email</LoginName>\n",
					"      <UserType>user</UserType>\n",
					"      <DateTimeUTC>0</DateTimeUTC>\n",
					"      <CorporateEmailID>test@email</CorporateEmailID>\n",
					"    </ParticipantEntered>\n",
					"    <ParticipantEntered>\n",
					"      <LoginName>test@test.com</LoginName>\n",
					"      <UserType>user</UserType>\n",
					"      <DateTimeUTC>4</DateTimeUTC>\n",
					"      <CorporateEmailID>test@test.com</CorporateEmailID>\n",
					"    </ParticipantEntered>\n",
					"    <ParticipantEntered>\n",
					"      <LoginName>test2@email</LoginName>\n",
					"      <UserType>user</UserType>\n",
					"      <DateTimeUTC>8</DateTimeUTC>\n",
					"      <CorporateEmailID>test2@email</CorporateEmailID>\n",
					"    </ParticipantEntered>\n",
					"    <ParticipantEntered>\n",
					"      <LoginName>test_bot@email</LoginName>\n",
					"      <UserType>bot</UserType>\n",
					"      <DateTimeUTC>10</DateTimeUTC>\n",
					"      <CorporateEmailID>test_bot@email</CorporateEmailID>\n",
					"    </ParticipantEntered>\n",
					"    <ParticipantEntered>\n",
					"      <LoginName>test3@email</LoginName>\n",
					"      <UserType>user</UserType>\n",
					"      <DateTimeUTC>400</DateTimeUTC>\n",
					"      <CorporateEmailID>test3@email</CorporateEmailID>\n",
					"    </ParticipantEntered>\n",
					"    <ParticipantEntered>\n",
					"      <LoginName>test4@email</LoginName>\n",
					"      <UserType>user</UserType>\n",
					"      <DateTimeUTC>450</DateTimeUTC>\n",
					"      <CorporateEmailID>test4@email</CorporateEmailID>\n",
					"    </ParticipantEntered>\n",
					"    <Message>\n",
					"      <MessageId>post-id3</MessageId>\n",
					"      <LoginName>test@test.com</LoginName>\n",
					"      <UserType>user</UserType>\n",
					"      <DateTimeUTC>1</DateTimeUTC>\n",
					"      <Content>message2</Content>\n",
					"    </Message>\n",
					"    <Message>\n",
					"      <MessageId>post-id3</MessageId>\n",
					"      <LoginName>test@test.com</LoginName>\n",
					"      <UserType>user</UserType>\n",
					"      <DateTimeUTC>1</DateTimeUTC>\n",
					"      <UpdatedType>Deleted</UpdatedType>\n",
					"      <UpdatedDateTimeUTC>5</UpdatedDateTimeUTC>\n",
					"      <Content>delete message2</Content>\n",
					"    </Message>\n",
					"    <Message>\n",
					"      <MessageId>post-id4</MessageId>\n",
					"      <LoginName>test@test.com</LoginName>\n",
					"      <UserType>user</UserType>\n",
					"      <DateTimeUTC>100</DateTimeUTC>\n",
					"      <Content>message3</Content>\n",
					"    </Message>\n",
					"    <ParticipantLeft>\n",
					"      <LoginName>test_bot@email</LoginName>\n",
					"      <UserType>bot</UserType>\n",
					"      <DateTimeUTC>20</DateTimeUTC>\n",
					"      <CorporateEmailID>test_bot@email</CorporateEmailID>\n",
					"    </ParticipantLeft>\n",
					"    <ParticipantLeft>\n",
					"      <LoginName>test2@email</LoginName>\n",
					"      <UserType>user</UserType>\n",
					"      <DateTimeUTC>80</DateTimeUTC>\n",
					"      <CorporateEmailID>test2@email</CorporateEmailID>\n",
					"    </ParticipantLeft>\n",
					"    <ParticipantLeft>\n",
					"      <LoginName>test@email</LoginName>\n",
					"      <UserType>user</UserType>\n",
					"      <DateTimeUTC>400</DateTimeUTC>\n",
					"      <CorporateEmailID>test@email</CorporateEmailID>\n",
					"    </ParticipantLeft>\n",
					"    <ParticipantLeft>\n",
					"      <LoginName>test4@email</LoginName>\n",
					"      <UserType>user</UserType>\n",
					"      <DateTimeUTC>460</DateTimeUTC>\n",
					"      <CorporateEmailID>test4@email</CorporateEmailID>\n",
					"    </ParticipantLeft>\n",
					"    <ParticipantLeft>\n",
					"      <LoginName>test3@email</LoginName>\n",
					"      <UserType>user</UserType>\n",
					"      <DateTimeUTC>500</DateTimeUTC>\n",
					"      <CorporateEmailID>test3@email</CorporateEmailID>\n",
					"    </ParticipantLeft>\n",
					"    <ParticipantLeft>\n",
					"      <LoginName>test@test.com</LoginName>\n",
					"      <UserType>user</UserType>\n",
					"      <DateTimeUTC>500</DateTimeUTC>\n",
					"      <CorporateEmailID>test@test.com</CorporateEmailID>\n",
					"    </ParticipantLeft>\n",
					"    <EndTimeUTC>500</EndTimeUTC>\n",
					"  </Conversation>\n",
					"</FileDump>",
				}, ""),
			},
			expectedFiles: 2,
		},
	}

	for _, tt := range actianceMultiBatchExportTests {
		t.Run(tt.name, func(t *testing.T) {
			mockStore := &storetest.Store{}
			defer mockStore.AssertExpectations(t)

			if len(tt.attachments) > 0 {
				for post_id, attachments := range tt.attachments {
					call := mockStore.FileInfoStore.On("GetForPost", post_id, true, true, false)
					call.Run(func(args mock.Arguments) {
						call.Return(attachments, nil)
					})
					_, err := attachmentBackend.WriteFile(bytes.NewReader([]byte{}), attachments[0].Path)
					require.NoError(t, err)

					t.Cleanup(func() {
						err = attachmentBackend.RemoveFile(attachments[0].Path)
						require.NoError(t, err)
					})
				}
			}

			if len(tt.cmhs) > 0 {
				for channelId, cmhs := range tt.cmhs {
					mockStore.ChannelMemberHistoryStore.On("GetUsersInChannelDuring", int64(1), tt.jobEndTime, []string{channelId}).
						Return(cmhs, nil)
				}
			}

			if tt.activity != nil {
				mockStore.ChannelMemberHistoryStore.On("GetChannelsWithActivityDuring", mock.Anything, mock.Anything).
					Return(tt.activity, nil)
			}

			if tt.channels != nil {
				mockStore.ChannelStore.On("GetMany", tt.activity, true).
					Return(tt.channels, nil)
			}

			myMockReporter := MyReporter{}
			defer myMockReporter.AssertExpectations(t)
			if len(tt.activity) > 0 {
				myMockReporter.On("ReportProgressMessage", "ent.message_export.actiance_export.calculate_channel_exports.channel_message")
			}
			if len(tt.cmhs) > 0 {
				myMockReporter.On("ReportProgressMessage", "ent.message_export.actiance_export.calculate_channel_exports.activity_message")
			}

			channelMetadata, channelMemberHistories, err := shared.CalculateChannelExports(rctx,
				shared.ChannelExportsParams{
					Store:                   shared.NewMessageExportStore(mockStore),
					ExportPeriodStartTime:   1,
					ExportPeriodEndTime:     tt.jobEndTime,
					ChannelBatchSize:        100,
					ChannelHistoryBatchSize: 100,
					ReportProgressMessage:   myMockReporter.ReportProgressMessage,
				})
			assert.NoError(t, err)

			batchStartTime := int64(1)

			for batch := 0; batch < tt.numBatches; batch++ {
				var batchEndTime int64
				if batch == tt.numBatches-1 {
					batchEndTime = tt.jobEndTime
				} else {
					batchEndTime = *tt.posts[batch][len(tt.posts[batch])-1].PostUpdateAt
				}
				exportFileName := path.Join("export", "jobName",
					fmt.Sprintf("jobName-batch00%d.zip", batch+1))

				res, err := ActianceExport(rctx, Params{
					ChannelMetadata:        channelMetadata,
					Posts:                  tt.posts[batch],
					ChannelMemberHistories: channelMemberHistories,
					BatchPath:              exportFileName,
					BatchStartTime:         batchStartTime,
					BatchEndTime:           batchEndTime,
					Db:                     shared.NewMessageExportStore(mockStore),
					FileAttachmentBackend:  attachmentBackend,
					ExportBackend:          exportBackend,
				})
				assert.NoError(t, err)
				assert.Equal(t, 0, res.NumWarnings)

				zipBytes, err := exportBackend.ReadFile(exportFileName)
				assert.NoError(t, err)
				zipReader, err := zip.NewReader(bytes.NewReader(zipBytes), int64(len(zipBytes)))
				assert.NoError(t, err)
				actiancexml, err := zipReader.File[0].Open()
				require.NoError(t, err)
				xmlData, err := io.ReadAll(actiancexml)
				actiancexml.Close()
				assert.NoError(t, err)

				assert.Equal(t, tt.expectedData[batch], string(xmlData), fmt.Sprintf("batch %v", batch))

				batchStartTime = *tt.posts[batch][len(tt.posts[batch])-1].PostUpdateAt

				t.Cleanup(func() {
					err = exportBackend.RemoveFile(exportFileName)
					assert.NoError(t, err)
				})
			}
		})
	}
}

<<<<<<< HEAD
=======
func TestMultipleActianceExport(t *testing.T) {
	t.Run("no dedicated export filestore", func(t *testing.T) {
		exportTempDir, err := os.MkdirTemp("", "")
		require.NoError(t, err)
		t.Cleanup(func() {
			err = os.RemoveAll(exportTempDir)
			assert.NoError(t, err)
		})

		fileBackend, err := filestore.NewFileBackend(filestore.FileBackendSettings{
			DriverName: model.ImageDriverLocal,
			Directory:  exportTempDir,
		})
		assert.NoError(t, err)

		runTestMultipleActianceExport(t, fileBackend, fileBackend)
	})

	t.Run("using dedicated export filestore", func(t *testing.T) {
		exportTempDir, err := os.MkdirTemp("", "")
		require.NoError(t, err)
		t.Cleanup(func() {
			err = os.RemoveAll(exportTempDir)
			assert.NoError(t, err)
		})

		exportBackend, err := filestore.NewFileBackend(filestore.FileBackendSettings{
			DriverName: model.ImageDriverLocal,
			Directory:  exportTempDir,
		})
		assert.NoError(t, err)

		attachmentTempDir, err := os.MkdirTemp("", "")
		require.NoError(t, err)
		t.Cleanup(func() {
			err = os.RemoveAll(attachmentTempDir)
			assert.NoError(t, err)
		})

		attachmentBackend, err := filestore.NewFileBackend(filestore.FileBackendSettings{
			DriverName: model.ImageDriverLocal,
			Directory:  attachmentTempDir,
		})

		runTestMultipleActianceExport(t, exportBackend, attachmentBackend)
	})
}

func runTestMultipleActianceExport(t *testing.T, exportBackend filestore.FileBackend, attachmentBackend filestore.FileBackend) {
	rctx := request.TestContext(t)
	rctx = rctx.WithT(i18n.IdentityTfunc()).(*request.Context)

	chanTypeDirect := model.ChannelTypeDirect
	multActianceExportTests := []struct {
		name          string
		jobEndTime    int64
		activity      []string
		channels      model.ChannelList
		cmhs          map[string][]*model.ChannelMemberHistoryResult
		posts         map[string][]*model.MessageExport
		attachments   map[string][]*model.FileInfo
		expectedData  map[string]string
		expectedFiles int
	}{
		{
			name:       "post,export,delete,export",
			jobEndTime: 500,
			activity:   []string{"channel-id"},
			channels: model.ChannelList{{
				TeamId:      "team-id",
				Id:          "channel-id",
				Name:        "channel-name",
				DisplayName: "channel-display-name",
				Type:        model.ChannelTypeDirect,
			}},
			cmhs: map[string][]*model.ChannelMemberHistoryResult{
				"channel-id": {
					{JoinTime: 0, ChannelId: "channel-id", UserId: "user-id", UserEmail: "test@test.com", Username: "username", LeaveTime: model.NewPointer(int64(400))},
				},
			},
			posts: map[string][]*model.MessageExport{
				"step1": {
					{
						PostId:             model.NewPointer("post-id"),
						PostOriginalId:     model.NewPointer("post-original-id"),
						TeamId:             model.NewPointer("team-id"),
						TeamName:           model.NewPointer("team-name"),
						TeamDisplayName:    model.NewPointer("team-display-name"),
						ChannelId:          model.NewPointer("channel-id"),
						ChannelName:        model.NewPointer("channel-name"),
						ChannelDisplayName: model.NewPointer("channel-display-name"),
						PostCreateAt:       model.NewPointer(int64(1)),
						PostUpdateAt:       model.NewPointer(int64(1)),
						PostMessage:        model.NewPointer("message"),
						UserEmail:          model.NewPointer("test@test.com"),
						UserId:             model.NewPointer("user-id"),
						Username:           model.NewPointer("username"),
						ChannelType:        &chanTypeDirect,
						PostFileIds:        []string{},
					},
				},
				"step2": {
					{
						PostId:             model.NewPointer("post-id"),
						PostOriginalId:     model.NewPointer("post-original-id"),
						TeamId:             model.NewPointer("team-id"),
						TeamName:           model.NewPointer("team-name"),
						TeamDisplayName:    model.NewPointer("team-display-name"),
						ChannelId:          model.NewPointer("channel-id"),
						ChannelName:        model.NewPointer("channel-name"),
						ChannelDisplayName: model.NewPointer("channel-display-name"),
						PostCreateAt:       model.NewPointer(int64(1)),
						PostUpdateAt:       model.NewPointer(int64(2)),
						PostDeleteAt:       model.NewPointer(int64(2)),
						PostMessage:        model.NewPointer("message"),
						UserEmail:          model.NewPointer("test@test.com"),
						UserId:             model.NewPointer("user-id"),
						Username:           model.NewPointer("username"),
						ChannelType:        &chanTypeDirect,
						PostFileIds:        []string{},
						PostProps:          model.NewPointer("{\"deleteBy\":\"fy8j97gwii84bk4zxprbpc9d9w\"}"),
					},
				},
			},
			expectedData: map[string]string{
				"step1": strings.Join([]string{
					xml.Header,
					"<FileDump xmlns:xsi=\"http://www.w3.org/2001/XMLSchema-instance\">\n",
					"  <Conversation Perspective=\"channel-display-name\">\n",
					"    <RoomID>direct - channel-name - channel-id</RoomID>\n",
					"    <StartTimeUTC>1</StartTimeUTC>\n",
					"    <ParticipantEntered>\n",
					"      <LoginName>test@test.com</LoginName>\n",
					"      <UserType>user</UserType>\n",
					"      <DateTimeUTC>0</DateTimeUTC>\n",
					"      <CorporateEmailID>test@test.com</CorporateEmailID>\n",
					"    </ParticipantEntered>\n",
					"    <Message>\n",
					"      <LoginName>test@test.com</LoginName>\n",
					"      <UserType>user</UserType>\n",
					"      <DateTimeUTC>1</DateTimeUTC>\n",
					"      <Content>message</Content>\n",
					"      <PreviewsPost></PreviewsPost>\n",
					"    </Message>\n",
					"    <ParticipantLeft>\n",
					"      <LoginName>test@test.com</LoginName>\n",
					"      <UserType>user</UserType>\n",
					"      <DateTimeUTC>400</DateTimeUTC>\n",
					"      <CorporateEmailID>test@test.com</CorporateEmailID>\n",
					"    </ParticipantLeft>\n",
					"    <EndTimeUTC>500</EndTimeUTC>\n",
					"  </Conversation>\n",
					"</FileDump>",
				}, ""),
				"step2": strings.Join([]string{
					xml.Header,
					"<FileDump xmlns:xsi=\"http://www.w3.org/2001/XMLSchema-instance\">\n",
					"  <Conversation Perspective=\"channel-display-name\">\n",
					"    <RoomID>direct - channel-name - channel-id</RoomID>\n",
					"    <StartTimeUTC>1</StartTimeUTC>\n",
					"    <ParticipantEntered>\n",
					"      <LoginName>test@test.com</LoginName>\n",
					"      <UserType>user</UserType>\n",
					"      <DateTimeUTC>0</DateTimeUTC>\n",
					"      <CorporateEmailID>test@test.com</CorporateEmailID>\n",
					"    </ParticipantEntered>\n",
					"    <Message>\n",
					"      <LoginName>test@test.com</LoginName>\n",
					"      <UserType>user</UserType>\n",
					"      <DateTimeUTC>1</DateTimeUTC>\n",
					"      <Content>message</Content>\n",
					"      <PreviewsPost></PreviewsPost>\n",
					"    </Message>\n",
					"    <Message>\n",
					"      <LoginName>test@test.com</LoginName>\n",
					"      <UserType>user</UserType>\n",
					"      <DateTimeUTC>2</DateTimeUTC>\n",
					"      <Content>delete message</Content>\n",
					"      <PreviewsPost></PreviewsPost>\n",
					"    </Message>\n",
					"    <ParticipantLeft>\n",
					"      <LoginName>test@test.com</LoginName>\n",
					"      <UserType>user</UserType>\n",
					"      <DateTimeUTC>400</DateTimeUTC>\n",
					"      <CorporateEmailID>test@test.com</CorporateEmailID>\n",
					"    </ParticipantLeft>\n",
					"    <EndTimeUTC>500</EndTimeUTC>\n",
					"  </Conversation>\n",
					"</FileDump>",
				}, ""),
			},
			expectedFiles: 2,
		},
		{
			name:       "post,export,edit,export",
			jobEndTime: 600,
			cmhs: map[string][]*model.ChannelMemberHistoryResult{
				"channel-id": {
					{JoinTime: 0, ChannelId: "channel-id", UserId: "user-id", UserEmail: "test@test.com", Username: "username", LeaveTime: model.NewPointer(int64(450))},
				},
			},
			activity: []string{"channel-id"},
			channels: model.ChannelList{{
				TeamId:      "team-id",
				Id:          "channel-id",
				Name:        "channel-name",
				DisplayName: "channel-display-name",
				Type:        model.ChannelTypeDirect,
			}},
			posts: map[string][]*model.MessageExport{
				"step1": {
					{
						PostId:             model.NewPointer("post-id"),
						PostOriginalId:     model.NewPointer("post-original-id"),
						TeamId:             model.NewPointer("team-id"),
						TeamName:           model.NewPointer("team-name"),
						TeamDisplayName:    model.NewPointer("team-display-name"),
						ChannelId:          model.NewPointer("channel-id"),
						ChannelName:        model.NewPointer("channel-name"),
						ChannelDisplayName: model.NewPointer("channel-display-name"),
						PostCreateAt:       model.NewPointer(int64(1)),
						PostUpdateAt:       model.NewPointer(int64(1)),
						PostMessage:        model.NewPointer("message"),
						UserEmail:          model.NewPointer("test@test.com"),
						UserId:             model.NewPointer("user-id"),
						Username:           model.NewPointer("username"),
						ChannelType:        &chanTypeDirect,
						PostFileIds:        []string{},
					},
				},
				"step2": {
					{
						PostId:             model.NewPointer("post-id"),
						PostOriginalId:     model.NewPointer("post-original-id"),
						TeamId:             model.NewPointer("team-id"),
						TeamName:           model.NewPointer("team-name"),
						TeamDisplayName:    model.NewPointer("team-display-name"),
						ChannelId:          model.NewPointer("channel-id"),
						ChannelName:        model.NewPointer("channel-name"),
						ChannelDisplayName: model.NewPointer("channel-display-name"),
						PostCreateAt:       model.NewPointer(int64(1)),
						PostUpdateAt:       model.NewPointer(int64(2)),
						PostDeleteAt:       model.NewPointer(int64(2)),
						PostMessage:        model.NewPointer("edit message"),
						UserEmail:          model.NewPointer("test@test.com"),
						UserId:             model.NewPointer("user-id"),
						Username:           model.NewPointer("username"),
						ChannelType:        &chanTypeDirect,
						PostFileIds:        []string{},
					},
				},
			},
			expectedData: map[string]string{
				"step1": strings.Join([]string{
					xml.Header,
					"<FileDump xmlns:xsi=\"http://www.w3.org/2001/XMLSchema-instance\">\n",
					"  <Conversation Perspective=\"channel-display-name\">\n",
					"    <RoomID>direct - channel-name - channel-id</RoomID>\n",
					"    <StartTimeUTC>1</StartTimeUTC>\n",
					"    <ParticipantEntered>\n",
					"      <LoginName>test@test.com</LoginName>\n",
					"      <UserType>user</UserType>\n",
					"      <DateTimeUTC>0</DateTimeUTC>\n",
					"      <CorporateEmailID>test@test.com</CorporateEmailID>\n",
					"    </ParticipantEntered>\n",
					"    <Message>\n",
					"      <LoginName>test@test.com</LoginName>\n",
					"      <UserType>user</UserType>\n",
					"      <DateTimeUTC>1</DateTimeUTC>\n",
					"      <Content>message</Content>\n",
					"      <PreviewsPost></PreviewsPost>\n",
					"    </Message>\n",
					"    <ParticipantLeft>\n",
					"      <LoginName>test@test.com</LoginName>\n",
					"      <UserType>user</UserType>\n",
					"      <DateTimeUTC>450</DateTimeUTC>\n",
					"      <CorporateEmailID>test@test.com</CorporateEmailID>\n",
					"    </ParticipantLeft>\n",
					"    <EndTimeUTC>600</EndTimeUTC>\n",
					"  </Conversation>\n",
					"</FileDump>",
				}, ""),
				"step2": strings.Join([]string{
					xml.Header,
					"<FileDump xmlns:xsi=\"http://www.w3.org/2001/XMLSchema-instance\">\n",
					"  <Conversation Perspective=\"channel-display-name\">\n",
					"    <RoomID>direct - channel-name - channel-id</RoomID>\n",
					"    <StartTimeUTC>1</StartTimeUTC>\n",
					"    <ParticipantEntered>\n",
					"      <LoginName>test@test.com</LoginName>\n",
					"      <UserType>user</UserType>\n",
					"      <DateTimeUTC>0</DateTimeUTC>\n",
					"      <CorporateEmailID>test@test.com</CorporateEmailID>\n",
					"    </ParticipantEntered>\n",
					"    <Message>\n",
					"      <LoginName>test@test.com</LoginName>\n",
					"      <UserType>user</UserType>\n",
					"      <DateTimeUTC>1</DateTimeUTC>\n",
					"      <Content>edit message</Content>\n",
					"      <PreviewsPost></PreviewsPost>\n",
					"    </Message>\n",
					"    <ParticipantLeft>\n",
					"      <LoginName>test@test.com</LoginName>\n",
					"      <UserType>user</UserType>\n",
					"      <DateTimeUTC>450</DateTimeUTC>\n",
					"      <CorporateEmailID>test@test.com</CorporateEmailID>\n",
					"    </ParticipantLeft>\n",
					"    <EndTimeUTC>600</EndTimeUTC>\n",
					"  </Conversation>\n",
					"</FileDump>",
				}, ""),
			},
			expectedFiles: 2,
		},
	}

	for _, tt := range multActianceExportTests {
		t.Run(tt.name, func(t *testing.T) {
			mockStore := &storetest.Store{}
			defer mockStore.AssertExpectations(t)

			if len(tt.cmhs) > 0 {
				for channelId, cmhs := range tt.cmhs {
					mockStore.ChannelMemberHistoryStore.On("GetUsersInChannelDuring", int64(1), tt.jobEndTime, []string{channelId}).
						Return(cmhs, nil)
				}
			}

			if tt.activity != nil {
				mockStore.ChannelMemberHistoryStore.On("GetChannelsWithActivityDuring", mock.Anything, mock.Anything).
					Return(tt.activity, nil)
			}

			if tt.channels != nil {
				mockStore.ChannelStore.On("GetMany", tt.activity, true).
					Return(tt.channels, nil)
			}

			myMockReporter := MyReporter{}
			defer myMockReporter.AssertExpectations(t)
			if len(tt.activity) > 0 {
				myMockReporter.On("ReportProgressMessage", "ent.message_export.actiance_export.calculate_channel_exports.channel_message")
			}
			if len(tt.cmhs) > 0 {
				myMockReporter.On("ReportProgressMessage", "ent.message_export.actiance_export.calculate_channel_exports.activity_message")
			}

			channelMetadata, channelMemberHistories, err := shared.CalculateChannelExports(rctx,
				shared.ChannelExportsParams{
					Store:                   shared.NewMessageExportStore(mockStore),
					ExportPeriodStartTime:   1,
					ExportPeriodEndTime:     tt.jobEndTime,
					ChannelBatchSize:        100,
					ChannelHistoryBatchSize: 100,
					ReportProgressMessage:   myMockReporter.ReportProgressMessage,
				})
			assert.NoError(t, err)

			exportFileName := path.Join("export", "jobName", "jobName-batch001.zip")
			res, err := ActianceExport(rctx, Params{
				ChannelMetadata:        channelMetadata,
				Posts:                  tt.posts["step1"],
				ChannelMemberHistories: channelMemberHistories,
				BatchPath:              exportFileName,
				BatchStartTime:         1,
				BatchEndTime:           tt.jobEndTime,
				Db:                     shared.NewMessageExportStore(mockStore),
				FileAttachmentBackend:  attachmentBackend,
				ExportBackend:          exportBackend,
			})

			assert.NoError(t, err)
			assert.Equal(t, 0, res.NumWarnings)

			zipBytes, err := exportBackend.ReadFile(exportFileName)
			assert.NoError(t, err)
			zipReader, err := zip.NewReader(bytes.NewReader(zipBytes), int64(len(zipBytes)))
			assert.NoError(t, err)
			actiancexml, err := zipReader.File[0].Open()
			require.NoError(t, err)
			defer actiancexml.Close()
			xmlData, err := io.ReadAll(actiancexml)
			assert.NoError(t, err)

			assert.Equal(t, tt.expectedData["step1"], string(xmlData))

			res, err = ActianceExport(rctx, Params{
				ChannelMetadata:        channelMetadata,
				Posts:                  tt.posts["step2"],
				ChannelMemberHistories: channelMemberHistories,
				BatchPath:              exportFileName,
				BatchStartTime:         1,
				BatchEndTime:           tt.jobEndTime,
				Db:                     shared.NewMessageExportStore(mockStore),
				FileAttachmentBackend:  attachmentBackend,
				ExportBackend:          exportBackend,
			})
			assert.NoError(t, err)
			assert.Equal(t, 0, res.NumWarnings)

			zipBytes, err = exportBackend.ReadFile(exportFileName)
			assert.NoError(t, err)
			zipReader, err = zip.NewReader(bytes.NewReader(zipBytes), int64(len(zipBytes)))
			assert.NoError(t, err)
			actiancexml, err = zipReader.File[0].Open()
			require.NoError(t, err)
			defer actiancexml.Close()
			xmlData, err = io.ReadAll(actiancexml)
			assert.NoError(t, err)

			assert.Equal(t, tt.expectedData["step2"], string(xmlData))

			t.Cleanup(func() {
				err = exportBackend.RemoveFile(exportFileName)
				assert.NoError(t, err)
			})
		})
	}
}

>>>>>>> e43ac001
func TestPostToAttachmentsEntries(t *testing.T) {
	chanTypeDirect := model.ChannelTypeDirect
	tt := []struct {
		name                       string
		post                       model.MessageExport
		attachments                []*model.FileInfo
		expectedStarts             []any
		expectedStops              []any
		expectedFileInfos          []*model.FileInfo
		expectedDeleteFileMessages []any
		expectError                bool
	}{
		{
			name: "no-attachments",
			post: model.MessageExport{
				ChannelId:          model.NewPointer("Test"),
				ChannelDisplayName: model.NewPointer("Test"),
				PostCreateAt:       model.NewPointer(int64(1)),
				PostMessage:        model.NewPointer("Some message"),
				UserEmail:          model.NewPointer("test@test.com"),
				UserId:             model.NewPointer("test"),
				Username:           model.NewPointer("test"),
				ChannelType:        &chanTypeDirect,
			},
			attachments:                nil,
			expectedStarts:             nil,
			expectedStops:              nil,
			expectedFileInfos:          nil,
			expectedDeleteFileMessages: nil,
			expectError:                false,
		},
		{
			name: "one-attachment",
			post: model.MessageExport{
				PostId:             model.NewPointer("test"),
				ChannelId:          model.NewPointer("Test"),
				ChannelDisplayName: model.NewPointer("Test"),
				PostCreateAt:       model.NewPointer(int64(1)),
				PostMessage:        model.NewPointer("Some message"),
				UserEmail:          model.NewPointer("test@test.com"),
				UserId:             model.NewPointer("test"),
				Username:           model.NewPointer("test"),
				ChannelType:        &chanTypeDirect,
				PostFileIds:        []string{"12345"},
			},
			attachments: []*model.FileInfo{
				{Name: "test", Id: "12345", Path: "filename.txt"},
			},
			expectedStarts: []any{
				FileUploadStartExport{UserEmail: "test@test.com", UploadStartTime: 1, Filename: "test", FilePath: "filename.txt"},
			},
			expectedStops: []any{
				FileUploadStopExport{UserEmail: "test@test.com", UploadStopTime: 1, Filename: "test", FilePath: "filename.txt", Status: "Completed"},
			},
			expectedFileInfos: []*model.FileInfo{
				{Name: "test", Id: "12345", Path: "filename.txt"},
			},
			expectedDeleteFileMessages: nil,
			expectError:                false,
		},
		{
			name: "two-attachment",
			post: model.MessageExport{
				PostId:             model.NewPointer("test"),
				ChannelId:          model.NewPointer("Test"),
				ChannelDisplayName: model.NewPointer("Test"),
				PostCreateAt:       model.NewPointer(int64(1)),
				PostMessage:        model.NewPointer("Some message"),
				UserEmail:          model.NewPointer("test@test.com"),
				UserId:             model.NewPointer("test"),
				Username:           model.NewPointer("test"),
				ChannelType:        &chanTypeDirect,
				PostFileIds:        []string{"12345", "54321"},
			},
			attachments: []*model.FileInfo{
				{Name: "test", Id: "12345", Path: "filename.txt"},
				{Name: "test2", Id: "54321", Path: "filename2.txt"},
			},
			expectedStarts: []any{
				FileUploadStartExport{UserEmail: "test@test.com", UploadStartTime: 1, Filename: "test", FilePath: "filename.txt"},
				FileUploadStartExport{UserEmail: "test@test.com", UploadStartTime: 1, Filename: "test2", FilePath: "filename2.txt"},
			},
			expectedStops: []any{
				FileUploadStopExport{UserEmail: "test@test.com", UploadStopTime: 1, Filename: "test", FilePath: "filename.txt", Status: "Completed"},
				FileUploadStopExport{UserEmail: "test@test.com", UploadStopTime: 1, Filename: "test2", FilePath: "filename2.txt", Status: "Completed"},
			},
			expectedFileInfos: []*model.FileInfo{
				{Name: "test", Id: "12345", Path: "filename.txt"},
				{Name: "test2", Id: "54321", Path: "filename2.txt"},
			},
			expectedDeleteFileMessages: nil,
			expectError:                false,
		},
		{
			name: "one-attachment-deleted",
			post: model.MessageExport{
				PostId:             model.NewPointer("test"),
				ChannelId:          model.NewPointer("Test"),
				ChannelDisplayName: model.NewPointer("Test"),
				PostCreateAt:       model.NewPointer(int64(1)),
				PostDeleteAt:       model.NewPointer(int64(2)),
				PostMessage:        model.NewPointer("Some message"),
				UserEmail:          model.NewPointer("test@test.com"),
				UserId:             model.NewPointer("test"),
				Username:           model.NewPointer("test"),
				ChannelType:        &chanTypeDirect,
				PostFileIds:        []string{"12345", "54321"},
			},
			attachments: []*model.FileInfo{
				{Name: "test", Id: "12345", Path: "filename.txt", DeleteAt: 2},
			},
			expectedStarts: []any{
				FileUploadStartExport{UserEmail: "test@test.com", UploadStartTime: 1, Filename: "test", FilePath: "filename.txt"},
			},
			expectedStops: []any{
				FileUploadStopExport{UserEmail: "test@test.com", UploadStopTime: 1, Filename: "test", FilePath: "filename.txt", Status: "Completed"},
			},
			expectedFileInfos: []*model.FileInfo{
				{Name: "test", Id: "12345", Path: "filename.txt", DeleteAt: 2},
			},
			expectedDeleteFileMessages: []any{
				PostExport{MessageId: "test", UserEmail: "test@test.com", UserType: "user", CreateAt: 1, UpdatedType: shared.FileDeleted, UpdateAt: 2, Message: "delete " + "filename.txt"},
			},
			expectError: false,
		},
	}

	for _, tc := range tt {
		t.Run(tc.name, func(t *testing.T) {
			mockStore := &storetest.Store{}
			defer mockStore.AssertExpectations(t)

			if len(tc.attachments) > 0 {
				call := mockStore.FileInfoStore.On("GetForPost", *tc.post.PostId, true, true, false)
				call.Run(func(args mock.Arguments) {
					call.Return(tc.attachments, nil)
				})
			}
			uploadStarts, uploadStops, files, deleteFileMessages, err := postToAttachmentsEntries(&tc.post, shared.NewMessageExportStore(mockStore))
			if tc.expectError {
				assert.Error(t, err)
			} else {
				assert.NoError(t, err)
			}
			assert.Equal(t, tc.expectedStarts, uploadStarts)
			assert.Equal(t, tc.expectedStops, uploadStops)
			assert.Equal(t, tc.expectedFileInfos, files)
			assert.Equal(t, tc.expectedDeleteFileMessages, deleteFileMessages)
		})
	}
}

func TestWriteExportWarnings(t *testing.T) {
	tempDir, err := os.MkdirTemp("", "")
	require.NoError(t, err)
	t.Cleanup(func() {
		err = os.RemoveAll(tempDir)
		assert.NoError(t, err)
	})

	config := filestore.FileBackendSettings{
		DriverName: model.ImageDriverLocal,
		Directory:  tempDir,
	}

	fileBackend, err := filestore.NewFileBackend(config)
	assert.NoError(t, err)

	rctx := request.TestContext(t)

	mockStore := &storetest.Store{}
	defer mockStore.AssertExpectations(t)

	// Do not create the files, we want them to error
	uploadedFiles := []*model.FileInfo{
		{Name: "test", Id: "12345", Path: "missing.txt"},
		{Name: "test2", Id: "54321", Path: "missing.txt"},
	}
	export := &RootNode{
		XMLNS:    XMLNS,
		Channels: []ChannelExport{},
	}

	exportFileName := path.Join("export", "jobName", "jobName-batch001.zip")
	res, err := writeExport(rctx, export, uploadedFiles, fileBackend, fileBackend, exportFileName)
	assert.NoError(t, err)
	assert.Equal(t, 2, res.NumWarnings)

	err = fileBackend.RemoveFile(exportFileName)
	require.NoError(t, err)
}

func Test_channelHasActivity(t *testing.T) {
	tests := []struct {
		name      string
		cmhs      []*model.ChannelMemberHistoryResult
		startTime int64
		endTime   int64
		want      bool
	}{
		{
			name:      "no activity",
			cmhs:      nil,
			startTime: 1000,
			endTime:   2000,
			want:      false,
		},
		{
			name: "no activity in bounds (but activity out of bounds)",
			cmhs: []*model.ChannelMemberHistoryResult{
				{
					ChannelId:    "channelid",
					UserId:       "testid",
					JoinTime:     900,
					LeaveTime:    nil,
					UserEmail:    "testemail@email.com",
					Username:     "test_username",
					IsBot:        false,
					UserDeleteAt: 0,
				},
				{
					ChannelId:    "channelid",
					UserId:       "testid2",
					JoinTime:     2100,
					LeaveTime:    nil,
					UserEmail:    "testemail@email.com",
					Username:     "test_username",
					IsBot:        false,
					UserDeleteAt: 0,
				},
			},
			startTime: 1000,
			endTime:   2000,
			want:      false,
		},
		{
			name: "join on lower bounds",
			cmhs: []*model.ChannelMemberHistoryResult{
				{
					ChannelId:    "channelid",
					UserId:       "testid",
					JoinTime:     1000,
					LeaveTime:    nil,
					UserEmail:    "testemail@email.com",
					Username:     "test_username",
					IsBot:        false,
					UserDeleteAt: 0,
				},
			},
			startTime: 1000,
			endTime:   2000,
			want:      true,
		},
		{
			name: "join within bounds",
			cmhs: []*model.ChannelMemberHistoryResult{
				{
					ChannelId:    "channelid",
					UserId:       "testid",
					JoinTime:     1500,
					LeaveTime:    nil,
					UserEmail:    "testemail@email.com",
					Username:     "test_username",
					IsBot:        false,
					UserDeleteAt: 0,
				},
			},
			startTime: 1000,
			endTime:   2000,
			want:      true,
		},
		{
			name: "join on upper bounds",
			cmhs: []*model.ChannelMemberHistoryResult{
				{
					ChannelId:    "channelid",
					UserId:       "testid",
					JoinTime:     2000,
					LeaveTime:    nil,
					UserEmail:    "testemail@email.com",
					Username:     "test_username",
					IsBot:        false,
					UserDeleteAt: 0,
				},
			},
			startTime: 1000,
			endTime:   2000,
			want:      true,
		},
		{
			name: "leave on lower bounds",
			cmhs: []*model.ChannelMemberHistoryResult{
				{
					ChannelId:    "channelid",
					UserId:       "testid",
					JoinTime:     100,
					LeaveTime:    model.NewPointer[int64](1000),
					UserEmail:    "testemail@email.com",
					Username:     "test_username",
					IsBot:        false,
					UserDeleteAt: 0,
				},
			},
			startTime: 1000,
			endTime:   2000,
			want:      true,
		},
		{
			name: "leave within bounds",
			cmhs: []*model.ChannelMemberHistoryResult{
				{
					ChannelId:    "channelid",
					UserId:       "testid",
					JoinTime:     100,
					LeaveTime:    model.NewPointer[int64](1500),
					UserEmail:    "testemail@email.com",
					Username:     "test_username",
					IsBot:        false,
					UserDeleteAt: 0,
				},
			},
			startTime: 1000,
			endTime:   2000,
			want:      true,
		},
		{
			name: "leave on upper bounds",
			cmhs: []*model.ChannelMemberHistoryResult{
				{
					ChannelId:    "channelid",
					UserId:       "testid",
					JoinTime:     100,
					LeaveTime:    model.NewPointer[int64](2000),
					UserEmail:    "testemail@email.com",
					Username:     "test_username",
					IsBot:        false,
					UserDeleteAt: 0,
				},
			},
			startTime: 1000,
			endTime:   2000,
			want:      true,
		},
	}
	for _, tt := range tests {
		t.Run(tt.name, func(t *testing.T) {
			assert.Equalf(t, tt.want, channelHasActivity(tt.cmhs, tt.startTime, tt.endTime), "channelHasActivity(%v, %v, %v)", tt.cmhs, tt.startTime, tt.endTime)
		})
	}
}

func Test_getPostExport(t *testing.T) {
	if testing.Short() {
		t.Skip("skipping test in short mode.")
	}

	jobs.DefaultWatcherPollingInterval = 100
	th := api4.SetupEnterprise(t).InitBasic()
	th.App.Srv().SetLicense(model.NewTestLicense("message_export"))
	defer th.TearDown()

	// the post exports from the db will be random (because they all have the same updateAt), so do it a few times
	for j := 0; j < 10; j++ {
		time.Sleep(1 * time.Millisecond)
		start := model.GetMillis()

		count, err := th.App.Srv().Store().Post().AnalyticsPostCount(&model.PostCountOptions{ExcludeSystemPosts: true, SincePostID: "", SinceUpdateAt: start})
		require.NoError(t, err)
		require.Equal(t, 0, int(count))

		var posts []*model.Post

		// 0 - post edited with 3 simultaneous posts in-between - forward
		// original post with edited message
		originalPost, err := th.App.Srv().Store().Post().Save(th.Context, &model.Post{
			ChannelId: th.BasicChannel.Id,
			UserId:    th.BasicUser.Id,
			Message:   "message 0",
		})
		require.NoError(t, err)
		require.NotEqual(t, 0, originalPost.UpdateAt, "originalPost's updateAt was zero, test 1")
		posts = append(posts, originalPost)

		// If we don't sleep, the two messages might not have different CreateAt and UpdateAts
		time.Sleep(1 * time.Millisecond)

		// 1 - edited post
		post, err := th.App.Srv().Store().Post().Update(th.Context, &model.Post{
			Id:        originalPost.Id,
			CreateAt:  originalPost.CreateAt,
			EditAt:    model.GetMillis(),
			ChannelId: th.BasicChannel.Id,
			UserId:    th.BasicUser.Id,
			Message:   "edited message 0",
		}, originalPost)
		require.NoError(t, err)
		require.NotEqual(t, 0, originalPost.UpdateAt, "originalPost's updateAt was zero, test 2")
		require.NotEqual(t, 0, post.UpdateAt, "edited post's updateAt was zero, test 2")
		posts = append(posts, post)

		simultaneous := post.UpdateAt

		// Add 8 other posts at the same updateAt
		for i := 1; i <= 8; i++ {
			// 2 - post 1 at same updateAt
			post, err = th.App.Srv().Store().Post().Save(th.Context, &model.Post{
				ChannelId: th.BasicChannel.Id,
				UserId:    th.BasicUser.Id,
				Message:   fmt.Sprintf("message %d", i),
				CreateAt:  simultaneous,
			})
			require.NoError(t, err)
			require.NotEqual(t, 0, post.UpdateAt)
			posts = append(posts, post)
		}

		// Use the config fallback for simplicity
		th.App.UpdateConfig(func(cfg *model.Config) {
			*cfg.MessageExportSettings.EnableExport = true
			*cfg.MessageExportSettings.ExportFromTimestamp = start
			*cfg.MessageExportSettings.BatchSize = 10
		})

		// the messages can be in any order because all have equal `updateAt`s
		expectedExports := []PostExport{
			{
				MessageId:      posts[0].Id,
				UserEmail:      th.BasicUser.Email,
				UserType:       "user",
				CreateAt:       posts[0].CreateAt,
				Message:        posts[0].Message,
				UpdateAt:       posts[1].UpdateAt, // the edit update at
				UpdatedType:    shared.EditedOriginalMsg,
				EditedNewMsgId: posts[1].Id,
			},
			{
				MessageId:   posts[1].Id,
				UserEmail:   th.BasicUser.Email,
				UserType:    "user",
				CreateAt:    posts[1].CreateAt,
				Message:     posts[1].Message,
				UpdateAt:    posts[1].UpdateAt,
				UpdatedType: shared.EditedNewMsg,
			},
		}

		for i := 2; i < 10; i++ {
			expectedExports = append(expectedExports, PostExport{
				MessageId: posts[i].Id,
				UserEmail: th.BasicUser.Email,
				UserType:  "user",
				CreateAt:  posts[i].CreateAt,
				Message:   posts[i].Message,
			})
		}

		actualMessageExports, _, err := th.App.Srv().Store().Compliance().MessageExport(th.Context, model.MessageExportCursor{
			LastPostUpdateAt: start,
			UntilUpdateAt:    model.GetMillis(),
		}, 10)
		require.NoError(t, err)
		require.Len(t, actualMessageExports, 10)
		for _, export := range actualMessageExports {
			require.NotEqual(t, 0, *export.PostUpdateAt)
		}
		results := shared.RunExportResults{}
		var actualExports []PostExport

		for i := range actualMessageExports {
			var postExport PostExport
			postExport, results = getPostExport(actualMessageExports, i, results)
			actualExports = append(actualExports, postExport)
		}

		require.ElementsMatch(t, expectedExports, actualExports, fmt.Sprintf("batch %d", j))
	}
}<|MERGE_RESOLUTION|>--- conflicted
+++ resolved
@@ -1360,8 +1360,6 @@
 	}
 }
 
-<<<<<<< HEAD
-=======
 func TestMultipleActianceExport(t *testing.T) {
 	t.Run("no dedicated export filestore", func(t *testing.T) {
 		exportTempDir, err := os.MkdirTemp("", "")
@@ -1782,7 +1780,6 @@
 	}
 }
 
->>>>>>> e43ac001
 func TestPostToAttachmentsEntries(t *testing.T) {
 	chanTypeDirect := model.ChannelTypeDirect
 	tt := []struct {
