// Copyright (c) 2015-present Mattermost, Inc. All Rights Reserved.
// See LICENSE.enterprise for license information.

package message_export

import (
	"archive/zip"
	"bytes"
	"context"
	_ "embed"
	"fmt"
	"io"
	"os"
	"path"
	"strconv"
	"strings"
	"testing"
	"time"

	"github.com/mattermost/mattermost/server/public/shared/request"
	"github.com/mattermost/mattermost/server/v8/channels/store/storetest"

	"github.com/stretchr/testify/mock"

	"github.com/mattermost/mattermost/server/public/model"
	"github.com/mattermost/mattermost/server/v8/channels/api4"
	"github.com/mattermost/mattermost/server/v8/channels/jobs"
	"github.com/mattermost/mattermost/server/v8/enterprise/message_export/shared"
	"github.com/mattermost/mattermost/server/v8/platform/shared/filestore"

	"github.com/stretchr/testify/assert"
	"github.com/stretchr/testify/require"
)

//go:embed testdata/batch1ch2.tmpl
var batch1ch2tmpl string

//go:embed testdata/batch1ch3.tmpl
var batch1ch3tmpl string

//go:embed testdata/batch2xml.tmpl
var batch2xmptmpl string

//go:embed testdata/batch3ch2.tmpl
var batch3ch2tmpl string

//go:embed testdata/batch3ch4.tmpl
var batch3ch4tmpl string

type MyReporter struct {
	mock.Mock
}

func (mr *MyReporter) ReportProgressMessage(message string) {
	mr.Called(message)
}

func TestRunExportByType(t *testing.T) {
	t.Run("no dedicated export filestore", func(t *testing.T) {
		exportTempDir, err := os.MkdirTemp("", "")
		require.NoError(t, err)

		fileBackend, err := filestore.NewFileBackend(filestore.FileBackendSettings{
			DriverName: model.ImageDriverLocal,
			Directory:  exportTempDir,
		})
		assert.NoError(t, err)

		testRunExportByType(t, fileBackend, exportTempDir, fileBackend, exportTempDir)
	})

	t.Run("using dedicated export filestore", func(t *testing.T) {
		exportTempDir, err := os.MkdirTemp("", "")
		require.NoError(t, err)

		exportBackend, err := filestore.NewFileBackend(filestore.FileBackendSettings{
			DriverName: model.ImageDriverLocal,
			Directory:  exportTempDir,
		})
		assert.NoError(t, err)

		attachmentTempDir, err := os.MkdirTemp("", "")
		require.NoError(t, err)

		attachmentBackend, err := filestore.NewFileBackend(filestore.FileBackendSettings{
			DriverName: model.ImageDriverLocal,
			Directory:  attachmentTempDir,
		})
		require.NoError(t, err)

		testRunExportByType(t, exportBackend, exportTempDir, attachmentBackend, attachmentTempDir)
	})
}

func testRunExportByType(t *testing.T, exportBackend filestore.FileBackend, exportDir string, attachmentBackend filestore.FileBackend, attachmentDir string) {
	rctx := request.TestContext(t)

	chanTypeDirect := model.ChannelTypeDirect

	t.Run("missing user info", func(t *testing.T) {
		t.Cleanup(func() {
			err := os.RemoveAll(exportDir)
			assert.NoError(t, err)
			err = os.RemoveAll(attachmentDir)
			assert.NoError(t, err)
		})

		posts := []*model.MessageExport{
			{
				PostId:             model.NewPointer("post-id"),
				PostOriginalId:     model.NewPointer("post-original-id"),
				TeamId:             model.NewPointer("team-id"),
				TeamName:           model.NewPointer("team-name"),
				TeamDisplayName:    model.NewPointer("team-display-name"),
				ChannelId:          model.NewPointer("channel-id"),
				ChannelName:        model.NewPointer("channel-name"),
				ChannelDisplayName: model.NewPointer("channel-display-name"),
				PostCreateAt:       model.NewPointer(int64(1)),
				PostUpdateAt:       model.NewPointer(int64(1)),
				PostMessage:        model.NewPointer("message"),
				UserEmail:          model.NewPointer("test@example.com"),
				Username:           model.NewPointer("Mr. Test"),
				UserId:             model.NewPointer(model.NewId()),
				ChannelType:        &chanTypeDirect,
				PostFileIds:        []string{},
			},
		}

		mockStore := &storetest.Store{}
		defer mockStore.AssertExpectations(t)
		mockStore.ChannelMemberHistoryStore.On("GetChannelsWithActivityDuring", int64(1), int64(1)).
			Return([]string{"channel-id"}, nil)
		mockStore.ChannelStore.On("GetMany", []string{"channel-id"}, true).
			Return(model.ChannelList{{
				Id:          "channel-id",
				DisplayName: "channel-display-name",
				Name:        "channel-name",
				Type:        chanTypeDirect,
			}}, nil)
		mockStore.ChannelMemberHistoryStore.On("GetUsersInChannelDuring", int64(1), int64(1), []string{"channel-id"}).Return([]*model.ChannelMemberHistoryResult{}, nil)

		myMockReporter := MyReporter{}
		defer myMockReporter.AssertExpectations(t)
		myMockReporter.On("ReportProgressMessage", "Exporting channel information for 1 channels.")
		myMockReporter.On("ReportProgressMessage", "Calculating channel activity: 0/1 channels completed.")

		channelMetadata, channelMemberHistories, err := shared.CalculateChannelExports(rctx,
			shared.ChannelExportsParams{
				Store:                   shared.NewMessageExportStore(mockStore),
				ExportPeriodStartTime:   1,
				ExportPeriodEndTime:     1,
				ChannelBatchSize:        100,
				ChannelHistoryBatchSize: 100,
				ReportProgressMessage:   myMockReporter.ReportProgressMessage,
			})
		assert.NoError(t, err)

		res, err := RunExportByType(rctx, ExportParams{
			ExportType:             model.ComplianceExportTypeActiance,
			ChannelMetadata:        channelMetadata,
			ChannelMemberHistories: channelMemberHistories,
			PostsToExport:          posts,
			BatchPath:              "testZipName",
			BatchStartTime:         1,
			BatchEndTime:           1,
		}, shared.BackendParams{
<<<<<<< HEAD
			Store:         shared.NewMessageExportStore(mockStore),
			FileBackend:   fileBackend,
			HtmlTemplates: nil,
			Config:        nil,
=======
			Store:                 mockStore,
			FileAttachmentBackend: attachmentBackend,
			ExportBackend:         exportBackend,
			HtmlTemplates:         nil,
			Config:                nil,
>>>>>>> 4c5bbe8d
		})
		require.NoError(t, err)
		require.Zero(t, res.NumWarnings)
	})
}

func getMostRecentJobWithId(t *testing.T, th *api4.TestHelper, id string) *model.Job {
	list, _, err := th.SystemAdminClient.GetJobsByType(context.Background(), "message_export", 0, 1)
	require.NoError(t, err)
	require.Len(t, list, 1)
	require.Equal(t, id, list[0].Id)
	return list[0]
}

func checkJobForStatus(t *testing.T, th *api4.TestHelper, id string, status string) {
	doneChan := make(chan bool)
	var job *model.Job
	go func() {
		defer close(doneChan)
		for {
			job = getMostRecentJobWithId(t, th, id)
			if job.Status == status {
				break
			}
			time.Sleep(1 * time.Second)
		}
		require.Equal(t, status, job.Status)
	}()
	select {
	case <-doneChan:
	case <-time.After(5 * time.Second):
		require.True(t, false, "expected job's status to be %s, got %s", status, job.Status)
	}
}

func runJobForTest(t *testing.T, th *api4.TestHelper, jobData map[string]string) *model.Job {
	job, _, err := th.SystemAdminClient.CreateJob(context.Background(),
		&model.Job{Type: "message_export", Data: jobData})
	require.NoError(t, err)
	// poll until completion
	checkJobForStatus(t, th, job.Id, "success")
	job = getMostRecentJobWithId(t, th, job.Id)
	return job
}

func setup(t *testing.T) *api4.TestHelper {
	jobs.DefaultWatcherPollingInterval = 100
	th := api4.SetupEnterprise(t).InitBasic()
	th.App.Srv().SetLicense(model.NewTestLicense("message_export"))
	messageExportImpl := MessageExportJobInterfaceImpl{th.App.Srv()}
	th.App.Srv().Jobs.RegisterJobType(model.JobTypeMessageExport, messageExportImpl.MakeWorker(), messageExportImpl.MakeScheduler())

	err := th.App.Srv().Jobs.StartWorkers()
	require.NoError(t, err)

	err = th.App.Srv().Jobs.StartSchedulers()
	require.NoError(t, err)

	return th
}

// jobDataInvariantsShouldBeEqual tests that the parts of the job.Data that shouldn't change, don't change.
func jobDataInvariantsShouldBeEqual(t *testing.T, expected map[string]string, received map[string]string) {
	require.Equal(t, expected[JobDataExportType], received[JobDataExportType])
	require.Equal(t, expected[jobDataBatchSize], received[jobDataBatchSize])
	require.Equal(t, expected[jobDataChannelBatchSize], received[jobDataChannelBatchSize])
	require.Equal(t, expected[jobDataChannelHistoryBatchSize], received[jobDataChannelHistoryBatchSize])
	require.Equal(t, expected[JobDataExportDir], received[JobDataExportDir])
	require.Equal(t, expected[JobDataEndTimestamp], received[JobDataEndTimestamp])
}

func TestRunExportJobE2EByType(t *testing.T) {
	t.Run("no dedicated export filestore", func(t *testing.T) {
		exportTempDir, err := os.MkdirTemp("", "")
		require.NoError(t, err)

		fileBackend, err := filestore.NewFileBackend(filestore.FileBackendSettings{
			DriverName: model.ImageDriverLocal,
			Directory:  exportTempDir,
		})
		assert.NoError(t, err)

		testRunExportJobE2E(t, fileBackend, exportTempDir, fileBackend, exportTempDir)
	})

	t.Run("using dedicated export filestore", func(t *testing.T) {
		exportTempDir, err := os.MkdirTemp("", "")
		require.NoError(t, err)

		exportBackend, err := filestore.NewFileBackend(filestore.FileBackendSettings{
			DriverName: model.ImageDriverLocal,
			Directory:  exportTempDir,
		})
		assert.NoError(t, err)

		attachmentTempDir, err := os.MkdirTemp("", "")
		require.NoError(t, err)

		attachmentBackend, err := filestore.NewFileBackend(filestore.FileBackendSettings{
			DriverName: model.ImageDriverLocal,
			Directory:  attachmentTempDir,
		})
		require.NoError(t, err)

		testRunExportJobE2E(t, exportBackend, exportTempDir, attachmentBackend, attachmentTempDir)
	})
}

func testRunExportJobE2E(t *testing.T, exportBackend filestore.FileBackend, exportDir string,
	attachmentBackend filestore.FileBackend, attachmentDir string) {
	if testing.Short() {
		t.Skip("skipping test in short mode.")
	}

	t.Run("conflicting timestamps", func(t *testing.T) {
		th := setup(t)
		defer th.TearDown()
		defer func() {
			err := os.RemoveAll(exportDir)
			assert.NoError(t, err)
			err = os.RemoveAll(attachmentDir)
			assert.NoError(t, err)
		}()

		th.App.UpdateConfig(func(cfg *model.Config) {
			*cfg.MessageExportSettings.EnableExport = true
			*cfg.FileSettings.DriverName = model.ImageDriverLocal
			*cfg.FileSettings.Directory = attachmentDir

			if exportDir != attachmentDir {
				*cfg.FileSettings.DedicatedExportStore = true
				*cfg.FileSettings.ExportDriverName = model.ImageDriverLocal
				*cfg.FileSettings.ExportDirectory = exportDir
			}
		})

		time.Sleep(10 * time.Millisecond)
		now := model.GetMillis()
		th.App.UpdateConfig(func(cfg *model.Config) {
			*cfg.MessageExportSettings.ExportFromTimestamp = now - 1
			*cfg.MessageExportSettings.BatchSize = 2
		})

		for i := 0; i < 3; i++ {
			_, err2 := th.App.Srv().Store().Post().Save(th.Context, &model.Post{
				ChannelId: th.BasicChannel.Id,
				UserId:    model.NewId(),
				Message:   "zz" + model.NewId() + "b",
				CreateAt:  now,
			})
			require.NoError(t, err2)
		}

		job := runJobForTest(t, th, nil)

		warnings, err := strconv.Atoi(job.Data[JobDataWarningCount])
		require.NoError(t, err)
		require.Equal(t, 0, warnings)

		numExported, err := strconv.ParseInt(job.Data[JobDataMessagesExported], 0, 64)
		require.NoError(t, err)
		require.Equal(t, int64(3), numExported)
	})

	t.Run("actiance -- multiple batches, 1 zip per batch, output to a single directory", func(t *testing.T) {
		th := setup(t)
		defer th.TearDown()
		defer func() {
			err := os.RemoveAll(exportDir)
			assert.NoError(t, err)
			err = os.RemoveAll(attachmentDir)
			assert.NoError(t, err)
		}()

		time.Sleep(10 * time.Millisecond)
		now := model.GetMillis()
		jobStart := now - 5

		th.App.UpdateConfig(func(cfg *model.Config) {
			*cfg.MessageExportSettings.EnableExport = true
			*cfg.MessageExportSettings.ExportFromTimestamp = jobStart
			*cfg.MessageExportSettings.BatchSize = 5
			*cfg.MessageExportSettings.ExportFormat = model.ComplianceExportTypeActiance
			*cfg.FileSettings.DriverName = model.ImageDriverLocal
			*cfg.FileSettings.Directory = attachmentDir

			if exportDir != attachmentDir {
				*cfg.FileSettings.DedicatedExportStore = true
				*cfg.FileSettings.ExportDriverName = model.ImageDriverLocal
				*cfg.FileSettings.ExportDirectory = exportDir
			}
		})

		attachmentContent := "Hello there"
		attachmentPath001 := "path/to/attachments/one.txt"
		_, _ = attachmentBackend.WriteFile(bytes.NewBufferString(attachmentContent), attachmentPath001)
		post, err := th.App.Srv().Store().Post().Save(th.Context, &model.Post{
			ChannelId: th.BasicChannel.Id,
			UserId:    model.NewId(),
			Message:   "zz" + model.NewId() + "b",
			CreateAt:  now,
			UpdateAt:  now,
			FileIds:   []string{"test1"},
		})
		require.NoError(t, err)

		_, err = th.App.Srv().Store().FileInfo().Save(th.Context, &model.FileInfo{
			Id:        model.NewId(),
			CreatorId: post.UserId,
			PostId:    post.Id,
			CreateAt:  now,
			UpdateAt:  now,
			Path:      attachmentPath001,
		})
		require.NoError(t, err)

		for i := 0; i < 10; i++ {
			_, e := th.App.Srv().Store().Post().Save(th.Context, &model.Post{
				ChannelId: th.BasicChannel.Id,
				UserId:    model.NewId(),
				Message:   "zz" + model.NewId() + "b",
				CreateAt:  now + int64(i),
				UpdateAt:  now + int64(i),
			})
			require.NoError(t, e)
		}

		job := runJobForTest(t, th, nil)

		warnings, err := strconv.Atoi(job.Data[JobDataWarningCount])
		require.NoError(t, err)
		require.Equal(t, 0, warnings)

		numExported, err := strconv.ParseInt(job.Data[JobDataMessagesExported], 0, 64)
		require.NoError(t, err)
		require.Equal(t, int64(11), numExported)

		jobEnd, err := strconv.ParseInt(job.Data[JobDataEndTimestamp], 0, 64)
		require.NoError(t, err)
		jobExportDir := job.Data[JobDataExportDir]
		batch001 := shared.GetBatchPath(jobExportDir, jobStart, now+3, 1)
		batch002 := shared.GetBatchPath(jobExportDir, now+3, now+8, 2)
		batch003 := shared.GetBatchPath(jobExportDir, now+8, jobEnd, 3)
		files, err := exportBackend.ListDirectory(jobExportDir)
		require.NoError(t, err)
		require.ElementsMatch(t, []string{batch001, batch002, batch003}, files)

		zipBytes, err := exportBackend.ReadFile(batch001)
		require.NoError(t, err)

		zipReader, err := zip.NewReader(bytes.NewReader(zipBytes), int64(len(zipBytes)))
		require.NoError(t, err)

		attachmentInZip, err := zipReader.Open(attachmentPath001)
		require.NoError(t, err)
		attachmentInZipContents, err := io.ReadAll(attachmentInZip)
		require.NoError(t, err)

		require.EqualValuesf(t, attachmentContent, string(attachmentInZipContents), "file contents not equal")
	})

	t.Run("actiance -- multiple batches, using UntilUpdateAt", func(t *testing.T) {
		th := setup(t)
		defer th.TearDown()
		defer func() {
			err := os.RemoveAll(exportDir)
			assert.NoError(t, err)
			err = os.RemoveAll(attachmentDir)
			assert.NoError(t, err)
		}()

		time.Sleep(10 * time.Millisecond)
		now := model.GetMillis()

		th.App.UpdateConfig(func(cfg *model.Config) {
			*cfg.MessageExportSettings.EnableExport = true
			*cfg.MessageExportSettings.BatchSize = 3
			*cfg.MessageExportSettings.ExportFormat = model.ComplianceExportTypeActiance
			*cfg.FileSettings.DriverName = model.ImageDriverLocal
			*cfg.FileSettings.Directory = attachmentDir

			if exportDir != attachmentDir {
				*cfg.FileSettings.DedicatedExportStore = true
				*cfg.FileSettings.ExportDriverName = model.ImageDriverLocal
				*cfg.FileSettings.ExportDirectory = exportDir
			}
		})

		for i := 0; i < 10; i++ {
			_, e := th.App.Srv().Store().Post().Save(th.Context, &model.Post{
				ChannelId: th.BasicChannel.Id,
				UserId:    model.NewId(),
				Message:   "zz" + model.NewId() + "b",
				CreateAt:  now + int64(i),
				UpdateAt:  now + int64(i),
			})
			require.NoError(t, e)
		}

		// start at the 2nd post and get till the 7th post (inclusive) = 6 posts
		job := runJobForTest(t, th, map[string]string{
			JobDataBatchStartTimestamp: strconv.Itoa(int(now) + 1),
			JobDataEndTimestamp:        strconv.Itoa(int(now) + 6),
		})
		numExported, err := strconv.ParseInt(job.Data[JobDataMessagesExported], 0, 64)
		require.NoError(t, err)
		numExpected, err := strconv.ParseInt(job.Data[JobDataTotalPostsExpected], 0, 64)
		require.NoError(t, err)
		// test that we only exported 6 (because the JobDataEndTimestamp was translated to the cursor's UntilUpdateAt)
		require.Equal(t, 6, int(numExported))
		// test that we were reporting that correctly in the UI
		require.Equal(t, 6, int(numExpected))

		jobEnd, err := strconv.ParseInt(job.Data[JobDataEndTimestamp], 0, 64)
		require.NoError(t, err)
		require.Equal(t, now+6, jobEnd)
		jobExportDir := job.Data[JobDataExportDir]
		batch001 := shared.GetBatchPath(jobExportDir, now+1, now+3, 1)
		// lastPostUpdateAt will be post#4 (now+3), even though we exported it above, because LastPostId will exclude it
		batch002 := shared.GetBatchPath(jobExportDir, now+3, now+6, 2)
		files, err := exportBackend.ListDirectory(jobExportDir)
		require.NoError(t, err)
		require.ElementsMatch(t, []string{batch001, batch002}, files)
	})

	t.Run("actiance e2e", func(t *testing.T) {
		tests := []struct {
			name         string
			testStopping bool
		}{
			{
				name:         "full tests, no stopping",
				testStopping: false,
			},
			{
				name: "full tests, stopped and resumed",
				// This uses the same output as the previous e2e test, but tests that the job can be stopped and
				// resumed with no change to the directory, files, file contents, or job.Data that shouldn't change.
				// We want to be confident that jobs can resume without data missing or added from the original run.
				testStopping: true,
			},
		}
		for _, tt := range tests {
			t.Run(tt.name, func(t *testing.T) {
				th := setup(t)
				defer th.TearDown()
				defer func() {
					err := os.RemoveAll(exportDir)
					assert.NoError(t, err)
					err = os.RemoveAll(attachmentDir)
					assert.NoError(t, err)
				}()

				// This tests (reading the files exported and testing the exported xml):
				//  - job system exports the complete time from beginning to end; i.e., it doesn't use the post updateAt values as the bounds, it uses the start time and end time of the job.
				//  - job system uses previous job's end time as the start for the next batch
				//  - user joins and leaves before the first post in the first batch (but after the job start time)
				//  - user joins and leaves before the first post in the second batch
				//  - user joins and leaves before the first post in the last batch
				//  - user joins and leaves after the last post in the last batch (but before the job end time)
				//  - channel with no posts but user activity (one user joins and leaves after start of batch period but before first post)
				//  - channel with no posts but user activity (one user leaves after last post but before end of batch period)
				//  - worked, but making sure we test for it specifically in e2e:
				//    - exports with multiple channels (this wasn't tested before)
				//    - user joins before job start time and stays (should record user's original join time, not the start of the job)
				//    - attachments are recorded with correct names in the xml and content in the files
				//    - a post from a user who wasn't a member in the channel creates a record for the user entering the channel at the start of the batch and leaving at the end of the batch (to be discussed with end user, this seems wrong)

				// Also tests the `BatchSize+1` logic in the worker, because we have 9 posts and batch size of 3.

				th.App.UpdateConfig(func(cfg *model.Config) {
					*cfg.MessageExportSettings.EnableExport = true
					*cfg.MessageExportSettings.ExportFromTimestamp = 0
					*cfg.MessageExportSettings.BatchSize = 3
					*cfg.MessageExportSettings.ExportFormat = model.ComplianceExportTypeActiance
					*cfg.FileSettings.DriverName = model.ImageDriverLocal
					*cfg.FileSettings.Directory = attachmentDir

					if exportDir != attachmentDir {
						*cfg.FileSettings.DedicatedExportStore = true
						*cfg.FileSettings.ExportDriverName = model.ImageDriverLocal
						*cfg.FileSettings.ExportDirectory = exportDir
					}
				})

				// Users:
				users := make([]*model.User, 0)
				user, err := th.App.Srv().Store().User().Save(th.Context, &model.User{
					Username: "user1",
					Email:    "user1@email",
				})
				require.NoError(t, err)
				users = append(users, user)
				user, err = th.App.Srv().Store().User().Save(th.Context, &model.User{
					Username: "user2",
					Email:    "user2@email",
				})
				require.NoError(t, err)
				users = append(users, user)
				user, err = th.App.Srv().Store().User().Save(th.Context, &model.User{
					Username: "user3",
					Email:    "user3@email",
				})
				require.NoError(t, err)
				users = append(users, user)
				user, err = th.App.Srv().Store().User().Save(th.Context, &model.User{
					Username: "user4",
					Email:    "user4@email",
				})
				require.NoError(t, err)
				users = append(users, user)
				user, err = th.App.Srv().Store().User().Save(th.Context, &model.User{
					Username: "user5",
					Email:    "user5@email",
				})
				require.NoError(t, err)
				users = append(users, user)
				user, err = th.App.Srv().Store().User().Save(th.Context, &model.User{
					Username: "user6",
					Email:    "user6@email",
				})
				require.NoError(t, err)
				users = append(users, user)
				user, err = th.App.Srv().Store().User().Save(th.Context, &model.User{
					Username: "user7",
					Email:    "user7@email",
				})
				require.NoError(t, err)
				users = append(users, user)
				user, err = th.App.Srv().Store().User().Save(th.Context, &model.User{
					Username: "user8",
					Email:    "user8@email",
				})
				require.NoError(t, err)
				users = append(users, user)

				channel2, err := th.App.Srv().Store().Channel().Save(th.Context, &model.Channel{
					DisplayName: "the Channel Two",
					Name:        "channel_two_name",
					Type:        model.ChannelTypePrivate,
					TeamId:      th.BasicTeam.Id,
					CreatorId:   th.BasicUser.Id,
				}, 999)
				require.NoError(t, err)

				// channel3 will have only one user leaving during export time
				channel3, err := th.App.Srv().Store().Channel().Save(th.Context, &model.Channel{
					DisplayName: "the Channel Three",
					Name:        "channel_three_name",
					Type:        model.ChannelTypeOpen,
					TeamId:      th.BasicTeam.Id,
					CreatorId:   th.BasicUser.Id,
				}, 999)
				require.NoError(t, err)

				// channel4 will have only one user joining during export time
				channel4, err := th.App.Srv().Store().Channel().Save(th.Context, &model.Channel{
					DisplayName: "the Channel Four",
					Name:        "channel_four_name",
					Type:        model.ChannelTypeOpen,
					TeamId:      th.BasicTeam.Id,
					CreatorId:   th.BasicUser.Id,
				}, 999)
				require.NoError(t, err)

				start := model.GetMillis()

				// Save 9 posts so that we have the following batches:
				createUpdateTimes := []int64{
					start + 10, start + 14, start + 20, // batch 1: start-20, posts start at 10
					start + 23, start + 25, start + 30, // batch 2: 20-30, posts start at 23
					start + 36, start + 37, start + 40, // batch 3: 30-40, posts start at 36
				}

				type joinLeave struct {
					join  int64
					leave int64
				}
				jl := []joinLeave{
					{start - 5, 0},           // user 1 never leaves
					{start + 7, start + 8},   // user 2 joins and leaves before first post (but after startTime)
					{start + 11, start + 15}, // user 3 joins and leaves during first batch
					{start + 21, start + 22}, // user 4 joins and leaves during second batch but before second batch's post
					{start + 32, start + 35}, // user 5 joins and leaves during third batch but before third batch's post
					{start + 55, start + 57}, // user 6 joins and leaves after the last batch's last post but before when export is run
					{start - 100, start + 5}, // user 7 joins channel3 before start time and leaves before batch 1
					{start + 59, 0},          // user 8 joins channel4 after batch 3 (but before end)
				}

				// user 1 joins before start time and stays (and posts)
				err = th.App.Srv().Store().ChannelMemberHistory().LogJoinEvent(users[0].Id, channel2.Id, jl[0].join)
				require.NoError(t, err)
				// user 2 joins and leaves before first post (but after startTime)
				err = th.App.Srv().Store().ChannelMemberHistory().LogJoinEvent(users[1].Id, channel2.Id, jl[1].join)
				require.NoError(t, err)
				err = th.App.Srv().Store().ChannelMemberHistory().LogLeaveEvent(users[1].Id, channel2.Id, jl[1].leave)
				require.NoError(t, err)
				// user 3 joins and leaves during first batch
				err = th.App.Srv().Store().ChannelMemberHistory().LogJoinEvent(users[2].Id, channel2.Id, jl[2].join)
				require.NoError(t, err)
				err = th.App.Srv().Store().ChannelMemberHistory().LogLeaveEvent(users[2].Id, channel2.Id, jl[2].leave)
				require.NoError(t, err)
				// user 4 joins and leaves during second batch but before second batch's post
				err = th.App.Srv().Store().ChannelMemberHistory().LogJoinEvent(users[3].Id, channel2.Id, jl[3].join)
				require.NoError(t, err)
				err = th.App.Srv().Store().ChannelMemberHistory().LogLeaveEvent(users[3].Id, channel2.Id, jl[3].leave)
				// user 5 joins and leaves during third batch but before third batch's post
				require.NoError(t, err)
				err = th.App.Srv().Store().ChannelMemberHistory().LogJoinEvent(users[4].Id, channel2.Id, jl[4].join)
				require.NoError(t, err)
				err = th.App.Srv().Store().ChannelMemberHistory().LogLeaveEvent(users[4].Id, channel2.Id, jl[4].leave)
				require.NoError(t, err)
				// user 6 joins and leaves after the last batch's last post
				err = th.App.Srv().Store().ChannelMemberHistory().LogJoinEvent(users[5].Id, channel2.Id, jl[5].join)
				require.NoError(t, err)
				err = th.App.Srv().Store().ChannelMemberHistory().LogLeaveEvent(users[5].Id, channel2.Id, jl[5].leave)
				require.NoError(t, err)

				// user 7 joins channel3 before start time and leaves before batch 1
				err = th.App.Srv().Store().ChannelMemberHistory().LogJoinEvent(users[6].Id, channel3.Id, start-100)
				require.NoError(t, err)
				err = th.App.Srv().Store().ChannelMemberHistory().LogLeaveEvent(users[6].Id, channel3.Id, start+5)
				require.NoError(t, err)
				// user 8 joins channel4 after batch 3 (but before end)
				err = th.App.Srv().Store().ChannelMemberHistory().LogJoinEvent(users[7].Id, channel4.Id, start+59)
				require.NoError(t, err)

				count, err := th.App.Srv().Store().Post().AnalyticsPostCount(&model.PostCountOptions{ExcludeSystemPosts: true, SincePostID: "", SinceUpdateAt: start})
				require.NoError(t, err)
				require.Equal(t, 0, int(count))

				attachments := make([]*model.FileInfo, 0)
				contents := make([]string, 0)
				for i, updateAt := range createUpdateTimes {
					post, err2 := th.App.Srv().Store().Post().Save(th.Context, &model.Post{
						ChannelId: channel2.Id,
						UserId:    users[0].Id,
						Message:   fmt.Sprintf("message %d", i),
						CreateAt:  updateAt,
						UpdateAt:  updateAt,
						FileIds:   []string{fmt.Sprintf("test%d", i)},
					})
					require.NoError(t, err2)

					attachmentContent := fmt.Sprintf("Hello there %d", i)
					attachmentPath := fmt.Sprintf("path/to/attachments/file_%d.txt", i)
					_, err = attachmentBackend.WriteFile(bytes.NewBufferString(attachmentContent), attachmentPath)
					require.NoError(t, err)

					info, err2 := th.App.Srv().Store().FileInfo().Save(th.Context, &model.FileInfo{
						Id:        model.NewId(),
						CreatorId: post.UserId,
						PostId:    post.Id,
						CreateAt:  updateAt,
						UpdateAt:  updateAt,
						Path:      attachmentPath,
					})
					require.NoError(t, err2)
					attachments = append(attachments, info)
					contents = append(contents, attachmentContent)
				}

				// Test that it's picking up a previous successful job
				var previousJob *model.Job
				previousJob, err = th.App.Srv().Store().Job().GetNewestJobByStatusesAndType([]string{model.JobStatusWarning, model.JobStatusSuccess}, model.JobTypeMessageExport)
				require.Error(t, err)
				require.Nil(t, previousJob)

				_, err = th.App.Srv().Store().Job().Save(&model.Job{
					Id:             "blah",
					Type:           model.JobTypeMessageExport,
					Priority:       0,
					CreateAt:       0,
					StartAt:        0,
					LastActivityAt: 0,
					Status:         model.JobStatusSuccess,
					Progress:       100,
					Data:           map[string]string{JobDataBatchStartTimestamp: strconv.Itoa(int(start))},
				})
				require.NoError(t, err)

				previousJob, err = th.App.Srv().Store().Job().GetNewestJobByStatusesAndType([]string{model.JobStatusWarning, model.JobStatusSuccess}, model.JobTypeMessageExport)
				require.NoError(t, err)
				require.NotNilf(t, previousJob, "prevJob")

				var prevUpdatedAt int64
				if timestamp, prevExists := previousJob.Data[JobDataBatchStartTimestamp]; prevExists {
					prevUpdatedAt, err = strconv.ParseInt(timestamp, 10, 64)
					require.NoError(t, err)
				}
				require.Equal(t, prevUpdatedAt, start)

				// check number of messages to be exported
				count, err = th.App.Srv().Store().Post().AnalyticsPostCount(&model.PostCountOptions{ExcludeSystemPosts: true, SincePostID: "", SinceUpdateAt: start})
				require.NoError(t, err)
				require.Equal(t, 9, int(count))

				// move past the last post time
				time.Sleep(100 * time.Millisecond)

				// Now run the exports
				var job *model.Job
				if tt.testStopping {
					var jobData map[string]string
					// manually create the job (which will start right away, so we need to wait for it below, after we use its id.
					job, _, err = th.SystemAdminClient.CreateJob(context.Background(), &model.Job{Type: "message_export"})
					require.NoError(t, err)

					// Stop the export after the second batch by stopping the Worker.
					batchCount := 0
					testEndOfBatchCb = func(worker *MessageExportWorker) {
						batchCount++
						if batchCount == 2 {
							job = getMostRecentJobWithId(t, th, job.Id)
							jobData = job.Data

							// let the job continue, but stop Worker, check we went back to Pending, then start the Worker.
							go func() {
								worker.Stop()
								checkJobForStatus(t, th, job.Id, model.JobStatusPending)
								worker.Run()
								checkJobForStatus(t, th, job.Id, model.JobStatusInProgress)
							}()
						}
					}

					// Wait for the rest of the exports to finish
					checkJobForStatus(t, th, job.Id, model.JobStatusSuccess)
					job = getMostRecentJobWithId(t, th, job.Id)
					testEndOfBatchCb = nil
					jobDataInvariantsShouldBeEqual(t, jobData, job.Data)
				} else {
					job = runJobForTest(t, th, nil)
				}

				warnings, err := strconv.Atoi(job.Data[JobDataWarningCount])
				require.NoError(t, err)
				require.Equal(t, 0, warnings)

				numExported, err := strconv.Atoi(job.Data[JobDataMessagesExported])
				require.NoError(t, err)
				require.Equal(t, 9, numExported)

				jobExportDir := job.Data[JobDataExportDir]
				jobEndTime, err := strconv.ParseInt(job.Data[JobDataEndTimestamp], 10, 64)
				require.NoError(t, err)

				// Expected data:
				//  - batch1 has two channels, and we're not sure which will come first. What a pain.

				batch1ch2 := fmt.Sprintf(batch1ch2tmpl, channel2.Id, start, jl[0].join, jl[1].join, jl[2].join,
					createUpdateTimes[0], createUpdateTimes[0], createUpdateTimes[0],
					createUpdateTimes[1], createUpdateTimes[1], createUpdateTimes[1],
					createUpdateTimes[2], createUpdateTimes[2], createUpdateTimes[2],
					jl[1].leave, jl[2].leave, createUpdateTimes[2], createUpdateTimes[2])

				batch1ch3 := fmt.Sprintf(batch1ch3tmpl, channel3.Id, start, jl[6].join, jl[6].leave, createUpdateTimes[2])

				batch1Possibility1 := fmt.Sprintf(`<?xml version="1.0" encoding="UTF-8"?>
<FileDump xmlns:xsi="http://www.w3.org/2001/XMLSchema-instance">
%s%s</FileDump>`, batch1ch2, batch1ch3)
				batch1Possibility2 := fmt.Sprintf(`<?xml version="1.0" encoding="UTF-8"?>
<FileDump xmlns:xsi="http://www.w3.org/2001/XMLSchema-instance">
%s%s</FileDump>`, batch1ch3, batch1ch2)

				batch2xml := fmt.Sprintf(batch2xmptmpl, channel2.Id, createUpdateTimes[2], jl[0].join, jl[3].join,
					createUpdateTimes[3], createUpdateTimes[3], createUpdateTimes[3],
					createUpdateTimes[4], createUpdateTimes[4], createUpdateTimes[4],
					createUpdateTimes[5], createUpdateTimes[5], createUpdateTimes[5],
					jl[3].leave, createUpdateTimes[5], createUpdateTimes[5])
				batch2xml = strings.TrimSpace(batch2xml)

				//  Batch3 has two channels, and we're not sure which will come first. What a pain.
				batch3ch2 := fmt.Sprintf(batch3ch2tmpl, channel2.Id, createUpdateTimes[5], jl[0].join, jl[4].join, jl[5].join,
					createUpdateTimes[6], createUpdateTimes[6], createUpdateTimes[6],
					createUpdateTimes[7], createUpdateTimes[7], createUpdateTimes[7],
					createUpdateTimes[8], createUpdateTimes[8], createUpdateTimes[8],
					jl[4].leave, jl[5].leave, jobEndTime, jobEndTime)

				batch3ch4 := fmt.Sprintf(batch3ch4tmpl, channel4.Id, createUpdateTimes[5], jl[7].join, jobEndTime, jobEndTime)

				batch3Possibility1 := fmt.Sprintf(`<?xml version="1.0" encoding="UTF-8"?>
<FileDump xmlns:xsi="http://www.w3.org/2001/XMLSchema-instance">
%s%s</FileDump>`, batch3ch2, batch3ch4)

				batch3Possibility2 := fmt.Sprintf(`<?xml version="1.0" encoding="UTF-8"?>
<FileDump xmlns:xsi="http://www.w3.org/2001/XMLSchema-instance">
%s%s</FileDump>`, batch3ch4, batch3ch2)

				batch001 := shared.GetBatchPath(jobExportDir, prevUpdatedAt, createUpdateTimes[2], 1)
				batch002 := shared.GetBatchPath(jobExportDir, createUpdateTimes[2], createUpdateTimes[5], 2)
				batch003 := shared.GetBatchPath(jobExportDir, createUpdateTimes[5], jobEndTime, 3)
				files, err := exportBackend.ListDirectory(jobExportDir)
				require.NoError(t, err)
				batches := []string{batch001, batch002, batch003}
				require.ElementsMatch(t, batches, files)

				for b, batchName := range batches {
					zipBytes, err := exportBackend.ReadFile(batchName)
					require.NoError(t, err)
					zipReader, err := zip.NewReader(bytes.NewReader(zipBytes), int64(len(zipBytes)))
					require.NoError(t, err)

					actxml, err := zipReader.Open("actiance_export.xml")
					require.NoError(t, err)
					xmlContents, err := io.ReadAll(actxml)
					require.NoError(t, err)

					// this is so clunky, sorry. but it's simple.
					if b == 0 {
						if string(xmlContents) != batch1Possibility1 && string(xmlContents) != batch1Possibility2 {
							// to make some output
							require.Equal(t, batch1Possibility1, string(xmlContents), "batch 1")
						}
					}

					if b == 1 {
						require.Equal(t, batch2xml, string(xmlContents), "batch 2")
					}

					if b == 2 {
						if string(xmlContents) != batch3Possibility1 && string(xmlContents) != batch3Possibility2 {
							// to make some output
							require.Equal(t, batch3Possibility1, string(xmlContents), "batch 3")
						}
					}

					for i := 0; i < 3; i++ {
						num := b*3 + i
						attachmentInZip, err := zipReader.Open(attachments[num].Path)
						require.NoError(t, err)
						attachmentInZipContents, err := io.ReadAll(attachmentInZip)
						require.NoError(t, err)
						require.EqualValuesf(t, contents[num], string(attachmentInZipContents), "file contents not equal")
					}
				}
			})
		}
	})

	t.Run("actiance e2e - post from user not in channel", func(t *testing.T) {
		th := setup(t)
		defer th.TearDown()
		defer func() {
			err := os.RemoveAll(exportDir)
			assert.NoError(t, err)
			err = os.RemoveAll(attachmentDir)
			assert.NoError(t, err)
		}()

		th.App.UpdateConfig(func(cfg *model.Config) {
			*cfg.MessageExportSettings.EnableExport = true
			*cfg.MessageExportSettings.ExportFromTimestamp = 0
			*cfg.MessageExportSettings.BatchSize = 3
			*cfg.MessageExportSettings.ExportFormat = model.ComplianceExportTypeActiance
			*cfg.FileSettings.DriverName = model.ImageDriverLocal
			*cfg.FileSettings.Directory = attachmentDir

			if exportDir != attachmentDir {
				*cfg.FileSettings.DedicatedExportStore = true
				*cfg.FileSettings.ExportDriverName = model.ImageDriverLocal
				*cfg.FileSettings.ExportDirectory = exportDir
			}
		})

		// Users:
		users := make([]*model.User, 0)
		user, err := th.App.Srv().Store().User().Save(th.Context, &model.User{
			Username: "user1",
			Email:    "user1@email",
		})
		require.NoError(t, err)
		users = append(users, user)
		user, err = th.App.Srv().Store().User().Save(th.Context, &model.User{
			Username: "user2",
			Email:    "user2@email",
		})
		require.NoError(t, err)
		users = append(users, user)

		channel2, err := th.App.Srv().Store().Channel().Save(th.Context, &model.Channel{
			DisplayName: "the Channel Two",
			Name:        "channel_two_name",
			Type:        model.ChannelTypePrivate,
			TeamId:      th.BasicTeam.Id,
			CreatorId:   th.BasicUser.Id,
		}, 999)
		require.NoError(t, err)

		start := model.GetMillis()

		createUpdateTimes := []int64{start + 10, start + 14}

		type joinLeave struct {
			join  int64
			leave int64
		}
		jl := []joinLeave{
			{start - 5, 0}, // user 1 never leaves
		}

		// user 1 joins before start time and stays (and posts)
		err = th.App.Srv().Store().ChannelMemberHistory().LogJoinEvent(users[0].Id, channel2.Id, jl[0].join)
		require.NoError(t, err)

		count, err := th.App.Srv().Store().Post().AnalyticsPostCount(&model.PostCountOptions{ExcludeSystemPosts: true, SincePostID: "", SinceUpdateAt: start})
		require.NoError(t, err)
		require.Equal(t, 0, int(count))

		// first post from user 1 (member)
		_, err = th.App.Srv().Store().Post().Save(th.Context, &model.Post{
			ChannelId: channel2.Id,
			UserId:    users[0].Id,
			Message:   "message 1",
			CreateAt:  createUpdateTimes[0],
			UpdateAt:  createUpdateTimes[0],
		})
		require.NoError(t, err)

		_, err = th.App.Srv().Store().Post().Save(th.Context, &model.Post{
			ChannelId: channel2.Id,
			UserId:    users[1].Id,
			Message:   "message 2",
			CreateAt:  createUpdateTimes[1],
			UpdateAt:  createUpdateTimes[1],
		})
		require.NoError(t, err)

		// Test that it's picking up a previous successful job
		var previousJob *model.Job
		previousJob, err = th.App.Srv().Store().Job().GetNewestJobByStatusesAndType([]string{model.JobStatusWarning, model.JobStatusSuccess}, model.JobTypeMessageExport)
		require.Error(t, err)
		require.Nil(t, previousJob)

		_, err = th.App.Srv().Store().Job().Save(&model.Job{
			Id:             "blah",
			Type:           model.JobTypeMessageExport,
			Priority:       0,
			CreateAt:       0,
			StartAt:        0,
			LastActivityAt: 0,
			Status:         model.JobStatusSuccess,
			Progress:       100,
			Data:           map[string]string{JobDataBatchStartTimestamp: strconv.Itoa(int(start))},
		})
		require.NoError(t, err)

		previousJob, err = th.App.Srv().Store().Job().GetNewestJobByStatusesAndType([]string{model.JobStatusWarning, model.JobStatusSuccess}, model.JobTypeMessageExport)
		require.NoError(t, err)
		require.NotNilf(t, previousJob, "prevJob")

		var prevUpdatedAt int64
		if timestamp, prevExists := previousJob.Data[JobDataBatchStartTimestamp]; prevExists {
			prevUpdatedAt, err = strconv.ParseInt(timestamp, 10, 64)
			require.NoError(t, err)
		}
		require.Equal(t, prevUpdatedAt, start)

		// check number of messages to be exported
		count, err = th.App.Srv().Store().Post().AnalyticsPostCount(&model.PostCountOptions{ExcludeSystemPosts: true, SincePostID: "", SinceUpdateAt: start})
		require.NoError(t, err)
		require.Equal(t, 2, int(count))

		// move past the last post time
		time.Sleep(30 * time.Millisecond)

		// Now run the exports
		job := runJobForTest(t, th, nil)

		warnings, err := strconv.Atoi(job.Data[JobDataWarningCount])
		require.NoError(t, err)
		require.Equal(t, 0, warnings)

		numExported, err := strconv.ParseInt(job.Data[JobDataMessagesExported], 0, 64)
		require.NoError(t, err)
		require.Equal(t, 2, int(numExported))

		jobExportDir := job.Data[JobDataExportDir]
		jobEndTime, err := strconv.ParseInt(job.Data[JobDataEndTimestamp], 10, 64)
		require.NoError(t, err)

		// Expected data:
		batch1xml := fmt.Sprintf(`<?xml version="1.0" encoding="UTF-8"?>
<FileDump xmlns:xsi="http://www.w3.org/2001/XMLSchema-instance">
  <Conversation Perspective="the Channel Two">
    <RoomID>private - channel_two_name - %s</RoomID>
    <StartTimeUTC>%d</StartTimeUTC>
    <ParticipantEntered>
      <LoginName>user1@email</LoginName>
      <UserType>user</UserType>
      <DateTimeUTC>%d</DateTimeUTC>
      <CorporateEmailID>user1@email</CorporateEmailID>
    </ParticipantEntered>
    <ParticipantEntered>
      <LoginName>user2@email</LoginName>
      <UserType>user</UserType>
      <DateTimeUTC>%d</DateTimeUTC>
      <CorporateEmailID>user2@email</CorporateEmailID>
    </ParticipantEntered>
    <Message>
      <LoginName>user1@email</LoginName>
      <UserType>user</UserType>
      <DateTimeUTC>%d</DateTimeUTC>
      <Content>message 1</Content>
      <PreviewsPost></PreviewsPost>
    </Message>
    <Message>
      <LoginName>user2@email</LoginName>
      <UserType>user</UserType>
      <DateTimeUTC>%d</DateTimeUTC>
      <Content>message 2</Content>
      <PreviewsPost></PreviewsPost>
    </Message>
    <ParticipantLeft>
      <LoginName>user1@email</LoginName>
      <UserType>user</UserType>
      <DateTimeUTC>%d</DateTimeUTC>
      <CorporateEmailID>user1@email</CorporateEmailID>
    </ParticipantLeft>
    <ParticipantLeft>
      <LoginName>user2@email</LoginName>
      <UserType>user</UserType>
      <DateTimeUTC>%d</DateTimeUTC>
      <CorporateEmailID>user2@email</CorporateEmailID>
    </ParticipantLeft>
    <EndTimeUTC>%d</EndTimeUTC>
  </Conversation>
</FileDump>`, channel2.Id, start, jl[0].join, start,
			createUpdateTimes[0], createUpdateTimes[1],
			jobEndTime, jobEndTime, jobEndTime)

		batch001 := shared.GetBatchPath(jobExportDir, prevUpdatedAt, jobEndTime, 1)
		files, err := exportBackend.ListDirectory(jobExportDir)
		require.NoError(t, err)
		batches := []string{batch001}
		require.ElementsMatch(t, batches, files)

		zipBytes, err := exportBackend.ReadFile(batch001)
		require.NoError(t, err)
		zipReader, err := zip.NewReader(bytes.NewReader(zipBytes), int64(len(zipBytes)))
		require.NoError(t, err)

		actxml, err := zipReader.Open("actiance_export.xml")
		require.NoError(t, err)
		xmlContents, err := io.ReadAll(actxml)
		require.NoError(t, err)

		require.Equal(t, batch1xml, string(xmlContents), "batch 1")
	})

	t.Run("csv -- multiple batches, 1 zip per batch, output to a single directory", func(t *testing.T) {
		th := setup(t)
		defer th.TearDown()
		defer func() {
			err := os.RemoveAll(exportDir)
			assert.NoError(t, err)
			err = os.RemoveAll(attachmentDir)
			assert.NoError(t, err)
		}()

		time.Sleep(10 * time.Millisecond)
		now := model.GetMillis()

		jobStart := now - 5
		th.App.UpdateConfig(func(cfg *model.Config) {
			*cfg.MessageExportSettings.EnableExport = true
			*cfg.MessageExportSettings.ExportFromTimestamp = jobStart
			*cfg.MessageExportSettings.BatchSize = 5
			*cfg.MessageExportSettings.ExportFormat = model.ComplianceExportTypeCsv
			*cfg.FileSettings.DriverName = model.ImageDriverLocal
			*cfg.FileSettings.Directory = attachmentDir

			if exportDir != attachmentDir {
				*cfg.FileSettings.DedicatedExportStore = true
				*cfg.FileSettings.ExportDriverName = model.ImageDriverLocal
				*cfg.FileSettings.ExportDirectory = exportDir
			}
		})

		attachmentContent := "Hello there"
		attachmentPath001 := "path/to/attachments/one.txt"
		_, _ = attachmentBackend.WriteFile(bytes.NewBufferString(attachmentContent), attachmentPath001)
		post, err := th.App.Srv().Store().Post().Save(th.Context, &model.Post{
			ChannelId: th.BasicChannel.Id,
			UserId:    model.NewId(),
			Message:   "zz" + model.NewId() + "b",
			CreateAt:  now,
			UpdateAt:  now,
			FileIds:   []string{"test1"},
		})
		require.NoError(t, err)

		attachment, err := th.App.Srv().Store().FileInfo().Save(th.Context, &model.FileInfo{
			Id:        model.NewId(),
			CreatorId: post.UserId,
			PostId:    post.Id,
			CreateAt:  now,
			UpdateAt:  now,
			Path:      attachmentPath001,
		})
		require.NoError(t, err)

		for i := 0; i < 10; i++ {
			_, e := th.App.Srv().Store().Post().Save(th.Context, &model.Post{
				ChannelId: th.BasicChannel.Id,
				UserId:    model.NewId(),
				Message:   "zz" + model.NewId() + "b",
				CreateAt:  now + int64(i),
			})
			require.NoError(t, e)
		}

		job := runJobForTest(t, th, nil)

		warnings, err := strconv.Atoi(job.Data[JobDataWarningCount])
		require.NoError(t, err)
		require.Equal(t, 0, warnings)

		numExported, err := strconv.ParseInt(job.Data[JobDataMessagesExported], 0, 64)
		require.NoError(t, err)
		require.Equal(t, int64(11), numExported)
		jobEnd, err := strconv.ParseInt(job.Data[JobDataEndTimestamp], 0, 64)
		require.NoError(t, err)

		jobExportDir := job.Data[JobDataExportDir]
		batch001 := shared.GetBatchPath(jobExportDir, jobStart, now+3, 1)
		batch002 := shared.GetBatchPath(jobExportDir, now+3, now+8, 2)
		batch003 := shared.GetBatchPath(jobExportDir, now+8, jobEnd, 3)
		files, err := exportBackend.ListDirectory(jobExportDir)
		require.NoError(t, err)
		require.ElementsMatch(t, []string{batch001, batch002, batch003}, files)

		zipBytes, err := exportBackend.ReadFile(batch001)
		require.NoError(t, err)

		zipReader, err := zip.NewReader(bytes.NewReader(zipBytes), int64(len(zipBytes)))
		require.NoError(t, err)

		csvZipFilePath := path.Join("files", post.Id, fmt.Sprintf("%s-%s", attachment.Id, path.Base(attachment.Path)))

		attachmentInZip, err := zipReader.Open(csvZipFilePath)
		require.NoError(t, err)
		attachmentInZipContents, err := io.ReadAll(attachmentInZip)
		require.NoError(t, err)

		require.EqualValuesf(t, attachmentContent, string(attachmentInZipContents), "file contents not equal")
	})
}<|MERGE_RESOLUTION|>--- conflicted
+++ resolved
@@ -164,18 +164,11 @@
 			BatchStartTime:         1,
 			BatchEndTime:           1,
 		}, shared.BackendParams{
-<<<<<<< HEAD
-			Store:         shared.NewMessageExportStore(mockStore),
-			FileBackend:   fileBackend,
-			HtmlTemplates: nil,
-			Config:        nil,
-=======
-			Store:                 mockStore,
+			Store:                 shared.NewMessageExportStore(mockStore),
 			FileAttachmentBackend: attachmentBackend,
 			ExportBackend:         exportBackend,
 			HtmlTemplates:         nil,
 			Config:                nil,
->>>>>>> 4c5bbe8d
 		})
 		require.NoError(t, err)
 		require.Zero(t, res.NumWarnings)
