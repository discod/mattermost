--- conflicted
+++ resolved
@@ -14,11 +14,6 @@
 
 func TestNewBulk(t *testing.T) {
 	th := api4.SetupEnterprise(t)
-<<<<<<< HEAD
-
-=======
-	defer th.TearDown()
->>>>>>> ce791e57
 	client := createTestClient(t, th.Context, th.App.Config(), th.App.FileBackend())
 
 	t.Run("zeroed bulksettings", func(t *testing.T) {
