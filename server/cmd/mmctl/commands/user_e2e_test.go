--- conflicted
+++ resolved
@@ -667,98 +667,6 @@
 	})
 }
 
-<<<<<<< HEAD
-func (s *MmctlE2ETestSuite) TestUpdateUserEmailCmd() {
-	s.SetupTestHelper().InitBasic(s.T())
-
-	s.RunForSystemAdminAndLocal("admin and local user can change user email", func(c client.Client) {
-		printer.Clean()
-		oldEmail := s.th.BasicUser2.Email
-		newEmail := "basicuser2@fakedomain.com"
-		err := updateUserEmailCmdF(c, &cobra.Command{}, []string{s.th.BasicUser2.Email, newEmail})
-		s.Require().Nil(err)
-
-		u, err := s.th.App.GetUser(s.th.BasicUser2.Id)
-		s.Require().Nil(err)
-		s.Require().Equal(newEmail, u.Email)
-
-		u.Email = oldEmail
-		_, err = s.th.App.UpdateUser(s.th.Context, u, false)
-		s.Require().Nil(err)
-	})
-
-	s.Run("normal user doesn't have permission to change another user's email", func() {
-		printer.Clean()
-		newEmail := "basicuser2-change@fakedomain.com"
-		err := updateUserEmailCmdF(s.th.Client, &cobra.Command{}, []string{s.th.BasicUser2.Id, newEmail})
-		s.Require().EqualError(err, "You do not have the appropriate permissions.")
-
-		u, err := s.th.App.GetUser(s.th.BasicUser2.Id)
-		s.Require().Nil(err)
-		s.Require().Equal(s.th.BasicUser2.Email, u.Email)
-	})
-
-	s.Run("normal users can't update their own email due to security reasons", func() {
-		printer.Clean()
-
-		newEmail := "basicuser-change@fakedomain.com"
-		err := updateUserEmailCmdF(s.th.Client, &cobra.Command{}, []string{s.th.BasicUser.Id, newEmail})
-		s.Require().EqualError(err, "Invalid or missing password in request body.")
-	})
-}
-
-func (s *MmctlE2ETestSuite) TestUpdateUsernameCmd() {
-	s.SetupTestHelper().InitBasic(s.T())
-
-	s.RunForSystemAdminAndLocal("admin and local user can change user name", func(c client.Client) {
-		printer.Clean()
-		oldName := s.th.BasicUser2.Username
-		newName := "basicusernamechange"
-		err := updateUsernameCmdF(c, &cobra.Command{}, []string{s.th.BasicUser2.Username, newName})
-		s.Require().Nil(err)
-
-		u, err := s.th.App.GetUser(s.th.BasicUser2.Id)
-		s.Require().Nil(err)
-		s.Require().Equal(newName, u.Username)
-
-		u.Username = oldName
-		_, err = s.th.App.UpdateUser(s.th.Context, u, false)
-		s.Require().Nil(err)
-	})
-
-	s.Run("normal user doesn't have permission to change another user's name", func() {
-		printer.Clean()
-		newUsername := "basicusernamechange"
-		err := updateUsernameCmdF(s.th.Client, &cobra.Command{}, []string{s.th.BasicUser2.Id, newUsername})
-		s.Require().EqualError(err, "You do not have the appropriate permissions.")
-
-		u, err := s.th.App.GetUser(s.th.BasicUser2.Id)
-		s.Require().Nil(err)
-		s.Require().Equal(s.th.BasicUser2.Username, u.Username)
-	})
-
-	s.Run("Can't change by a invalid username", func() {
-		printer.Clean()
-		newUsername := "invalid username"
-		err := updateUsernameCmdF(s.th.Client, &cobra.Command{}, []string{s.th.BasicUser2.Id, newUsername})
-		s.Require().EqualError(err, "invalid username: '"+newUsername+"'")
-
-		u, err := s.th.App.GetUser(s.th.BasicUser2.Id)
-		s.Require().Nil(err)
-		s.Require().Equal(s.th.BasicUser2.Username, u.Username)
-	})
-
-	s.RunForSystemAdminAndLocal("Delete nonexistent user", func(c client.Client) {
-		printer.Clean()
-		oldName := "nonexistentuser"
-		newUsername := "basicusernamechange"
-		err := updateUsernameCmdF(s.th.Client, &cobra.Command{}, []string{oldName, newUsername})
-		s.Require().EqualError(err, "unable to find user '"+oldName+"'")
-	})
-}
-
-=======
->>>>>>> ce791e57
 func (s *MmctlE2ETestSuite) TestDeleteUsersCmd() {
 	s.SetupTestHelper().InitBasic(s.T())
 
@@ -1715,7 +1623,7 @@
 }
 
 func (s *MmctlE2ETestSuite) TestUserEditUsernameCmd() {
-	s.SetupTestHelper().InitBasic()
+	s.SetupTestHelper().InitBasic(s.T())
 
 	user, appErr := s.th.App.CreateUser(s.th.Context, &model.User{
 		Email:    s.th.GenerateTestEmail(),
@@ -1794,7 +1702,7 @@
 }
 
 func (s *MmctlE2ETestSuite) TestUserEditEmailCmd() {
-	s.SetupTestHelper().InitBasic()
+	s.SetupTestHelper().InitBasic(s.T())
 
 	user, appErr := s.th.App.CreateUser(s.th.Context, &model.User{
 		Email:    s.th.GenerateTestEmail(),
@@ -1873,7 +1781,7 @@
 }
 
 func (s *MmctlE2ETestSuite) TestUserEditAuthdataCmd() {
-	s.SetupTestHelper().InitBasic()
+	s.SetupTestHelper().InitBasic(s.T())
 
 	user, appErr := s.th.App.CreateUser(s.th.Context, &model.User{
 		Email:       s.th.GenerateTestEmail(),
