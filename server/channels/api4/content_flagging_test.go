// Copyright (c) 2015-present Mattermost, Inc. All Rights Reserved.
// See LICENSE.txt for license information.

package api4

import (
	"context"
	"net/http"
	"os"
	"testing"

	"github.com/mattermost/mattermost/server/public/model"
	"github.com/stretchr/testify/require"
)

func TestGetFlaggingConfiguration(t *testing.T) {
	mainHelper.Parallel(t)

	os.Setenv("MM_FEATUREFLAGS_ContentFlagging", "true")
	th := Setup(t)
	defer func() {
		th.TearDown()
		os.Unsetenv("MM_FEATUREFLAGS_ContentFlagging")
	}()

	client := th.Client

	t.Run("Should return 501 when Enterprise Advanced license is not present even if feature is enabled", func(t *testing.T) {
		th.App.Srv().SetLicense(model.NewTestLicenseSKU(model.LicenseShortSkuEnterprise))
		defer th.RemoveLicense()

		th.App.UpdateConfig(func(config *model.Config) {
			config.ContentFlaggingSettings.EnableContentFlagging = model.NewPointer(true)
			config.ContentFlaggingSettings.SetDefaults()
		})

		status, resp, err := client.GetFlaggingConfiguration(context.Background())
		require.Error(t, err)
		require.Equal(t, http.StatusNotImplemented, resp.StatusCode)
		require.Nil(t, status)
	})

	t.Run("Should return 501 when feature is disabled", func(t *testing.T) {
		th.App.Srv().SetLicense(model.NewTestLicenseSKU(model.LicenseShortSkuEnterpriseAdvanced))
		defer th.RemoveLicense()

		th.App.UpdateConfig(func(config *model.Config) {
			config.ContentFlaggingSettings.EnableContentFlagging = model.NewPointer(false)
			config.ContentFlaggingSettings.SetDefaults()
		})

		status, resp, err := client.GetFlaggingConfiguration(context.Background())
		require.Error(t, err)
		require.Equal(t, http.StatusNotImplemented, resp.StatusCode)
		require.Nil(t, status)
	})
}

<<<<<<< HEAD
func TestSaveContentFlaggingSettings(t *testing.T) {
	mainHelper.Parallel(t)

	os.Setenv("MM_FEATUREFLAGS_ContentFlagging", "true")
	th := Setup(t).InitBasic()
	defer func() {
		th.TearDown()
		os.Unsetenv("MM_FEATUREFLAGS_ContentFlagging")
	}()

	client := th.Client

	t.Run("Should return 403 when user does not have manage system permission", func(t *testing.T) {
		th.App.Srv().SetLicense(model.NewTestLicenseSKU(model.LicenseShortSkuEnterpriseAdvanced))
		defer th.RemoveLicense()

		config := model.ContentFlaggingSettingsRequest{
			ContentFlaggingSettingsBase: model.ContentFlaggingSettingsBase{
				EnableContentFlagging: model.NewPointer(true),
			},
			ReviewerSettings: &model.ReviewSettingsRequest{
				ReviewerSettings: model.ReviewerSettings{
					CommonReviewers: model.NewPointer(true),
				},
				ReviewerIDsSettings: model.ReviewerIDsSettings{
					CommonReviewerIds: []string{th.BasicUser.Id},
				},
			},
		}

		// Use basic user who doesn't have manage system permission
		th.LoginBasic()
		resp, err := client.SaveContentFlaggingSettings(context.Background(), &config)
		require.Error(t, err)
		require.Equal(t, http.StatusForbidden, resp.StatusCode)
	})

	t.Run("Should return 400 when config is invalid", func(t *testing.T) {
		th.App.Srv().SetLicense(model.NewTestLicenseSKU(model.LicenseShortSkuEnterpriseAdvanced))
		defer th.RemoveLicense()

		// Invalid config - missing required fields
		config := model.ContentFlaggingSettingsRequest{
			ReviewerSettings: &model.ReviewSettingsRequest{
				ReviewerSettings: model.ReviewerSettings{
					CommonReviewers:       model.NewPointer(true),
					TeamAdminsAsReviewers: model.NewPointer(false),
				},
				ReviewerIDsSettings: model.ReviewerIDsSettings{
					CommonReviewerIds: []string{},
				},
			},
		}
		config.SetDefaults()

		th.LoginSystemAdmin()
		resp, err := th.SystemAdminClient.SaveContentFlaggingSettings(context.Background(), &config)
		require.Error(t, err)
		require.Equal(t, http.StatusBadRequest, resp.StatusCode)
	})

	t.Run("Should successfully save content flagging settings when user has manage system permission", func(t *testing.T) {
		th.App.Srv().SetLicense(model.NewTestLicenseSKU(model.LicenseShortSkuEnterpriseAdvanced))
		defer th.RemoveLicense()

		config := model.ContentFlaggingSettingsRequest{
			ContentFlaggingSettingsBase: model.ContentFlaggingSettingsBase{
				EnableContentFlagging: model.NewPointer(true),
			},
			ReviewerSettings: &model.ReviewSettingsRequest{
				ReviewerSettings: model.ReviewerSettings{
					CommonReviewers: model.NewPointer(true),
				},
				ReviewerIDsSettings: model.ReviewerIDsSettings{
					CommonReviewerIds: []string{th.BasicUser.Id},
				},
			},
		}

		// Use system admin who has manage system permission
		resp, err := th.SystemAdminClient.SaveContentFlaggingSettings(context.Background(), &config)
		require.NoError(t, err)
		require.Equal(t, http.StatusOK, resp.StatusCode)
	})
}

func TestGetContentFlaggingSettings(t *testing.T) {
	mainHelper.Parallel(t)

	os.Setenv("MM_FEATUREFLAGS_ContentFlagging", "true")
	th := Setup(t).InitBasic()
	defer func() {
		th.TearDown()
		os.Unsetenv("MM_FEATUREFLAGS_ContentFlagging")
	}()

	t.Run("Should return 403 when user does not have manage system permission", func(t *testing.T) {
		th.App.Srv().SetLicense(model.NewTestLicenseSKU(model.LicenseShortSkuEnterpriseAdvanced))
		defer th.RemoveLicense()

		// Use basic user who doesn't have manage system permission
		th.LoginBasic()
		settings, resp, err := th.Client.GetContentFlaggingSettings(context.Background())
		require.Error(t, err)
		require.Equal(t, http.StatusForbidden, resp.StatusCode)
		require.Nil(t, settings)
	})

	t.Run("Should successfully get content flagging settings when user has manage system permission", func(t *testing.T) {
		th.App.Srv().SetLicense(model.NewTestLicenseSKU(model.LicenseShortSkuEnterpriseAdvanced))
		defer th.RemoveLicense()

		// First save some settings
		config := model.ContentFlaggingSettingsRequest{
			ContentFlaggingSettingsBase: model.ContentFlaggingSettingsBase{
				EnableContentFlagging: model.NewPointer(true),
			},
			ReviewerSettings: &model.ReviewSettingsRequest{
				ReviewerSettings: model.ReviewerSettings{
					CommonReviewers: model.NewPointer(true),
				},
				ReviewerIDsSettings: model.ReviewerIDsSettings{
					CommonReviewerIds: []string{th.BasicUser.Id},
				},
			},
		}
		config.SetDefaults()
		appErr := th.App.SaveContentFlaggingConfig(config)
		require.Nil(t, appErr)

		// Use system admin who has manage system permission
		settings, resp, err := th.SystemAdminClient.GetContentFlaggingSettings(context.Background())
		require.NoError(t, err)
		require.Equal(t, http.StatusOK, resp.StatusCode)
		require.NotNil(t, settings)
		require.NotNil(t, settings.EnableContentFlagging)
		require.True(t, *settings.EnableContentFlagging)
		require.NotNil(t, settings.ReviewerSettings)
		require.NotNil(t, settings.ReviewerSettings.CommonReviewers)
		require.True(t, *settings.ReviewerSettings.CommonReviewers)
		require.NotNil(t, settings.ReviewerSettings.CommonReviewerIds)
		require.Contains(t, settings.ReviewerSettings.CommonReviewerIds, th.BasicUser.Id)
	})
}

=======
>>>>>>> c21ef29f
func TestGetPostPropertyValues(t *testing.T) {
	mainHelper.Parallel(t)

	os.Setenv("MM_FEATUREFLAGS_ContentFlagging", "true")
	th := Setup(t).InitBasic()
	defer func() {
		th.TearDown()
		os.Unsetenv("MM_FEATUREFLAGS_ContentFlagging")
	}()

	client := th.Client

	t.Run("Should return 501 when Enterprise Advanced license is not present even if feature is enabled", func(t *testing.T) {
		th.App.Srv().SetLicense(model.NewTestLicenseSKU(model.LicenseShortSkuEnterprise))
		th.App.UpdateConfig(func(config *model.Config) {
			config.ContentFlaggingSettings.EnableContentFlagging = model.NewPointer(true)
			config.ContentFlaggingSettings.SetDefaults()
		})

		post := th.CreatePost()
		propertyValues, resp, err := client.GetPostPropertyValues(context.Background(), post.Id)
		require.Error(t, err)
		require.Equal(t, http.StatusNotImplemented, resp.StatusCode)
		require.Nil(t, propertyValues)
	})

	t.Run("Should return 501 when feature is disabled", func(t *testing.T) {
		th.App.Srv().SetLicense(model.NewTestLicenseSKU(model.LicenseShortSkuEnterpriseAdvanced))
		th.App.UpdateConfig(func(config *model.Config) {
			config.ContentFlaggingSettings.EnableContentFlagging = model.NewPointer(false)
			config.ContentFlaggingSettings.SetDefaults()
		})

		post := th.CreatePost()
		propertyValues, resp, err := client.GetPostPropertyValues(context.Background(), post.Id)
		require.Error(t, err)
		require.Equal(t, http.StatusNotImplemented, resp.StatusCode)
		require.Nil(t, propertyValues)
	})

	t.Run("Should return 404 when post does not exist", func(t *testing.T) {
		th.App.Srv().SetLicense(model.NewTestLicenseSKU(model.LicenseShortSkuEnterpriseAdvanced))
		th.App.UpdateConfig(func(config *model.Config) {
			config.ContentFlaggingSettings.EnableContentFlagging = model.NewPointer(true)
			config.ContentFlaggingSettings.SetDefaults()
		})

		propertyValues, resp, err := client.GetPostPropertyValues(context.Background(), model.NewId())
		require.Error(t, err)
		require.Equal(t, http.StatusNotFound, resp.StatusCode)
		require.Nil(t, propertyValues)
	})

	t.Run("Should return 403 when user is not a reviewer", func(t *testing.T) {
		th.App.Srv().SetLicense(model.NewTestLicenseSKU(model.LicenseShortSkuEnterpriseAdvanced))
		th.App.UpdateConfig(func(config *model.Config) {
			config.ContentFlaggingSettings.EnableContentFlagging = model.NewPointer(true)
			config.ContentFlaggingSettings.SetDefaults()
		})

		post := th.CreatePost()
		propertyValues, resp, err := client.GetPostPropertyValues(context.Background(), post.Id)
		require.Error(t, err)
		require.Equal(t, http.StatusForbidden, resp.StatusCode)
		require.Nil(t, propertyValues)
	})

	t.Run("Should successfully get property values when user is a reviewer", func(t *testing.T) {
		th.App.Srv().SetLicense(model.NewTestLicenseSKU(model.LicenseShortSkuEnterpriseAdvanced))
<<<<<<< HEAD
		config := model.ContentFlaggingSettingsRequest{
			ContentFlaggingSettingsBase: model.ContentFlaggingSettingsBase{
				EnableContentFlagging: model.NewPointer(true),
			},
			ReviewerSettings: &model.ReviewSettingsRequest{
				ReviewerSettings: model.ReviewerSettings{
					CommonReviewers: model.NewPointer(true),
				},
				ReviewerIDsSettings: model.ReviewerIDsSettings{
					CommonReviewerIds: []string{th.BasicUser.Id},
				},
			},
		}
		config.SetDefaults()
		appErr := th.App.SaveContentFlaggingConfig(config)
		require.Nil(t, appErr)
=======
		th.App.UpdateConfig(func(config *model.Config) {
			config.ContentFlaggingSettings.EnableContentFlagging = model.NewPointer(true)
			config.ContentFlaggingSettings.SetDefaults()
			config.ContentFlaggingSettings.ReviewerSettings.CommonReviewers = model.NewPointer(true)
			config.ContentFlaggingSettings.ReviewerSettings.CommonReviewerIds = &[]string{th.BasicUser.Id}
		})
>>>>>>> c21ef29f

		post := th.CreatePost()
		response, err := client.FlagPostForContentReview(context.Background(), post.Id, &model.FlagContentRequest{
			Reason:  "Sensitive data",
			Comment: "This is sensitive content",
		})
		require.NoError(t, err)
		require.Equal(t, http.StatusOK, response.StatusCode)

		// Now get the property values
		propertyValues, resp, err := client.GetPostPropertyValues(context.Background(), post.Id)
		require.NoError(t, err)
		require.Equal(t, http.StatusOK, resp.StatusCode)
		require.NotNil(t, propertyValues)
		require.Len(t, *propertyValues, 5)
	})
}

func TestGetFlaggedPost(t *testing.T) {
	mainHelper.Parallel(t)

	os.Setenv("MM_FEATUREFLAGS_ContentFlagging", "true")
	th := Setup(t).InitBasic()
	defer func() {
		th.TearDown()
		os.Unsetenv("MM_FEATUREFLAGS_ContentFlagging")
	}()

	client := th.Client

	t.Run("Should return 501 when Enterprise Advanced license is not present even if feature is enabled", func(t *testing.T) {
		th.App.Srv().SetLicense(model.NewTestLicenseSKU(model.LicenseShortSkuEnterprise))
		th.App.UpdateConfig(func(config *model.Config) {
			config.ContentFlaggingSettings.EnableContentFlagging = model.NewPointer(true)
			config.ContentFlaggingSettings.SetDefaults()
		})

		post := th.CreatePost()
		flaggedPost, resp, err := client.GetContentFlaggedPost(context.Background(), post.Id)
		require.Error(t, err)
		require.Equal(t, http.StatusNotImplemented, resp.StatusCode)
		require.Nil(t, flaggedPost)
	})

	t.Run("Should return 501 when feature is disabled", func(t *testing.T) {
		th.App.Srv().SetLicense(model.NewTestLicenseSKU(model.LicenseShortSkuEnterpriseAdvanced))
		th.App.UpdateConfig(func(config *model.Config) {
			config.ContentFlaggingSettings.EnableContentFlagging = model.NewPointer(false)
			config.ContentFlaggingSettings.SetDefaults()
		})

		post := th.CreatePost()
		flaggedPost, resp, err := client.GetContentFlaggedPost(context.Background(), post.Id)
		require.Error(t, err)
		require.Equal(t, http.StatusNotImplemented, resp.StatusCode)
		require.Nil(t, flaggedPost)
	})

	t.Run("Should return 404 when post does not exist", func(t *testing.T) {
		th.App.Srv().SetLicense(model.NewTestLicenseSKU(model.LicenseShortSkuEnterpriseAdvanced))
		th.App.UpdateConfig(func(config *model.Config) {
			config.ContentFlaggingSettings.EnableContentFlagging = model.NewPointer(true)
			config.ContentFlaggingSettings.SetDefaults()
		})

		flaggedPost, resp, err := client.GetContentFlaggedPost(context.Background(), model.NewId())
		require.Error(t, err)
		require.Equal(t, http.StatusNotFound, resp.StatusCode)
		require.Nil(t, flaggedPost)
	})

	t.Run("Should return 403 when user is not a reviewer", func(t *testing.T) {
		th.App.Srv().SetLicense(model.NewTestLicenseSKU(model.LicenseShortSkuEnterpriseAdvanced))
<<<<<<< HEAD
		config := model.ContentFlaggingSettingsRequest{
			ContentFlaggingSettingsBase: model.ContentFlaggingSettingsBase{
				EnableContentFlagging: model.NewPointer(true),
			},
			ReviewerSettings: &model.ReviewSettingsRequest{
				ReviewerSettings: model.ReviewerSettings{
					CommonReviewers: model.NewPointer(false),
				},
				ReviewerIDsSettings: model.ReviewerIDsSettings{
					TeamReviewersSetting: map[string]*model.TeamReviewerSetting{
						th.BasicTeam.Id: {
							Enabled:     model.NewPointer(true),
							ReviewerIds: []string{}, // Empty list - user is not a reviewer
						},
					},
				},
			},
		}
		config.SetDefaults()
		appErr := th.App.SaveContentFlaggingConfig(config)
		require.Nil(t, appErr)
=======
		th.App.UpdateConfig(func(config *model.Config) {
			config.ContentFlaggingSettings.EnableContentFlagging = model.NewPointer(true)
			config.ContentFlaggingSettings.SetDefaults()
			// Set up config so user is not a reviewer
			config.ContentFlaggingSettings.ReviewerSettings.CommonReviewers = model.NewPointer(false)
			config.ContentFlaggingSettings.ReviewerSettings.TeamReviewersSetting = &map[string]model.TeamReviewerSetting{}
			(*config.ContentFlaggingSettings.ReviewerSettings.TeamReviewersSetting)[th.BasicTeam.Id] = model.TeamReviewerSetting{
				Enabled:     model.NewPointer(true),
				ReviewerIds: &[]string{}, // Empty list - user is not a reviewer
			}
		})
>>>>>>> c21ef29f

		post := th.CreatePost()
		flaggedPost, resp, err := client.GetContentFlaggedPost(context.Background(), post.Id)
		require.Error(t, err)
		require.Equal(t, http.StatusForbidden, resp.StatusCode)
		require.Nil(t, flaggedPost)
	})

	t.Run("Should return 404 when post is not flagged", func(t *testing.T) {
		th.App.Srv().SetLicense(model.NewTestLicenseSKU(model.LicenseShortSkuEnterpriseAdvanced))
<<<<<<< HEAD

		config := model.ContentFlaggingSettingsRequest{
			ContentFlaggingSettingsBase: model.ContentFlaggingSettingsBase{
				EnableContentFlagging: model.NewPointer(true),
			},
			ReviewerSettings: &model.ReviewSettingsRequest{
				ReviewerSettings: model.ReviewerSettings{
					CommonReviewers: model.NewPointer(true),
				},
				ReviewerIDsSettings: model.ReviewerIDsSettings{
					CommonReviewerIds: []string{th.BasicUser.Id},
				},
			},
		}
		config.SetDefaults()
		appErr := th.App.SaveContentFlaggingConfig(config)
		require.Nil(t, appErr)
=======
		th.App.UpdateConfig(func(config *model.Config) {
			config.ContentFlaggingSettings.EnableContentFlagging = model.NewPointer(true)
			config.ContentFlaggingSettings.SetDefaults()
			config.ContentFlaggingSettings.ReviewerSettings.CommonReviewers = model.NewPointer(true)
			config.ContentFlaggingSettings.ReviewerSettings.CommonReviewerIds = &[]string{th.BasicUser.Id}
		})
>>>>>>> c21ef29f

		post := th.CreatePost()
		flaggedPost, resp, err := client.GetContentFlaggedPost(context.Background(), post.Id)
		require.Error(t, err)
		require.Equal(t, http.StatusNotFound, resp.StatusCode)
		require.Nil(t, flaggedPost)
	})

	t.Run("Should successfully get flagged post when user is a reviewer and post is flagged", func(t *testing.T) {
		th.App.Srv().SetLicense(model.NewTestLicenseSKU(model.LicenseShortSkuEnterpriseAdvanced))
<<<<<<< HEAD

		config := model.ContentFlaggingSettingsRequest{
			ContentFlaggingSettingsBase: model.ContentFlaggingSettingsBase{
				EnableContentFlagging: model.NewPointer(true),
			},
			ReviewerSettings: &model.ReviewSettingsRequest{
				ReviewerSettings: model.ReviewerSettings{
					CommonReviewers: model.NewPointer(true),
				},
				ReviewerIDsSettings: model.ReviewerIDsSettings{
					CommonReviewerIds: []string{th.BasicUser.Id},
				},
			},
		}
		config.SetDefaults()
		appErr := th.App.SaveContentFlaggingConfig(config)
		require.Nil(t, appErr)
=======
		th.App.UpdateConfig(func(config *model.Config) {
			config.ContentFlaggingSettings.EnableContentFlagging = model.NewPointer(true)
			config.ContentFlaggingSettings.SetDefaults()
			config.ContentFlaggingSettings.ReviewerSettings.CommonReviewers = model.NewPointer(true)
			config.ContentFlaggingSettings.ReviewerSettings.CommonReviewerIds = &[]string{th.BasicUser.Id}
		})
>>>>>>> c21ef29f

		post := th.CreatePost()

		// First flag the post
		flagRequest := &model.FlagContentRequest{
			Reason:  "Sensitive data",
			Comment: "This is sensitive content",
		}
		resp, err := client.FlagPostForContentReview(context.Background(), post.Id, flagRequest)
		require.NoError(t, err)
		require.Equal(t, http.StatusOK, resp.StatusCode)

		// Now get the flagged post
		flaggedPost, resp, err := client.GetContentFlaggedPost(context.Background(), post.Id)
		require.NoError(t, err)
		require.Equal(t, http.StatusOK, resp.StatusCode)
		require.NotNil(t, flaggedPost)
		require.Equal(t, post.Id, flaggedPost.Id)
	})
}

func TestFlagPost(t *testing.T) {
	mainHelper.Parallel(t)

	os.Setenv("MM_FEATUREFLAGS_ContentFlagging", "true")
	th := Setup(t).InitBasic()
	defer func() {
		th.TearDown()
		os.Unsetenv("MM_FEATUREFLAGS_ContentFlagging")
	}()

	client := th.Client

	t.Run("Should return 501 when Enterprise Advanced license is not present even if feature is enabled", func(t *testing.T) {
		th.App.Srv().SetLicense(model.NewTestLicenseSKU(model.LicenseShortSkuEnterprise))
		defer th.RemoveLicense()

		th.App.UpdateConfig(func(config *model.Config) {
			config.ContentFlaggingSettings.EnableContentFlagging = model.NewPointer(true)
			config.ContentFlaggingSettings.SetDefaults()
		})

		post := th.CreatePost()
		flagRequest := &model.FlagContentRequest{
			Reason:  "spam",
			Comment: "This is spam content",
		}

		resp, err := client.FlagPostForContentReview(context.Background(), post.Id, flagRequest)
		require.Error(t, err)
		require.Equal(t, http.StatusNotImplemented, resp.StatusCode)
	})

	t.Run("Should return 501 when feature is disabled", func(t *testing.T) {
		th.App.Srv().SetLicense(model.NewTestLicenseSKU(model.LicenseShortSkuEnterpriseAdvanced))
		defer th.RemoveLicense()

		th.App.UpdateConfig(func(config *model.Config) {
			config.ContentFlaggingSettings.EnableContentFlagging = model.NewPointer(false)
			config.ContentFlaggingSettings.SetDefaults()
		})

		post := th.CreatePost()
		flagRequest := &model.FlagContentRequest{
			Reason:  "spam",
			Comment: "This is spam content",
		}

		resp, err := client.FlagPostForContentReview(context.Background(), post.Id, flagRequest)
		require.Error(t, err)
		require.Equal(t, http.StatusNotImplemented, resp.StatusCode)
	})

	t.Run("Should return 404 when post does not exist", func(t *testing.T) {
		th.App.Srv().SetLicense(model.NewTestLicenseSKU(model.LicenseShortSkuEnterpriseAdvanced))
		defer th.RemoveLicense()

		th.App.UpdateConfig(func(config *model.Config) {
			config.ContentFlaggingSettings.EnableContentFlagging = model.NewPointer(true)
			config.ContentFlaggingSettings.SetDefaults()
		})

		flagRequest := &model.FlagContentRequest{
			Reason:  "spam",
			Comment: "This is spam content",
		}

		resp, err := client.FlagPostForContentReview(context.Background(), model.NewId(), flagRequest)
		require.Error(t, err)
		require.Equal(t, http.StatusNotFound, resp.StatusCode)
	})

	t.Run("Should return 403 when user does not have permission to view post", func(t *testing.T) {
		th.App.Srv().SetLicense(model.NewTestLicenseSKU(model.LicenseShortSkuEnterpriseAdvanced))
		defer th.RemoveLicense()

		th.App.UpdateConfig(func(config *model.Config) {
			config.ContentFlaggingSettings.EnableContentFlagging = model.NewPointer(true)
			config.ContentFlaggingSettings.SetDefaults()
		})

		// Create a private channel and post
		privateChannel := th.CreatePrivateChannel()
		post := th.CreatePostWithClient(th.Client, privateChannel)
		th.RemoveUserFromChannel(th.BasicUser, privateChannel)

		flagRequest := &model.FlagContentRequest{
			Reason:  "spam",
			Comment: "This is spam content",
		}

		resp, err := client.FlagPostForContentReview(context.Background(), post.Id, flagRequest)
		require.Error(t, err)
		require.Equal(t, http.StatusForbidden, resp.StatusCode)
	})

	t.Run("Should return 400 when content flagging is not enabled for the team", func(t *testing.T) {
		th.App.Srv().SetLicense(model.NewTestLicenseSKU(model.LicenseShortSkuEnterpriseAdvanced))
		defer th.RemoveLicense()

<<<<<<< HEAD
		config := model.ContentFlaggingSettingsRequest{
			ContentFlaggingSettingsBase: model.ContentFlaggingSettingsBase{
				EnableContentFlagging: model.NewPointer(true),
			},
			ReviewerSettings: &model.ReviewSettingsRequest{
				ReviewerSettings: model.ReviewerSettings{
					CommonReviewers: model.NewPointer(false),
				},
				ReviewerIDsSettings: model.ReviewerIDsSettings{
					TeamReviewersSetting: map[string]*model.TeamReviewerSetting{
						th.BasicTeam.Id: {Enabled: model.NewPointer(false)},
					},
				},
			},
		}
		config.SetDefaults()
		appErr := th.App.SaveContentFlaggingConfig(config)
		require.Nil(t, appErr)
=======
		th.App.UpdateConfig(func(config *model.Config) {
			config.ContentFlaggingSettings.EnableContentFlagging = model.NewPointer(true)
			config.ContentFlaggingSettings.SetDefaults()
			// Set up config so content flagging is not enabled for this team
			config.ContentFlaggingSettings.ReviewerSettings.CommonReviewers = model.NewPointer(false)
			config.ContentFlaggingSettings.ReviewerSettings.TeamReviewersSetting = &map[string]model.TeamReviewerSetting{}
			(*config.ContentFlaggingSettings.ReviewerSettings.TeamReviewersSetting)[th.BasicTeam.Id] = model.TeamReviewerSetting{Enabled: model.NewPointer(false)}
		})
>>>>>>> c21ef29f

		post := th.CreatePost()
		flagRequest := &model.FlagContentRequest{
			Reason:  "spam",
			Comment: "This is spam content",
		}

		resp, err := client.FlagPostForContentReview(context.Background(), post.Id, flagRequest)
		require.Error(t, err)
		require.Equal(t, http.StatusBadRequest, resp.StatusCode)
	})

	t.Run("Should successfully flag a post when all conditions are met", func(t *testing.T) {
		th.App.Srv().SetLicense(model.NewTestLicenseSKU(model.LicenseShortSkuEnterpriseAdvanced))
		defer th.RemoveLicense()

<<<<<<< HEAD
		config := model.ContentFlaggingSettingsRequest{
			ContentFlaggingSettingsBase: model.ContentFlaggingSettingsBase{
				EnableContentFlagging: model.NewPointer(true),
			},
			ReviewerSettings: &model.ReviewSettingsRequest{
				ReviewerSettings: model.ReviewerSettings{
					CommonReviewers: model.NewPointer(true),
				},
				ReviewerIDsSettings: model.ReviewerIDsSettings{
					CommonReviewerIds: []string{th.BasicUser.Id},
				},
			},
		}
		config.SetDefaults()
		appErr := th.App.SaveContentFlaggingConfig(config)
		require.Nil(t, appErr)
=======
		th.App.UpdateConfig(func(config *model.Config) {
			config.ContentFlaggingSettings.EnableContentFlagging = model.NewPointer(true)
			config.ContentFlaggingSettings.SetDefaults()
			config.ContentFlaggingSettings.ReviewerSettings.CommonReviewers = model.NewPointer(true)
			config.ContentFlaggingSettings.ReviewerSettings.CommonReviewerIds = &[]string{th.BasicUser.Id}
		})
>>>>>>> c21ef29f

		post := th.CreatePost()
		flagRequest := &model.FlagContentRequest{
			Reason:  "Sensitive data",
			Comment: "This is sensitive data",
		}

		resp, err := client.FlagPostForContentReview(context.Background(), post.Id, flagRequest)
		require.NoError(t, err)
		require.Equal(t, http.StatusOK, resp.StatusCode)
	})
}

func TestGetTeamPostReportingFeatureStatus(t *testing.T) {
	mainHelper.Parallel(t)

	os.Setenv("MM_FEATUREFLAGS_ContentFlagging", "true")
	th := Setup(t)
	defer func() {
		th.TearDown()
		os.Unsetenv("MM_FEATUREFLAGS_ContentFlagging")
	}()

	client := th.Client

	t.Run("Should return 501 when Enterprise Advanced license is not present even if feature is enabled", func(t *testing.T) {
		th.App.Srv().SetLicense(model.NewTestLicenseSKU(model.LicenseShortSkuEnterprise))
		defer th.RemoveLicense()

		th.App.UpdateConfig(func(config *model.Config) {
			config.ContentFlaggingSettings.EnableContentFlagging = model.NewPointer(true)
			config.ContentFlaggingSettings.SetDefaults()
		})

		status, resp, err := client.GetTeamPostFlaggingFeatureStatus(context.Background(), model.NewId())
		require.Error(t, err)
		require.Equal(t, http.StatusNotImplemented, resp.StatusCode)
		require.Nil(t, status)
	})

	t.Run("Should return 501 when feature is disabled", func(t *testing.T) {
		th.App.Srv().SetLicense(model.NewTestLicenseSKU(model.LicenseShortSkuEnterpriseAdvanced))
		defer th.RemoveLicense()

		th.App.UpdateConfig(func(config *model.Config) {
			config.ContentFlaggingSettings.EnableContentFlagging = model.NewPointer(false)
			config.ContentFlaggingSettings.SetDefaults()
		})

		status, resp, err := client.GetTeamPostFlaggingFeatureStatus(context.Background(), model.NewId())
		require.Error(t, err)
		require.Equal(t, http.StatusNotImplemented, resp.StatusCode)
		require.Nil(t, status)
	})

	t.Run("Should return Forbidden error when calling for a team without the team membership", func(t *testing.T) {
		th.App.Srv().SetLicense(model.NewTestLicenseSKU(model.LicenseShortSkuEnterpriseAdvanced))
		defer th.RemoveLicense()

<<<<<<< HEAD
		config := model.ContentFlaggingSettingsRequest{
			ContentFlaggingSettingsBase: model.ContentFlaggingSettingsBase{
				EnableContentFlagging: model.NewPointer(true),
			},
			ReviewerSettings: &model.ReviewSettingsRequest{
				ReviewerSettings: model.ReviewerSettings{
					CommonReviewers: model.NewPointer(true),
				},
				ReviewerIDsSettings: model.ReviewerIDsSettings{
					CommonReviewerIds: []string{"reviewer_user_id_1", "reviewer_user_id_2"},
				},
			},
		}
		config.SetDefaults()
		appErr := th.App.SaveContentFlaggingConfig(config)
		require.Nil(t, appErr)
=======
		th.App.UpdateConfig(func(config *model.Config) {
			config.ContentFlaggingSettings.EnableContentFlagging = model.NewPointer(true)
			config.ContentFlaggingSettings.SetDefaults()
			config.ContentFlaggingSettings.ReviewerSettings.CommonReviewers = model.NewPointer(true)
			config.ContentFlaggingSettings.ReviewerSettings.CommonReviewerIds = &[]string{"reviewer_user_id_1", "reviewer_user_id_2"}
		})
>>>>>>> c21ef29f

		// using basic user because the default user is a system admin, and they have
		// access to all teams even without being an explicit team member
		th.LoginBasic()
		team := th.CreateTeam()
		// unlinking from the created team as by default the team's creator is
		// a team member, so we need to leave the team explicitly
		th.UnlinkUserFromTeam(th.BasicUser, team)

		status, resp, err := client.GetTeamPostFlaggingFeatureStatus(context.Background(), team.Id)
		require.Error(t, err)
		require.Equal(t, http.StatusForbidden, resp.StatusCode)
		require.Nil(t, status)

		// now we will join the team and that will allow us to call the endpoint without error
		th.LinkUserToTeam(th.BasicUser, team)
		status, resp, err = client.GetTeamPostFlaggingFeatureStatus(context.Background(), team.Id)
		require.NoError(t, err)
		require.Equal(t, http.StatusOK, resp.StatusCode)
		require.True(t, status["enabled"])
	})
}<|MERGE_RESOLUTION|>--- conflicted
+++ resolved
@@ -56,7 +56,6 @@
 	})
 }
 
-<<<<<<< HEAD
 func TestSaveContentFlaggingSettings(t *testing.T) {
 	mainHelper.Parallel(t)
 
@@ -202,8 +201,6 @@
 	})
 }
 
-=======
->>>>>>> c21ef29f
 func TestGetPostPropertyValues(t *testing.T) {
 	mainHelper.Parallel(t)
 
@@ -273,7 +270,6 @@
 
 	t.Run("Should successfully get property values when user is a reviewer", func(t *testing.T) {
 		th.App.Srv().SetLicense(model.NewTestLicenseSKU(model.LicenseShortSkuEnterpriseAdvanced))
-<<<<<<< HEAD
 		config := model.ContentFlaggingSettingsRequest{
 			ContentFlaggingSettingsBase: model.ContentFlaggingSettingsBase{
 				EnableContentFlagging: model.NewPointer(true),
@@ -290,14 +286,6 @@
 		config.SetDefaults()
 		appErr := th.App.SaveContentFlaggingConfig(config)
 		require.Nil(t, appErr)
-=======
-		th.App.UpdateConfig(func(config *model.Config) {
-			config.ContentFlaggingSettings.EnableContentFlagging = model.NewPointer(true)
-			config.ContentFlaggingSettings.SetDefaults()
-			config.ContentFlaggingSettings.ReviewerSettings.CommonReviewers = model.NewPointer(true)
-			config.ContentFlaggingSettings.ReviewerSettings.CommonReviewerIds = &[]string{th.BasicUser.Id}
-		})
->>>>>>> c21ef29f
 
 		post := th.CreatePost()
 		response, err := client.FlagPostForContentReview(context.Background(), post.Id, &model.FlagContentRequest{
@@ -371,7 +359,7 @@
 
 	t.Run("Should return 403 when user is not a reviewer", func(t *testing.T) {
 		th.App.Srv().SetLicense(model.NewTestLicenseSKU(model.LicenseShortSkuEnterpriseAdvanced))
-<<<<<<< HEAD
+
 		config := model.ContentFlaggingSettingsRequest{
 			ContentFlaggingSettingsBase: model.ContentFlaggingSettingsBase{
 				EnableContentFlagging: model.NewPointer(true),
@@ -393,19 +381,6 @@
 		config.SetDefaults()
 		appErr := th.App.SaveContentFlaggingConfig(config)
 		require.Nil(t, appErr)
-=======
-		th.App.UpdateConfig(func(config *model.Config) {
-			config.ContentFlaggingSettings.EnableContentFlagging = model.NewPointer(true)
-			config.ContentFlaggingSettings.SetDefaults()
-			// Set up config so user is not a reviewer
-			config.ContentFlaggingSettings.ReviewerSettings.CommonReviewers = model.NewPointer(false)
-			config.ContentFlaggingSettings.ReviewerSettings.TeamReviewersSetting = &map[string]model.TeamReviewerSetting{}
-			(*config.ContentFlaggingSettings.ReviewerSettings.TeamReviewersSetting)[th.BasicTeam.Id] = model.TeamReviewerSetting{
-				Enabled:     model.NewPointer(true),
-				ReviewerIds: &[]string{}, // Empty list - user is not a reviewer
-			}
-		})
->>>>>>> c21ef29f
 
 		post := th.CreatePost()
 		flaggedPost, resp, err := client.GetContentFlaggedPost(context.Background(), post.Id)
@@ -416,7 +391,6 @@
 
 	t.Run("Should return 404 when post is not flagged", func(t *testing.T) {
 		th.App.Srv().SetLicense(model.NewTestLicenseSKU(model.LicenseShortSkuEnterpriseAdvanced))
-<<<<<<< HEAD
 
 		config := model.ContentFlaggingSettingsRequest{
 			ContentFlaggingSettingsBase: model.ContentFlaggingSettingsBase{
@@ -434,14 +408,6 @@
 		config.SetDefaults()
 		appErr := th.App.SaveContentFlaggingConfig(config)
 		require.Nil(t, appErr)
-=======
-		th.App.UpdateConfig(func(config *model.Config) {
-			config.ContentFlaggingSettings.EnableContentFlagging = model.NewPointer(true)
-			config.ContentFlaggingSettings.SetDefaults()
-			config.ContentFlaggingSettings.ReviewerSettings.CommonReviewers = model.NewPointer(true)
-			config.ContentFlaggingSettings.ReviewerSettings.CommonReviewerIds = &[]string{th.BasicUser.Id}
-		})
->>>>>>> c21ef29f
 
 		post := th.CreatePost()
 		flaggedPost, resp, err := client.GetContentFlaggedPost(context.Background(), post.Id)
@@ -452,7 +418,6 @@
 
 	t.Run("Should successfully get flagged post when user is a reviewer and post is flagged", func(t *testing.T) {
 		th.App.Srv().SetLicense(model.NewTestLicenseSKU(model.LicenseShortSkuEnterpriseAdvanced))
-<<<<<<< HEAD
 
 		config := model.ContentFlaggingSettingsRequest{
 			ContentFlaggingSettingsBase: model.ContentFlaggingSettingsBase{
@@ -470,14 +435,6 @@
 		config.SetDefaults()
 		appErr := th.App.SaveContentFlaggingConfig(config)
 		require.Nil(t, appErr)
-=======
-		th.App.UpdateConfig(func(config *model.Config) {
-			config.ContentFlaggingSettings.EnableContentFlagging = model.NewPointer(true)
-			config.ContentFlaggingSettings.SetDefaults()
-			config.ContentFlaggingSettings.ReviewerSettings.CommonReviewers = model.NewPointer(true)
-			config.ContentFlaggingSettings.ReviewerSettings.CommonReviewerIds = &[]string{th.BasicUser.Id}
-		})
->>>>>>> c21ef29f
 
 		post := th.CreatePost()
 
@@ -598,7 +555,6 @@
 		th.App.Srv().SetLicense(model.NewTestLicenseSKU(model.LicenseShortSkuEnterpriseAdvanced))
 		defer th.RemoveLicense()
 
-<<<<<<< HEAD
 		config := model.ContentFlaggingSettingsRequest{
 			ContentFlaggingSettingsBase: model.ContentFlaggingSettingsBase{
 				EnableContentFlagging: model.NewPointer(true),
@@ -617,16 +573,6 @@
 		config.SetDefaults()
 		appErr := th.App.SaveContentFlaggingConfig(config)
 		require.Nil(t, appErr)
-=======
-		th.App.UpdateConfig(func(config *model.Config) {
-			config.ContentFlaggingSettings.EnableContentFlagging = model.NewPointer(true)
-			config.ContentFlaggingSettings.SetDefaults()
-			// Set up config so content flagging is not enabled for this team
-			config.ContentFlaggingSettings.ReviewerSettings.CommonReviewers = model.NewPointer(false)
-			config.ContentFlaggingSettings.ReviewerSettings.TeamReviewersSetting = &map[string]model.TeamReviewerSetting{}
-			(*config.ContentFlaggingSettings.ReviewerSettings.TeamReviewersSetting)[th.BasicTeam.Id] = model.TeamReviewerSetting{Enabled: model.NewPointer(false)}
-		})
->>>>>>> c21ef29f
 
 		post := th.CreatePost()
 		flagRequest := &model.FlagContentRequest{
@@ -643,7 +589,6 @@
 		th.App.Srv().SetLicense(model.NewTestLicenseSKU(model.LicenseShortSkuEnterpriseAdvanced))
 		defer th.RemoveLicense()
 
-<<<<<<< HEAD
 		config := model.ContentFlaggingSettingsRequest{
 			ContentFlaggingSettingsBase: model.ContentFlaggingSettingsBase{
 				EnableContentFlagging: model.NewPointer(true),
@@ -660,14 +605,6 @@
 		config.SetDefaults()
 		appErr := th.App.SaveContentFlaggingConfig(config)
 		require.Nil(t, appErr)
-=======
-		th.App.UpdateConfig(func(config *model.Config) {
-			config.ContentFlaggingSettings.EnableContentFlagging = model.NewPointer(true)
-			config.ContentFlaggingSettings.SetDefaults()
-			config.ContentFlaggingSettings.ReviewerSettings.CommonReviewers = model.NewPointer(true)
-			config.ContentFlaggingSettings.ReviewerSettings.CommonReviewerIds = &[]string{th.BasicUser.Id}
-		})
->>>>>>> c21ef29f
 
 		post := th.CreatePost()
 		flagRequest := &model.FlagContentRequest{
@@ -727,7 +664,6 @@
 		th.App.Srv().SetLicense(model.NewTestLicenseSKU(model.LicenseShortSkuEnterpriseAdvanced))
 		defer th.RemoveLicense()
 
-<<<<<<< HEAD
 		config := model.ContentFlaggingSettingsRequest{
 			ContentFlaggingSettingsBase: model.ContentFlaggingSettingsBase{
 				EnableContentFlagging: model.NewPointer(true),
@@ -744,14 +680,6 @@
 		config.SetDefaults()
 		appErr := th.App.SaveContentFlaggingConfig(config)
 		require.Nil(t, appErr)
-=======
-		th.App.UpdateConfig(func(config *model.Config) {
-			config.ContentFlaggingSettings.EnableContentFlagging = model.NewPointer(true)
-			config.ContentFlaggingSettings.SetDefaults()
-			config.ContentFlaggingSettings.ReviewerSettings.CommonReviewers = model.NewPointer(true)
-			config.ContentFlaggingSettings.ReviewerSettings.CommonReviewerIds = &[]string{"reviewer_user_id_1", "reviewer_user_id_2"}
-		})
->>>>>>> c21ef29f
 
 		// using basic user because the default user is a system admin, and they have
 		// access to all teams even without being an explicit team member
