// Copyright (c) 2015-present Mattermost, Inc. All Rights Reserved.
// See LICENSE.txt for license information.

package api4

import (
	"bytes"
	"context"
	"crypto/rand"
	"encoding/json"
	"fmt"
	"io"
	"mime/multipart"
	"net/http"
	"net/textproto"
	"net/url"
	"os"
	"path/filepath"
	"strings"
	"testing"
	"time"

	"github.com/stretchr/testify/assert"
	"github.com/stretchr/testify/require"

	"github.com/mattermost/mattermost/server/public/model"
	"github.com/mattermost/mattermost/server/v8/channels/app"
	"github.com/mattermost/mattermost/server/v8/channels/utils/fileutils"
	"github.com/mattermost/mattermost/server/v8/channels/utils/testutils"
)

var testDir = ""

func init() {
	testDir, _ = fileutils.FindDir("tests")
}

// File Section
var quoteEscaper = strings.NewReplacer("\\", "\\\\", `"`, "\\\"")

func escapeQuotes(s string) string {
	return quoteEscaper.Replace(s)
}

func randomBytes(t *testing.T, n int) []byte {
	bb := make([]byte, n)
	_, err := rand.Read(bb)
	require.NoError(t, err)
	return bb
}

func fileBytes(t *testing.T, path string) []byte {
	path = filepath.Join(testDir, path)
	f, err := os.Open(path)
	require.NoError(t, err)
	defer f.Close()
	bb, err := io.ReadAll(f)
	require.NoError(t, err)
	return bb
}

func testDoUploadFileRequest(tb testing.TB, c *model.Client4, url string, blob []byte, contentType string,
	contentLength int64,
) (*model.FileUploadResponse, *model.Response, error) {
	req, err := http.NewRequest("POST", c.APIURL+"/files"+url, bytes.NewReader(blob))
	require.NoError(tb, err)

	if contentLength != 0 {
		req.ContentLength = contentLength
	}
	req.Header.Set("Content-Type", contentType)
	if c.AuthToken != "" {
		req.Header.Set(model.HeaderAuth, c.AuthType+" "+c.AuthToken)
	}

	resp, err := c.HTTPClient.Do(req)
	require.NoError(tb, err)
	require.NotNil(tb, resp)
	defer closeBody(resp)

	if resp.StatusCode >= 300 {
		return nil, model.BuildResponse(resp), model.AppErrorFromJSON(resp.Body)
	}

	var res model.FileUploadResponse
	if jsonErr := json.NewDecoder(resp.Body).Decode(&res); jsonErr != nil {
		return nil, nil, model.NewAppError("doUploadFile", "api.unmarshal_error", nil, "", http.StatusInternalServerError).Wrap(jsonErr)
	}
	return &res, model.BuildResponse(resp), nil
}

func testUploadFilesPost(
	tb testing.TB,
	c *model.Client4,
	channelId string,
	names []string,
	blobs [][]byte,
	clientIds []string,
	useChunked bool,
	isBookmark bool,
) (*model.FileUploadResponse, *model.Response, error) {
	// Do not check len(clientIds), leave it entirely to the user to
	// provide. The server will error out if it does not match the number
	// of files, but it's not critical here.
	require.NotEmpty(tb, names)
	require.NotEmpty(tb, blobs)
	require.Equal(tb, len(names), len(blobs))

	fileUploadResponse := &model.FileUploadResponse{}
	for i, blob := range blobs {
		var cl int64
		if useChunked {
			cl = -1
		} else {
			cl = int64(len(blob))
		}
		ct := http.DetectContentType(blob)

		postURL := fmt.Sprintf("?channel_id=%v", url.QueryEscape(channelId)) +
			fmt.Sprintf("&filename=%v", url.QueryEscape(names[i]))
		if len(clientIds) > i {
			postURL += fmt.Sprintf("&client_id=%v", url.QueryEscape(clientIds[i]))
		}

		if isBookmark {
			postURL += "&bookmark=true"
		}

		fur, resp, err := testDoUploadFileRequest(tb, c, postURL, blob, ct, cl)
		if err != nil {
			return nil, resp, err
		}

		fileUploadResponse.FileInfos = append(fileUploadResponse.FileInfos, fur.FileInfos[0])
		if len(clientIds) > 0 {
			if len(fur.ClientIds) > 0 {
				fileUploadResponse.ClientIds = append(fileUploadResponse.ClientIds, fur.ClientIds[0])
			} else {
				fileUploadResponse.ClientIds = append(fileUploadResponse.ClientIds, "")
			}
		}
	}

	return fileUploadResponse, nil, nil
}

func testUploadFilesMultipart(
	tb testing.TB,
	c *model.Client4,
	channelId string,
	names []string,
	blobs [][]byte,
	clientIds []string,
	isBookmark bool,
) (
	*model.FileUploadResponse,
	*model.Response,
	error,
) {
	// Do not check len(clientIds), leave it entirely to the user to
	// provide. The server will error out if it does not match the number
	// of files, but it's not critical here.
	require.NotEmpty(tb, names)
	require.NotEmpty(tb, blobs)
	require.Equal(tb, len(names), len(blobs))

	mwBody := &bytes.Buffer{}
	mw := multipart.NewWriter(mwBody)

	err := mw.WriteField("channel_id", channelId)
	require.NoError(tb, err)

	for i, blob := range blobs {
		ct := http.DetectContentType(blob)
		if len(clientIds) > i {
			err = mw.WriteField("client_ids", clientIds[i])
			require.NoError(tb, err)
		}

		h := textproto.MIMEHeader{}
		h.Set("Content-Disposition",
			fmt.Sprintf(`form-data; name="files"; filename="%s"`, escapeQuotes(names[i])))
		h.Set("Content-Type", ct)

		// If we error here, writing to mw, the deferred handler
		var part io.Writer
		part, err = mw.CreatePart(h)
		require.NoError(tb, err)

		_, err = io.Copy(part, bytes.NewReader(blob))
		require.NoError(tb, err)
	}

	require.NoError(tb, mw.Close())
	url := ""
	if isBookmark {
		url += "?bookmark=true"
	}
	fur, resp, err := testDoUploadFileRequest(tb, c, url, mwBody.Bytes(), mw.FormDataContentType(), -1)
	if err != nil {
		return nil, resp, err
	}

	return fur, resp, nil
}

func TestUploadFiles(t *testing.T) {
	mainHelper.Parallel(t)
	th := Setup(t).InitBasic(t)
	if *th.App.Config().FileSettings.DriverName == "" {
		t.Skip("skipping because no file driver is enabled")
	}

	channel := th.BasicChannel
	date := time.Now().Format("20060102")

	// Get better error messages
	th.App.UpdateConfig(func(cfg *model.Config) { *cfg.ServiceSettings.EnableDeveloper = true })

	tests := []struct {
		title     string
		client    *model.Client4
		blobs     [][]byte
		names     []string
		clientIds []string

		skipSuccessValidation       bool
		skipPayloadValidation       bool
		skipSimplePost              bool
		skipMultipart               bool
		channelId                   string
		useChunkedInSimplePost      bool
		expectedCreatorId           string
		expectedPayloadNames        []string
		expectImage                 bool
		expectedImageWidths         []int
		expectedImageHeights        []int
		expectedImageThumbnailNames []string
		expectedImagePreviewNames   []string
		expectedImageHasPreview     []bool
		expectedImageMiniPreview    []bool
		setupConfig                 func(a *app.App) func(a *app.App)
		checkResponse               func(tb testing.TB, resp *model.Response)
		uploadAsBookmark            bool
	}{
		// Upload a bunch of files, mixed images and non-images
		{
			title:                    "Happy",
			names:                    []string{"test.png", "testgif.gif", "testplugin.tar.gz", "test-search.md", "test.tiff"},
			expectedCreatorId:        th.BasicUser.Id,
			expectedImageMiniPreview: []bool{true, true, false, false, true},
		},
		// Upload a bunch of files, with clientIds
		{
			title:                    "Happy client_ids",
			names:                    []string{"test.png", "testgif.gif", "testplugin.tar.gz", "test-search.md", "test.tiff"},
			clientIds:                []string{"1", "2", "3", "4", "5"},
			expectedImageMiniPreview: []bool{true, true, false, false, true},
			expectedCreatorId:        th.BasicUser.Id,
		},
		// Upload a bunch of images. testgif.gif is an animated GIF,
		// so it does not have HasPreviewImage set.
		{
			title:                    "Happy images",
			names:                    []string{"test.png", "testgif.gif"},
			expectImage:              true,
			expectedCreatorId:        th.BasicUser.Id,
			expectedImageWidths:      []int{408, 118},
			expectedImageHeights:     []int{336, 118},
			expectedImageHasPreview:  []bool{true, false},
			expectedImageMiniPreview: []bool{true, true},
		},
		{
			title:                    "Happy invalid image",
			names:                    []string{"testgif.gif"},
			blobs:                    [][]byte{fileBytes(t, "test-search.md")},
			skipPayloadValidation:    true,
			expectedCreatorId:        th.BasicUser.Id,
			expectedImageMiniPreview: []bool{false},
		},
		// Simple POST, chunked encoding
		{
			title:                    "Happy image chunked post",
			skipMultipart:            true,
			useChunkedInSimplePost:   true,
			names:                    []string{"test.png"},
			expectImage:              true,
			expectedImageWidths:      []int{408},
			expectedImageHeights:     []int{336},
			expectedImageHasPreview:  []bool{true},
			expectedCreatorId:        th.BasicUser.Id,
			expectedImageMiniPreview: []bool{true},
		},
		// Image thumbnail and preview: size and orientation. Note that
		// the expected image dimensions remain the same regardless of the
		// orientation - what we save in FileInfo is used by the
		// clients to size UI elements, so the dimensions are "actual".
		{
			title:                       "Happy image thumbnail/preview 1",
			names:                       []string{"orientation_test_1.jpeg"},
			expectedImageThumbnailNames: []string{"orientation_test_1_expected_thumb.jpeg"},
			expectedImagePreviewNames:   []string{"orientation_test_1_expected_preview.jpeg"},
			expectImage:                 true,
			expectedImageWidths:         []int{2860},
			expectedImageHeights:        []int{1578},
			expectedImageHasPreview:     []bool{true},
			expectedCreatorId:           th.BasicUser.Id,
			expectedImageMiniPreview:    []bool{true},
		},
		{
			title:                       "Happy image thumbnail/preview 2",
			names:                       []string{"orientation_test_2.jpeg"},
			expectedImageThumbnailNames: []string{"orientation_test_2_expected_thumb.jpeg"},
			expectedImagePreviewNames:   []string{"orientation_test_2_expected_preview.jpeg"},
			expectImage:                 true,
			expectedImageWidths:         []int{2860},
			expectedImageHeights:        []int{1578},
			expectedImageHasPreview:     []bool{true},
			expectedImageMiniPreview:    []bool{true},
			expectedCreatorId:           th.BasicUser.Id,
		},
		{
			title:                       "Happy image thumbnail/preview 3",
			names:                       []string{"orientation_test_3.jpeg"},
			expectedImageThumbnailNames: []string{"orientation_test_3_expected_thumb.jpeg"},
			expectedImagePreviewNames:   []string{"orientation_test_3_expected_preview.jpeg"},
			expectImage:                 true,
			expectedImageWidths:         []int{2860},
			expectedImageHeights:        []int{1578},
			expectedImageHasPreview:     []bool{true},
			expectedImageMiniPreview:    []bool{true},
			expectedCreatorId:           th.BasicUser.Id,
		},
		{
			title:                       "Happy image thumbnail/preview 4",
			names:                       []string{"orientation_test_4.jpeg"},
			expectedImageThumbnailNames: []string{"orientation_test_4_expected_thumb.jpeg"},
			expectedImagePreviewNames:   []string{"orientation_test_4_expected_preview.jpeg"},
			expectImage:                 true,
			expectedImageWidths:         []int{2860},
			expectedImageHeights:        []int{1578},
			expectedImageHasPreview:     []bool{true},
			expectedImageMiniPreview:    []bool{true},
			expectedCreatorId:           th.BasicUser.Id,
		},
		{
			title:                       "Happy image thumbnail/preview 5",
			names:                       []string{"orientation_test_5.jpeg"},
			expectedImageThumbnailNames: []string{"orientation_test_5_expected_thumb.jpeg"},
			expectedImagePreviewNames:   []string{"orientation_test_5_expected_preview.jpeg"},
			expectImage:                 true,
			expectedImageWidths:         []int{2860},
			expectedImageHeights:        []int{1578},
			expectedImageHasPreview:     []bool{true},
			expectedImageMiniPreview:    []bool{true},
			expectedCreatorId:           th.BasicUser.Id,
		},
		{
			title:                       "Happy image thumbnail/preview 6",
			names:                       []string{"orientation_test_6.jpeg"},
			expectedImageThumbnailNames: []string{"orientation_test_6_expected_thumb.jpeg"},
			expectedImagePreviewNames:   []string{"orientation_test_6_expected_preview.jpeg"},
			expectImage:                 true,
			expectedImageWidths:         []int{2860},
			expectedImageHeights:        []int{1578},
			expectedImageHasPreview:     []bool{true},
			expectedImageMiniPreview:    []bool{true},
			expectedCreatorId:           th.BasicUser.Id,
		},
		{
			title:                       "Happy image thumbnail/preview 7",
			names:                       []string{"orientation_test_7.jpeg"},
			expectedImageThumbnailNames: []string{"orientation_test_7_expected_thumb.jpeg"},
			expectedImagePreviewNames:   []string{"orientation_test_7_expected_preview.jpeg"},
			expectImage:                 true,
			expectedImageWidths:         []int{2860},
			expectedImageHeights:        []int{1578},
			expectedImageHasPreview:     []bool{true},
			expectedImageMiniPreview:    []bool{true},
			expectedCreatorId:           th.BasicUser.Id,
		},
		{
			title:                       "Happy image thumbnail/preview 8",
			names:                       []string{"orientation_test_8.jpeg"},
			expectedImageThumbnailNames: []string{"orientation_test_8_expected_thumb.jpeg"},
			expectedImagePreviewNames:   []string{"orientation_test_8_expected_preview.jpeg"},
			expectImage:                 true,
			expectedImageWidths:         []int{2860},
			expectedImageHeights:        []int{1578},
			expectedImageHasPreview:     []bool{true},
			expectedImageMiniPreview:    []bool{true},
			expectedCreatorId:           th.BasicUser.Id,
		},
		// 5MB+ JPEG
		{
			title:                       "Happy image thumbnail/preview 5MB+",
			names:                       []string{"orientation_test_9.jpeg"},
			expectedImageThumbnailNames: []string{"orientation_test_9_expected_thumb.jpeg"},
			expectedImagePreviewNames:   []string{"orientation_test_9_expected_preview.jpeg"},
			expectImage:                 true,
			expectedImageWidths:         []int{4000},
			expectedImageHeights:        []int{2667},
			expectedImageHasPreview:     []bool{true},
			expectedImageMiniPreview:    []bool{true},
			expectedCreatorId:           th.BasicUser.Id,
		},
		// TIFF preview test
		{
			title:                       "Happy image thumbnail/preview 9",
			names:                       []string{"test.tiff"},
			expectedImageThumbnailNames: []string{"test_expected_tiff_thumb.jpeg"},
			expectedImagePreviewNames:   []string{"test_expected_tiff_preview.jpeg"},
			expectImage:                 true,
			expectedImageWidths:         []int{701},
			expectedImageHeights:        []int{701},
			expectedImageHasPreview:     []bool{true},
			expectedImageMiniPreview:    []bool{true},
			expectedCreatorId:           th.BasicUser.Id,
		},
		// Extremely wide image test
		{
			title:                       "Happy image thumbnail/preview 10",
			names:                       []string{"10000x1.png"},
			expectedImageThumbnailNames: []string{"10000x1_expected_thumb.png"},
			expectedImagePreviewNames:   []string{"10000x1_expected_preview.png"},
			expectImage:                 true,
			expectedImageWidths:         []int{10000},
			expectedImageHeights:        []int{1},
			expectedImageHasPreview:     []bool{true},
			expectedCreatorId:           th.BasicUser.Id,
		},
		// Extremely high image test
		{
			title:                       "Happy image thumbnail/preview 11",
			names:                       []string{"1x10000.png"},
			expectedImageThumbnailNames: []string{"1x10000_expected_thumb.png"},
			expectedImagePreviewNames:   []string{"1x10000_expected_preview.png"},
			expectImage:                 true,
			expectedImageWidths:         []int{1},
			expectedImageHeights:        []int{10000},
			expectedImageHasPreview:     []bool{true},
			expectedCreatorId:           th.BasicUser.Id,
		},
		// animated GIF
		{
			title:                       "Happy image thumbnail/preview 12",
			names:                       []string{"testgif.gif"},
			expectedImageThumbnailNames: []string{"testgif_expected_thumbnail.jpg"},
			expectedImagePreviewNames:   []string{"testgif_expected_preview.jpg"},
			expectImage:                 true,
			expectedImageWidths:         []int{118},
			expectedImageHeights:        []int{118},
			expectedImageHasPreview:     []bool{false},
			expectedCreatorId:           th.BasicUser.Id,
		},
		{
			title:                    "Happy admin",
			client:                   th.SystemAdminClient,
			names:                    []string{"test.png"},
			expectedImageMiniPreview: []bool{true},
			expectedCreatorId:        th.SystemAdminUser.Id,
		},
		{
			title:                  "Happy stream",
			useChunkedInSimplePost: true,
			skipPayloadValidation:  true,
			names:                  []string{"1Mb-stream"},
			blobs:                  [][]byte{randomBytes(t, 1024*1024)},
			setupConfig: func(a *app.App) func(a *app.App) {
				maxFileSize := *a.Config().FileSettings.MaxFileSize
				a.UpdateConfig(func(cfg *model.Config) { *cfg.FileSettings.MaxFileSize = 1024 * 1024 })
				return func(a *app.App) {
					a.UpdateConfig(func(cfg *model.Config) { *cfg.FileSettings.MaxFileSize = maxFileSize })
				}
			},
			expectedImageMiniPreview: []bool{false},
			expectedCreatorId:        th.BasicUser.Id,
		},
		// Webp image test
		{
			title:                    "Webp image",
			names:                    []string{"testwebp.webp"},
			expectImage:              true,
			expectedImageWidths:      []int{128},
			expectedImageHeights:     []int{256},
			expectedImageHasPreview:  []bool{true},
			expectedCreatorId:        th.BasicUser.Id,
			expectedImageMiniPreview: []bool{true},
		},
		// Error cases
		{
			title:                 "Error channel_id does not exist",
			channelId:             model.NewId(),
			names:                 []string{"test.png"},
			skipSuccessValidation: true,
			checkResponse:         CheckForbiddenStatus,
		},
		{
			// on simple post this uploads the last file
			// successfully, without a ClientId
			title:                    "Error too few client_ids",
			skipSimplePost:           true,
			names:                    []string{"test.png", "testplugin.tar.gz", "test-search.md"},
			clientIds:                []string{"1", "4"},
			expectedImageMiniPreview: []bool{true, false, false},
			skipSuccessValidation:    true,
			checkResponse:            CheckBadRequestStatus,
		},
		{
			title:                    "Error invalid channel_id",
			channelId:                "../../junk",
			names:                    []string{"test.png"},
			expectedImageMiniPreview: []bool{true},
			skipSuccessValidation:    true,
			checkResponse:            CheckBadRequestStatus,
		},
		{
			title:                 "Error admin channel_id does not exist",
			client:                th.SystemAdminClient,
			channelId:             model.NewId(),
			names:                 []string{"test.png"},
			skipSuccessValidation: true,
			checkResponse:         CheckForbiddenStatus,
		},
		{
			title:                 "Error admin invalid channel_id",
			client:                th.SystemAdminClient,
			channelId:             "../../junk",
			names:                 []string{"test.png"},
			skipSuccessValidation: true,
			checkResponse:         CheckBadRequestStatus,
		},
		{
			title:                 "Error admin disabled uploads",
			client:                th.SystemAdminClient,
			names:                 []string{"test.png"},
			skipSuccessValidation: true,
			checkResponse:         CheckForbiddenStatus,
			setupConfig: func(a *app.App) func(a *app.App) {
				enableFileAttachments := *a.Config().FileSettings.EnableFileAttachments
				a.UpdateConfig(func(cfg *model.Config) { *cfg.FileSettings.EnableFileAttachments = false })
				return func(a *app.App) {
					a.UpdateConfig(func(cfg *model.Config) { *cfg.FileSettings.EnableFileAttachments = enableFileAttachments })
				}
			},
		},
		{
			title:                 "Error file too large",
			names:                 []string{"test.png"},
			skipSuccessValidation: true,
			checkResponse:         CheckRequestEntityTooLargeStatus,
			setupConfig: func(a *app.App) func(a *app.App) {
				maxFileSize := *a.Config().FileSettings.MaxFileSize
				a.UpdateConfig(func(cfg *model.Config) { *cfg.FileSettings.MaxFileSize = 279590 })
				return func(a *app.App) {
					a.UpdateConfig(func(cfg *model.Config) { *cfg.FileSettings.MaxFileSize = maxFileSize })
				}
			},
		},
		// File too large (chunked, simple POST only, multipart would've been redundant with above)
		{
			title:                    "File too large chunked",
			useChunkedInSimplePost:   true,
			skipMultipart:            true,
			names:                    []string{"test.png"},
			skipSuccessValidation:    true,
			checkResponse:            CheckRequestEntityTooLargeStatus,
			expectedImageMiniPreview: []bool{false},
			setupConfig: func(a *app.App) func(a *app.App) {
				maxFileSize := *a.Config().FileSettings.MaxFileSize
				a.UpdateConfig(func(cfg *model.Config) { *cfg.FileSettings.MaxFileSize = 279590 })
				return func(a *app.App) {
					a.UpdateConfig(func(cfg *model.Config) { *cfg.FileSettings.MaxFileSize = maxFileSize })
				}
			},
		},
		{
			title:                 "Error stream too large",
			skipPayloadValidation: true,
			names:                 []string{"1Mb-stream"},
			blobs:                 [][]byte{randomBytes(t, 1024*1024)},
			skipSuccessValidation: true,
			checkResponse:         CheckRequestEntityTooLargeStatus,
			setupConfig: func(a *app.App) func(a *app.App) {
				maxFileSize := *a.Config().FileSettings.MaxFileSize
				a.UpdateConfig(func(cfg *model.Config) { *cfg.FileSettings.MaxFileSize = 10 * 1024 })
				return func(a *app.App) {
					a.UpdateConfig(func(cfg *model.Config) { *cfg.FileSettings.MaxFileSize = maxFileSize })
				}
			},
		},

		{
			title:                 "Error image too large",
			names:                 []string{"test.png"},
			skipSuccessValidation: true,
			checkResponse:         CheckBadRequestStatus,
			setupConfig: func(a *app.App) func(a *app.App) {
				maxResSize := *a.Config().FileSettings.MaxImageResolution
				a.UpdateConfig(func(cfg *model.Config) { *cfg.FileSettings.MaxImageResolution = 90000 })
				return func(a *app.App) {
					a.UpdateConfig(func(cfg *model.Config) { *cfg.FileSettings.MaxImageResolution = maxResSize })
				}
			},
		},
		{
			title:                       "Bookmark images",
			names:                       []string{"orientation_test_5.jpeg"},
			expectedImageThumbnailNames: []string{"orientation_test_5_expected_thumb.jpeg"},
			expectedImagePreviewNames:   []string{"orientation_test_5_expected_preview.jpeg"},
			channelId:                   channel.Id,
			expectImage:                 true,
			expectedCreatorId:           model.BookmarkFileOwner,
			expectedImageWidths:         []int{2860},
			expectedImageHeights:        []int{1578},
			expectedImageHasPreview:     []bool{true},
			expectedImageMiniPreview:    []bool{true},
			uploadAsBookmark:            true,
		},
	}

	for _, useMultipart := range []bool{true, false} {
		for _, tc := range tests {
			if tc.skipMultipart && useMultipart || tc.skipSimplePost && !useMultipart {
				continue
			}

			title := ""
			if useMultipart {
				title = "multipart "
			} else {
				title = "simple "
			}
			if tc.title != "" {
				title += tc.title + " "
			}
			title += fmt.Sprintf("%v", tc.names)

			t.Run(title, func(t *testing.T) {
				// Apply any necessary config changes
				if tc.setupConfig != nil {
					restoreConfig := tc.setupConfig(th.App)
					if restoreConfig != nil {
						defer restoreConfig(th.App)
					}
				}

				// Set the default values
				client := th.Client
				if tc.client != nil {
					client = tc.client
				}
				channelId := channel.Id
				if tc.channelId != "" {
					channelId = tc.channelId
				}

				blobs := tc.blobs
				if len(blobs) == 0 {
					for _, name := range tc.names {
						blobs = append(blobs, fileBytes(t, name))
					}
				}

				var fileResp *model.FileUploadResponse
				var resp *model.Response
				var err error
				if useMultipart {
					fileResp, resp, err = testUploadFilesMultipart(t, client, channelId, tc.names, blobs, tc.clientIds, tc.uploadAsBookmark)
				} else {
					fileResp, resp, err = testUploadFilesPost(t, client, channelId, tc.names, blobs, tc.clientIds, tc.useChunkedInSimplePost, tc.uploadAsBookmark)
				}

				if tc.checkResponse != nil {
					tc.checkResponse(t, resp)
				} else {
					require.NoError(t, err)
				}
				if tc.skipSuccessValidation {
					return
				}

				require.NotNil(t, fileResp, "Nil fileResp")
				require.NotEqual(t, 0, len(fileResp.FileInfos), "Empty FileInfos")
				require.Equal(t, len(tc.names), len(fileResp.FileInfos), "Mismatched actual or expected FileInfos")

				for i, ri := range fileResp.FileInfos {
					// The returned file info from the upload call will be missing some fields that will be stored in the database
					assert.Equal(t, ri.CreatorId, tc.expectedCreatorId, "File should be assigned to user")
					assert.Equal(t, ri.PostId, "", "File shouldn't have a post Id")
					assert.Equal(t, ri.Path, "", "File path should not be set on returned info")
					assert.Equal(t, ri.ThumbnailPath, "", "File thumbnail path should not be set on returned info")
					assert.Equal(t, ri.PreviewPath, "", "File preview path should not be set on returned info")
					if len(tc.expectedImageMiniPreview) == len(fileResp.FileInfos) {
						assert.Equal(t, ri.MiniPreview != nil, tc.expectedImageMiniPreview[i], "File: %s mini preview state unexpected", tc.names[i])
					}
					if len(tc.clientIds) > i {
						assert.True(t, len(fileResp.ClientIds) == len(tc.clientIds),
							fmt.Sprintf("Wrong number of clientIds returned, expected %v, got %v", len(tc.clientIds), len(fileResp.ClientIds)))
						assert.Equal(t, fileResp.ClientIds[i], tc.clientIds[i],
							fmt.Sprintf("Wrong clientId returned, expected %v, got %v", tc.clientIds[i], fileResp.ClientIds[i]))
					}

					dbInfo, err := th.App.Srv().Store().FileInfo().Get(ri.Id)
					require.NoError(t, err)
					assert.Equal(t, dbInfo.Id, ri.Id, "File id from response should match one stored in database")
					assert.Equal(t, dbInfo.CreatorId, tc.expectedCreatorId, "F ile should be assigned to user")
					assert.Equal(t, dbInfo.PostId, "", "File shouldn't have a post")
					assert.NotEqual(t, dbInfo.Path, "", "File path should be set in database")
					_, fname := filepath.Split(dbInfo.Path)
					ext := filepath.Ext(fname)
					name := fname[:len(fname)-len(ext)]
					expectedDir := fmt.Sprintf("%v/teams/%v/channels/%v/users/%s/%s", date, FileTeamId, channel.Id, ri.CreatorId, ri.Id)
					if tc.uploadAsBookmark {
						expectedDir = fmt.Sprintf("%v/teams/%v/channels/%v/%s", model.BookmarkFileOwner, FileTeamId, channel.Id, ri.Id)
					}
					expectedPath := fmt.Sprintf("%s/%s", expectedDir, fname)
					assert.Equal(t, dbInfo.Path, expectedPath,
						fmt.Sprintf("File %v saved to:%q, expected:%q", dbInfo.Name, dbInfo.Path, expectedPath))

					if tc.expectImage {
						// We convert all other image types to jpeg, except pngs.
						if ext != ".png" {
							ext = ".jpg"
						}
						expectedThumbnailPath := fmt.Sprintf("%s/%s_thumb%s", expectedDir, name, ext)
						expectedPreviewPath := fmt.Sprintf("%s/%s_preview%s", expectedDir, name, ext)
						assert.Equal(t, dbInfo.ThumbnailPath, expectedThumbnailPath,
							fmt.Sprintf("Thumbnail for %v saved to:%q, expected:%q", dbInfo.Name, dbInfo.ThumbnailPath, expectedThumbnailPath))
						assert.Equal(t, dbInfo.PreviewPath, expectedPreviewPath,
							fmt.Sprintf("Preview for %v saved to:%q, expected:%q", dbInfo.Name, dbInfo.PreviewPath, expectedPreviewPath))

						assert.True(t,
							dbInfo.HasPreviewImage == tc.expectedImageHasPreview[i],
							fmt.Sprintf("Image: HasPreviewImage should be set for %s", dbInfo.Name))
						assert.True(t,
							dbInfo.Width == tc.expectedImageWidths[i] && dbInfo.Height == tc.expectedImageHeights[i],
							fmt.Sprintf("Image dimensions: expected %dwx%dh, got %vwx%dh",
								tc.expectedImageWidths[i], tc.expectedImageHeights[i],
								dbInfo.Width, dbInfo.Height))
					}

					if !tc.skipPayloadValidation {
						compare := func(get func(context.Context, string) ([]byte, *model.Response, error), name string) {
							var data []byte
							data, _, err = get(context.Background(), ri.Id)
							require.NoError(t, err)

							var expected []byte
							expected, err = os.ReadFile(filepath.Join(testDir, name))
							require.NoError(t, err)
							if !bytes.Equal(data, expected) {
								var tf *os.File
								tf, err = os.CreateTemp("", fmt.Sprintf("test_%v_*_%s", i, name))
								require.NoError(t, err)
								defer tf.Close()
								_, err = io.Copy(tf, bytes.NewReader(data))
								require.NoError(t, err)
								t.Errorf("Actual data mismatched %s, written to %q - expected %d bytes, got %d.", name, tf.Name(), len(expected), len(data))
							}
						}
						if len(tc.expectedPayloadNames) == 0 {
							tc.expectedPayloadNames = tc.names
						}

						compare(client.GetFile, tc.expectedPayloadNames[i])
						if len(tc.expectedImageThumbnailNames) > i {
							compare(client.GetFileThumbnail, tc.expectedImageThumbnailNames[i])
						}
						if len(tc.expectedImageThumbnailNames) > i {
							compare(client.GetFilePreview, tc.expectedImagePreviewNames[i])
						}
					}

					err = th.cleanupTestFile(dbInfo)
					require.NoError(t, err)
				}
			})
		}
	}
}

func TestGetFile(t *testing.T) {
	mainHelper.Parallel(t)
	th := Setup(t).InitBasic(t)
	client := th.Client
	channel := th.BasicChannel

	if *th.App.Config().FileSettings.DriverName == "" {
		t.Skip("skipping because no file driver is enabled")
	}

	sent, err := testutils.ReadTestFile("test.png")
	require.NoError(t, err)

	fileResp, _, err := client.UploadFile(context.Background(), sent, channel.Id, "test.png")
	require.NoError(t, err)

	fileId := fileResp.FileInfos[0].Id

	data, _, err := client.GetFile(context.Background(), fileId)
	require.NoError(t, err)
	require.NotEqual(t, 0, len(data), "should not be empty")

	for i := range data {
		require.Equal(t, sent[i], data[i], "received file didn't match sent one")
	}

	_, resp, err := client.GetFile(context.Background(), "junk")
	require.Error(t, err)
	CheckBadRequestStatus(t, resp)

	_, resp, err = client.GetFile(context.Background(), model.NewId())
	require.Error(t, err)
	CheckNotFoundStatus(t, resp)

	_, err = client.Logout(context.Background())
	require.NoError(t, err)
	_, resp, err = client.GetFile(context.Background(), fileId)
	require.Error(t, err)
	CheckUnauthorizedStatus(t, resp)
}

func TestGetFileAsSystemAdmin(t *testing.T) {
	mainHelper.Parallel(t)
	th := Setup(t).InitBasic(t)

	if *th.App.Config().FileSettings.DriverName == "" {
		t.Skip("skipping because no file driver is enabled")
	}

	sent, err := testutils.ReadTestFile("test.png")
	require.NoError(t, err)

	t.Run("public channel without membership", func(t *testing.T) {
		publicChannel := th.CreateChannelWithClient(th.Client, model.ChannelTypeOpen)
		fileResp, _, err := th.Client.UploadFile(context.Background(), sent, publicChannel.Id, "test.png")
		require.NoError(t, err)
		_, _, err = th.SystemAdminClient.GetFile(context.Background(), fileResp.FileInfos[0].Id)
		require.NoError(t, err)
	})

	t.Run("public channel with membership", func(t *testing.T) {
		publicChannel := th.CreatePublicChannel()
		th.LinkUserToTeam(th.SystemAdminUser, th.BasicTeam)
		th.AddUserToChannel(th.SystemAdminUser, publicChannel)
		fileResp, _, err := th.Client.UploadFile(context.Background(), sent, publicChannel.Id, "test.png")
		require.NoError(t, err)
		_, _, err = th.SystemAdminClient.GetFile(context.Background(), fileResp.FileInfos[0].Id)
		require.NoError(t, err)
	})

	t.Run("private channel without membership", func(t *testing.T) {
		privateChannel := th.CreatePrivateChannel()
		privateFileResp, _, err := th.Client.UploadFile(context.Background(), sent, privateChannel.Id, "test.png")
		require.NoError(t, err)
		_, _, err = th.SystemAdminClient.GetFile(context.Background(), privateFileResp.FileInfos[0].Id)
		require.NoError(t, err)
	})

	t.Run("private channel with membership", func(t *testing.T) {
		privateChannel := th.CreatePrivateChannel()
		th.LinkUserToTeam(th.SystemAdminUser, th.BasicTeam)
		th.AddUserToChannel(th.SystemAdminUser, privateChannel)
		fileResp, _, err := th.Client.UploadFile(context.Background(), sent, privateChannel.Id, "test.png")
		require.NoError(t, err)
		_, _, err = th.SystemAdminClient.GetFile(context.Background(), fileResp.FileInfos[0].Id)
		require.NoError(t, err)
	})

	t.Run("direct message without membership", func(t *testing.T) {
		dmChannel := th.CreateDmChannel(t, th.BasicUser2)
		dmFileResp, _, err := th.Client.UploadFile(context.Background(), sent, dmChannel.Id, "test.png")
		require.NoError(t, err)
		_, _, err = th.SystemAdminClient.GetFile(context.Background(), dmFileResp.FileInfos[0].Id)
		require.NoError(t, err)
	})

	t.Run("direct message with membership", func(t *testing.T) {
		dmChannel, _, err := th.SystemAdminClient.CreateDirectChannel(context.Background(), th.SystemAdminUser.Id, th.BasicUser.Id)
		require.NoError(t, err)
		fileResp, _, err := th.Client.UploadFile(context.Background(), sent, dmChannel.Id, "test.png")
		require.NoError(t, err)
		_, _, err = th.SystemAdminClient.GetFile(context.Background(), fileResp.FileInfos[0].Id)
		require.NoError(t, err)
	})

	t.Run("group message without membership", func(t *testing.T) {
		user3 := th.CreateUser()
		gmChannel, _, err := th.Client.CreateGroupChannel(context.Background(), []string{th.BasicUser.Id, th.BasicUser2.Id, user3.Id})
		require.NoError(t, err)
		gmFileResp, _, err := th.Client.UploadFile(context.Background(), sent, gmChannel.Id, "test.png")
		require.NoError(t, err)
		_, _, err = th.SystemAdminClient.GetFile(context.Background(), gmFileResp.FileInfos[0].Id)
		require.NoError(t, err)
	})

	t.Run("group message with membership", func(t *testing.T) {
		user3 := th.CreateUser()
		gmChannel, _, err := th.SystemAdminClient.CreateGroupChannel(context.Background(), []string{th.SystemAdminUser.Id, th.BasicUser.Id, user3.Id})
		require.NoError(t, err)
		fileResp, _, err := th.Client.UploadFile(context.Background(), sent, gmChannel.Id, "test.png")
		require.NoError(t, err)
		_, _, err = th.SystemAdminClient.GetFile(context.Background(), fileResp.FileInfos[0].Id)
		require.NoError(t, err)
	})
}

func TestGetFileHeaders(t *testing.T) {
	mainHelper.Parallel(t)
	th := Setup(t).InitBasic(t)

	client := th.Client
	channel := th.BasicChannel

	if *th.App.Config().FileSettings.DriverName == "" {
		t.Skip("skipping because no file driver is enabled")
	}

	CheckStartsWith := func(tb testing.TB, value, prefix, message string) {
		tb.Helper()

		require.True(tb, strings.HasPrefix(value, prefix), fmt.Sprintf("%s: %s", message, value))
	}

	testHeaders := func(data []byte, filename string, expectedContentType string, getInline bool, loadFile bool) func(*testing.T) {
		return func(t *testing.T) {
			if loadFile {
				var err error
				data, err = testutils.ReadTestFile(filename)
				require.NoError(t, err)
			}

			fileResp, _, err := client.UploadFile(context.Background(), data, channel.Id, filename)
			require.NoError(t, err)

			fileId := fileResp.FileInfos[0].Id

			_, resp, err := client.GetFile(context.Background(), fileId)
			require.NoError(t, err)

			CheckStartsWith(t, resp.Header.Get("Content-Type"), expectedContentType, "returned incorrect Content-Type")

			if getInline {
				CheckStartsWith(t, resp.Header.Get("Content-Disposition"), "inline", "returned incorrect Content-Disposition")
			} else {
				CheckStartsWith(t, resp.Header.Get("Content-Disposition"), "attachment", "returned incorrect Content-Disposition")
			}

			_, resp, err = client.DownloadFile(context.Background(), fileId, true)
			require.NoError(t, err)

			CheckStartsWith(t, resp.Header.Get("Content-Type"), expectedContentType, "returned incorrect Content-Type")
			CheckStartsWith(t, resp.Header.Get("Content-Disposition"), "attachment", "returned incorrect Content-Disposition")
		}
	}

	data := []byte("ABC")

	t.Run("png", testHeaders(data, "test.png", "image/png", true, true))
	t.Run("gif", testHeaders(data, "testgif.gif", "image/gif", true, true))
	t.Run("mp4", testHeaders(data, "test.mp4", "video/mp4", true, false))
	t.Run("mp3", testHeaders(data, "test.mp3", "audio/mpeg", true, false))
	t.Run("pdf", testHeaders(data, "test.pdf", "application/pdf", false, false))
	t.Run("txt", testHeaders(data, "test.txt", "text/plain", false, false))
	t.Run("html", testHeaders(data, "test.html", "text/plain", false, false))
	t.Run("js", testHeaders(data, "test.js", "text/plain", false, false))
	// *.go are categorized differently by different platforms
	// t.Run("go", testHeaders(data, "test.go", "text/x-go; charset=utf-8", false, false))
	t.Run("zip", testHeaders(data, "test.zip", "application/zip", false, false))
	// Not every platform can recognize these
	// t.Run("exe", testHeaders(data, "test.exe", "application/x-ms", false))
	t.Run("no extension", testHeaders(data, "test", "application/octet-stream", false, false))
	t.Run("no extension 2", testHeaders([]byte("<html></html>"), "test", "application/octet-stream", false, false))
}

func TestGetFileThumbnail(t *testing.T) {
	mainHelper.Parallel(t)
	th := Setup(t).InitBasic(t)
	client := th.Client
	channel := th.BasicChannel

	if *th.App.Config().FileSettings.DriverName == "" {
		t.Skip("skipping because no file driver is enabled")
	}

	sent, err := testutils.ReadTestFile("test.png")
	require.NoError(t, err)

	fileResp, _, err := client.UploadFile(context.Background(), sent, channel.Id, "test.png")
	require.NoError(t, err)

	fileId := fileResp.FileInfos[0].Id

	data, _, err := client.GetFileThumbnail(context.Background(), fileId)
	require.NoError(t, err)
	require.NotEqual(t, 0, len(data), "should not be empty")

	_, resp, err := client.GetFileThumbnail(context.Background(), "junk")
	require.Error(t, err)
	CheckBadRequestStatus(t, resp)

	_, resp, err = client.GetFileThumbnail(context.Background(), model.NewId())
	require.Error(t, err)
	CheckNotFoundStatus(t, resp)

	_, err = client.Logout(context.Background())
	require.NoError(t, err)
	_, resp, err = client.GetFileThumbnail(context.Background(), fileId)
	require.Error(t, err)
	CheckUnauthorizedStatus(t, resp)

	otherUser := th.CreateUser()
	_, _, err = client.Login(context.Background(), otherUser.Email, otherUser.Password)
	require.NoError(t, err)
	_, resp, err = client.GetFileThumbnail(context.Background(), fileId)
	require.Error(t, err)
	CheckForbiddenStatus(t, resp)

	_, err = client.Logout(context.Background())
	require.NoError(t, err)
	_, _, err = th.SystemAdminClient.GetFileThumbnail(context.Background(), fileId)
	require.NoError(t, err)
	CheckForbiddenStatus(t, resp)
}

func TestGetFileThumbnailAsSystemAdmin(t *testing.T) {
	mainHelper.Parallel(t)
	th := Setup(t).InitBasic(t)

	if *th.App.Config().FileSettings.DriverName == "" {
		t.Skip("skipping because no file driver is enabled")
	}

	sent, err := testutils.ReadTestFile("test.png")
	require.NoError(t, err)

	t.Run("public channel without membership", func(t *testing.T) {
		th.LinkUserToTeam(th.BasicUser, th.BasicTeam)
		publicChannel := th.CreateChannelWithClient(th.Client, model.ChannelTypeOpen)
		fileResp, _, err := th.Client.UploadFile(context.Background(), sent, publicChannel.Id, "test.png")
		require.NoError(t, err)
		_, _, err = th.SystemAdminClient.GetFileThumbnail(context.Background(), fileResp.FileInfos[0].Id)
		require.NoError(t, err)
	})

	t.Run("public channel with membership", func(t *testing.T) {
		th.LinkUserToTeam(th.SystemAdminUser, th.BasicTeam)
		publicChannel := th.CreateChannelWithClient(th.Client, model.ChannelTypeOpen)
		th.AddUserToChannel(th.SystemAdminUser, publicChannel)
		fileResp, _, err := th.Client.UploadFile(context.Background(), sent, publicChannel.Id, "test.png")
		require.NoError(t, err)
		_, _, err = th.SystemAdminClient.GetFileThumbnail(context.Background(), fileResp.FileInfos[0].Id)
		require.NoError(t, err)
	})

	t.Run("private channel without membership", func(t *testing.T) {
		th.LinkUserToTeam(th.SystemAdminUser, th.BasicTeam)
		privateChannel := th.CreatePrivateChannel()
		privateFileResp, _, err := th.Client.UploadFile(context.Background(), sent, privateChannel.Id, "test.png")
		require.NoError(t, err)
		_, _, err = th.SystemAdminClient.GetFileThumbnail(context.Background(), privateFileResp.FileInfos[0].Id)
		require.NoError(t, err)
	})

	t.Run("private channel with membership", func(t *testing.T) {
		th.LinkUserToTeam(th.SystemAdminUser, th.BasicTeam)
		privateChannel := th.CreatePrivateChannel()
		th.AddUserToChannel(th.SystemAdminUser, privateChannel)
		privateFileResp, _, err := th.Client.UploadFile(context.Background(), sent, privateChannel.Id, "test.png")
		require.NoError(t, err)
		_, _, err = th.SystemAdminClient.GetFileThumbnail(context.Background(), privateFileResp.FileInfos[0].Id)
		require.NoError(t, err)
	})

	t.Run("direct message without membership", func(t *testing.T) {
		dmChannel := th.CreateDmChannel(t, th.BasicUser2)
		dmFileResp, _, err := th.Client.UploadFile(context.Background(), sent, dmChannel.Id, "test.png")
		require.NoError(t, err)
		_, _, err = th.SystemAdminClient.GetFileThumbnail(context.Background(), dmFileResp.FileInfos[0].Id)
		require.NoError(t, err)
	})

	t.Run("direct message with membership", func(t *testing.T) {
		dmChannel, _, err := th.SystemAdminClient.CreateDirectChannel(context.Background(), th.SystemAdminUser.Id, th.BasicUser.Id)
		require.NoError(t, err)
		dmFileResp, _, err := th.Client.UploadFile(context.Background(), sent, dmChannel.Id, "test.png")
		require.NoError(t, err)
		_, _, err = th.SystemAdminClient.GetFileThumbnail(context.Background(), dmFileResp.FileInfos[0].Id)
		require.NoError(t, err)
	})

	t.Run("group message without membership", func(t *testing.T) {
		user3 := th.CreateUser()
		gmChannel, _, err := th.Client.CreateGroupChannel(context.Background(), []string{th.BasicUser.Id, th.BasicUser2.Id, user3.Id})
		require.NoError(t, err)
		gmFileResp, _, err := th.Client.UploadFile(context.Background(), sent, gmChannel.Id, "test.png")
		require.NoError(t, err)
		_, _, err = th.SystemAdminClient.GetFileThumbnail(context.Background(), gmFileResp.FileInfos[0].Id)
		require.NoError(t, err)
	})

	t.Run("group message with membership", func(t *testing.T) {
		user3 := th.CreateUser()
		gmChannel, _, err := th.SystemAdminClient.CreateGroupChannel(context.Background(), []string{th.SystemAdminUser.Id, th.BasicUser.Id, user3.Id})
		require.NoError(t, err)
		gmFileResp, _, err := th.Client.UploadFile(context.Background(), sent, gmChannel.Id, "test.png")
		require.NoError(t, err)
		_, _, err = th.SystemAdminClient.GetFileThumbnail(context.Background(), gmFileResp.FileInfos[0].Id)
		require.NoError(t, err)
	})
}

func TestGetFileLink(t *testing.T) {
	mainHelper.Parallel(t)
	th := Setup(t).InitBasic(t)
	client := th.Client
	channel := th.BasicChannel

	if *th.App.Config().FileSettings.DriverName == "" {
		t.Skip("skipping because no file driver is enabled")
	}

	th.App.UpdateConfig(func(cfg *model.Config) { *cfg.FileSettings.EnablePublicLink = true })
	th.App.UpdateConfig(func(cfg *model.Config) { *cfg.FileSettings.PublicLinkSalt = model.NewRandomString(32) })

	data, err := testutils.ReadTestFile("test.png")
	require.NoError(t, err)

	fileResp, _, err := client.UploadFile(context.Background(), data, channel.Id, "test.png")
	require.NoError(t, err)

	fileId := fileResp.FileInfos[0].Id

	_, resp, err := client.GetFileLink(context.Background(), fileId)
	require.Error(t, err)
	CheckBadRequestStatus(t, resp)

	// Hacky way to assign file to a post (usually would be done by CreatePost call)
	err = th.App.Srv().Store().FileInfo().AttachToPost(th.Context, fileId, th.BasicPost.Id, th.BasicPost.ChannelId, th.BasicUser.Id)
	require.NoError(t, err)

	th.App.UpdateConfig(func(cfg *model.Config) { *cfg.FileSettings.EnablePublicLink = false })
	_, resp, err = client.GetFileLink(context.Background(), fileId)
	require.Error(t, err)
	CheckForbiddenStatus(t, resp)

	th.App.UpdateConfig(func(cfg *model.Config) { *cfg.FileSettings.EnablePublicLink = true })
	link, _, err := client.GetFileLink(context.Background(), fileId)
	require.NoError(t, err)
	require.NotEqual(t, "", link, "should've received public link")

	_, resp, err = client.GetFileLink(context.Background(), "junk")
	require.Error(t, err)
	CheckBadRequestStatus(t, resp)

	_, resp, err = client.GetFileLink(context.Background(), model.NewId())
	require.Error(t, err)
	CheckNotFoundStatus(t, resp)

	_, err = client.Logout(context.Background())
	require.NoError(t, err)
	_, resp, err = client.GetFileLink(context.Background(), fileId)
	require.Error(t, err)
	CheckUnauthorizedStatus(t, resp)

	otherUser := th.CreateUser()
	_, _, err = client.Login(context.Background(), otherUser.Email, otherUser.Password)
	require.NoError(t, err)
	_, resp, err = client.GetFileLink(context.Background(), fileId)
	require.Error(t, err)
	CheckForbiddenStatus(t, resp)

	_, err = client.Logout(context.Background())
	require.NoError(t, err)
	_, _, err = th.SystemAdminClient.GetFileLink(context.Background(), fileId)
	require.NoError(t, err)

	fileInfo, err := th.App.Srv().Store().FileInfo().Get(fileId)
	require.NoError(t, err)
	err = th.cleanupTestFile(fileInfo)
	require.NoError(t, err)
}

func TestGetFilePreview(t *testing.T) {
	mainHelper.Parallel(t)
	th := Setup(t).InitBasic(t)
	client := th.Client
	channel := th.BasicChannel

	if *th.App.Config().FileSettings.DriverName == "" {
		t.Skip("skipping because no file driver is enabled")
	}

	sent, err := testutils.ReadTestFile("test.png")
	require.NoError(t, err)

	fileResp, _, err := client.UploadFile(context.Background(), sent, channel.Id, "test.png")
	require.NoError(t, err)
	fileId := fileResp.FileInfos[0].Id

	data, _, err := client.GetFilePreview(context.Background(), fileId)
	require.NoError(t, err)
	require.NotEqual(t, 0, len(data), "should not be empty")

	_, resp, err := client.GetFilePreview(context.Background(), "junk")
	require.Error(t, err)
	CheckBadRequestStatus(t, resp)

	_, resp, err = client.GetFilePreview(context.Background(), model.NewId())
	require.Error(t, err)
	CheckNotFoundStatus(t, resp)

	_, err = client.Logout(context.Background())
	require.NoError(t, err)
	_, resp, err = client.GetFilePreview(context.Background(), fileId)
	require.Error(t, err)
	CheckUnauthorizedStatus(t, resp)

	otherUser := th.CreateUser()
	_, _, err = client.Login(context.Background(), otherUser.Email, otherUser.Password)
	require.NoError(t, err)
	_, resp, err = client.GetFilePreview(context.Background(), fileId)
	require.Error(t, err)
	CheckForbiddenStatus(t, resp)

	_, err = client.Logout(context.Background())
	require.NoError(t, err)
	_, _, err = th.SystemAdminClient.GetFilePreview(context.Background(), fileId)
	require.NoError(t, err)
	CheckForbiddenStatus(t, resp)
}

func TestGetFileInfo(t *testing.T) {
	mainHelper.Parallel(t)
	th := Setup(t).InitBasic(t)
	client := th.Client
	user := th.BasicUser
	channel := th.BasicChannel

	if *th.App.Config().FileSettings.DriverName == "" {
		t.Skip("skipping because no file driver is enabled")
	}

	sent, err := testutils.ReadTestFile("test.png")
	require.NoError(t, err)

	fileResp, _, err := client.UploadFile(context.Background(), sent, channel.Id, "test.png")
	require.NoError(t, err)
	fileId := fileResp.FileInfos[0].Id

	info, _, err := client.GetFileInfo(context.Background(), fileId)
	require.NoError(t, err)

	require.Equal(t, fileId, info.Id, "got incorrect file")
	require.Equal(t, user.Id, info.CreatorId, "file should be assigned to user")
	require.Equal(t, "", info.PostId, "file shouldn't have a post")
	require.Equal(t, "", info.Path, "file path shouldn't have been returned to client")
	require.Equal(t, "", info.ThumbnailPath, "file thumbnail path shouldn't have been returned to client")
	require.Equal(t, "", info.PreviewPath, "file preview path shouldn't have been returned to client")
	require.Equal(t, "image/png", info.MimeType, "mime type should've been image/png")

	_, resp, err := client.GetFileInfo(context.Background(), "junk")
	require.Error(t, err)
	CheckBadRequestStatus(t, resp)

	_, resp, err = client.GetFileInfo(context.Background(), model.NewId())
	require.Error(t, err)
	CheckNotFoundStatus(t, resp)

	_, err = client.Logout(context.Background())
	require.NoError(t, err)
	_, resp, err = client.GetFileInfo(context.Background(), fileId)
	require.Error(t, err)
	CheckUnauthorizedStatus(t, resp)

	otherUser := th.CreateUser()
	_, _, err = client.Login(context.Background(), otherUser.Email, otherUser.Password)
	require.NoError(t, err)
	_, resp, err = client.GetFileInfo(context.Background(), fileId)
	require.Error(t, err)
	CheckForbiddenStatus(t, resp)

	_, err = client.Logout(context.Background())
	require.NoError(t, err)
	_, _, err = th.SystemAdminClient.GetFileInfo(context.Background(), fileId)
	require.NoError(t, err)
	CheckForbiddenStatus(t, resp)
}

func TestGetPublicFile(t *testing.T) {
	mainHelper.Parallel(t)
	th := Setup(t).InitBasic(t)
	client := th.Client
	channel := th.BasicChannel

	th.App.UpdateConfig(func(cfg *model.Config) { *cfg.FileSettings.EnablePublicLink = true })
	th.App.UpdateConfig(func(cfg *model.Config) { *cfg.FileSettings.PublicLinkSalt = model.NewRandomString(32) })

	data, err := testutils.ReadTestFile("test.png")
	require.NoError(t, err)

	fileResp, _, err := client.UploadFile(context.Background(), data, channel.Id, "test.png")
	require.NoError(t, err)

	fileId := fileResp.FileInfos[0].Id

	// Hacky way to assign file to a post (usually would be done by CreatePost call)
	err = th.App.Srv().Store().FileInfo().AttachToPost(th.Context, fileId, th.BasicPost.Id, th.BasicPost.ChannelId, th.BasicUser.Id)
	require.NoError(t, err)

	info, err := th.App.Srv().Store().FileInfo().Get(fileId)
	require.NoError(t, err)
	link := th.App.GeneratePublicLink(client.URL, info)

	resp, err := http.Get(link)
	require.NoError(t, err)
	require.Equal(t, http.StatusOK, resp.StatusCode, "failed to get image with public link")

	resp, err = http.Head(link)
	require.NoError(t, err)
	require.Equal(t, http.StatusOK, resp.StatusCode, "failed to respond to HEAD request")

	resp, err = http.Get(link[:strings.LastIndex(link, "?")])
	require.NoError(t, err)
	require.Equal(t, http.StatusBadRequest, resp.StatusCode, "should've failed to get image with public link without hash", resp.Status)

	th.App.UpdateConfig(func(cfg *model.Config) { *cfg.FileSettings.EnablePublicLink = false })

	resp, err = http.Get(link)
	require.NoError(t, err)
	require.Equal(t, http.StatusForbidden, resp.StatusCode, "should've failed to get image with disabled public link")

	// test after the salt has changed
	th.App.UpdateConfig(func(cfg *model.Config) { *cfg.FileSettings.EnablePublicLink = true })
	th.App.UpdateConfig(func(cfg *model.Config) { *cfg.FileSettings.PublicLinkSalt = model.NewRandomString(32) })

	resp, err = http.Get(link)
	require.NoError(t, err)
	require.Equal(t, http.StatusBadRequest, resp.StatusCode, "should've failed to get image with public link after salt changed")

	resp, err = http.Get(link)
	require.NoError(t, err)
	require.Equal(t, http.StatusBadRequest, resp.StatusCode, "should've failed to get image with public link after salt changed")

	err = th.cleanupTestFile(info)
	require.NoError(t, err)
	link = th.App.GeneratePublicLink(client.URL, info)
	resp, err = http.Get(link)
	require.NoError(t, err)
	require.Equal(t, http.StatusNotFound, resp.StatusCode, "should've failed to get file after it is deleted")
}

func TestSearchFilesInTeam(t *testing.T) {
	mainHelper.Parallel(t)
<<<<<<< HEAD
	th := Setup(t).InitBasic(t)
	experimentalViewArchivedChannels := *th.App.Config().TeamSettings.ExperimentalViewArchivedChannels
	defer func() {
		th.App.UpdateConfig(func(cfg *model.Config) {
			cfg.TeamSettings.ExperimentalViewArchivedChannels = &experimentalViewArchivedChannels
		})
	}()
	th.App.UpdateConfig(func(cfg *model.Config) {
		*cfg.TeamSettings.ExperimentalViewArchivedChannels = true
	})
=======
	th := Setup(t).InitBasic()
	defer th.TearDown()
>>>>>>> ce791e57
	data, err := testutils.ReadTestFile("test.png")
	require.NoError(t, err)

	th.LoginBasic()
	client := th.Client

	filename := "search for fileInfo1"
	fileInfo1, appErr := th.App.UploadFile(th.Context, data, th.BasicChannel.Id, filename)
	require.Nil(t, appErr)
	err = th.App.Srv().Store().FileInfo().AttachToPost(th.Context, fileInfo1.Id, th.BasicPost.Id, th.BasicPost.ChannelId, th.BasicUser.Id)
	require.NoError(t, err)

	filename = "search for fileInfo2"
	fileInfo2, appErr := th.App.UploadFile(th.Context, data, th.BasicChannel.Id, filename)
	require.Nil(t, appErr)
	err = th.App.Srv().Store().FileInfo().AttachToPost(th.Context, fileInfo2.Id, th.BasicPost.Id, th.BasicPost.ChannelId, th.BasicUser.Id)
	require.NoError(t, err)

	filename = "tagged search for fileInfo3"
	fileInfo3, appErr := th.App.UploadFile(th.Context, data, th.BasicChannel.Id, filename)
	require.Nil(t, appErr)
	err = th.App.Srv().Store().FileInfo().AttachToPost(th.Context, fileInfo3.Id, th.BasicPost.Id, th.BasicPost.ChannelId, th.BasicUser.Id)
	require.NoError(t, err)

	filename = "tagged for fileInfo4"
	fileInfo4, appErr := th.App.UploadFile(th.Context, data, th.BasicChannel.Id, filename)
	require.Nil(t, appErr)
	err = th.App.Srv().Store().FileInfo().AttachToPost(th.Context, fileInfo4.Id, th.BasicPost.Id, th.BasicPost.ChannelId, th.BasicUser.Id)
	require.NoError(t, err)

	archivedChannel := th.CreatePublicChannel()
	fileInfo5, appErr := th.App.UploadFile(th.Context, data, archivedChannel.Id, "tagged for fileInfo3")
	require.Nil(t, appErr)
	post := &model.Post{ChannelId: archivedChannel.Id, Message: model.NewId() + "a"}
	rpost, _, err := client.CreatePost(context.Background(), post)
	require.NoError(t, err)
	err = th.App.Srv().Store().FileInfo().AttachToPost(th.Context, fileInfo5.Id, rpost.Id, rpost.ChannelId, th.BasicUser.Id)
	require.NoError(t, err)
	_, err = th.Client.DeleteChannel(context.Background(), archivedChannel.Id)
	require.NoError(t, err)

	terms := "search"
	isOrSearch := false
	timezoneOffset := 5
	searchParams := model.SearchParameter{
		Terms:          &terms,
		IsOrSearch:     &isOrSearch,
		TimeZoneOffset: &timezoneOffset,
	}
	fileInfos, _, err := client.SearchFilesWithParams(context.Background(), th.BasicTeam.Id, &searchParams)
	require.NoError(t, err)
	require.Len(t, fileInfos.Order, 3, "wrong search")

	terms = "search"
	page := 0
	perPage := 2
	searchParams = model.SearchParameter{
		Terms:          &terms,
		IsOrSearch:     &isOrSearch,
		TimeZoneOffset: &timezoneOffset,
		Page:           &page,
		PerPage:        &perPage,
	}
	fileInfos2, _, err := client.SearchFilesWithParams(context.Background(), th.BasicTeam.Id, &searchParams)
	require.NoError(t, err)
	// We don't support paging for DB search yet, modify this when we do.
	require.Len(t, fileInfos2.Order, 3, "Wrong number of fileInfos")
	assert.Equal(t, fileInfos.Order[0], fileInfos2.Order[0])
	assert.Equal(t, fileInfos.Order[1], fileInfos2.Order[1])

	page = 1
	searchParams = model.SearchParameter{
		Terms:          &terms,
		IsOrSearch:     &isOrSearch,
		TimeZoneOffset: &timezoneOffset,
		Page:           &page,
		PerPage:        &perPage,
	}
	fileInfos2, _, err = client.SearchFilesWithParams(context.Background(), th.BasicTeam.Id, &searchParams)
	require.NoError(t, err)
	// We don't support paging for DB search yet, modify this when we do.
	require.Empty(t, fileInfos2.Order, "Wrong number of fileInfos")

	fileInfos, _, err = client.SearchFiles(context.Background(), th.BasicTeam.Id, "search", false)
	require.NoError(t, err)
	require.Len(t, fileInfos.Order, 3, "wrong search")

	fileInfos, _, err = client.SearchFiles(context.Background(), th.BasicTeam.Id, "fileInfo2", false)
	require.NoError(t, err)
	require.Len(t, fileInfos.Order, 1, "wrong number of fileInfos")
	require.Equal(t, fileInfo2.Id, fileInfos.Order[0], "wrong search")

	terms = "tagged"
	includeDeletedChannels := true
	searchParams = model.SearchParameter{
		Terms:                  &terms,
		IsOrSearch:             &isOrSearch,
		TimeZoneOffset:         &timezoneOffset,
		IncludeDeletedChannels: &includeDeletedChannels,
	}
	fileInfos, _, err = client.SearchFilesWithParams(context.Background(), th.BasicTeam.Id, &searchParams)
	require.NoError(t, err)
	require.Len(t, fileInfos.Order, 3, "wrong search")

	// Archived channels are always included now, so this should return the same result
	fileInfos, _, err = client.SearchFilesWithParams(context.Background(), th.BasicTeam.Id, &searchParams)
	require.NoError(t, err)
	require.Len(t, fileInfos.Order, 3, "wrong search")

	fileInfos, _, _ = client.SearchFiles(context.Background(), th.BasicTeam.Id, "*", false)
	require.Empty(t, fileInfos.Order, "searching for just * shouldn't return any results")

	fileInfos, _, err = client.SearchFiles(context.Background(), th.BasicTeam.Id, "fileInfo1 fileInfo2", true)
	require.NoError(t, err)
	require.Len(t, fileInfos.Order, 2, "wrong search results")

	_, resp, err := client.SearchFiles(context.Background(), "junk", "#sgtitlereview", false)
	require.Error(t, err)
	CheckBadRequestStatus(t, resp)

	_, resp, err = client.SearchFiles(context.Background(), model.NewId(), "#sgtitlereview", false)
	require.Error(t, err)
	CheckForbiddenStatus(t, resp)

	_, resp, err = client.SearchFiles(context.Background(), th.BasicTeam.Id, "", false)
	require.Error(t, err)
	CheckBadRequestStatus(t, resp)

	_, err = client.Logout(context.Background())
	require.NoError(t, err)
	_, resp, err = client.SearchFiles(context.Background(), th.BasicTeam.Id, "#sgtitlereview", false)
	require.Error(t, err)
	CheckUnauthorizedStatus(t, resp)
}

func TestSearchFilesAcrossTeams(t *testing.T) {
	mainHelper.Parallel(t)
<<<<<<< HEAD
	th := Setup(t).InitBasic(t)
	experimentalViewArchivedChannels := *th.App.Config().TeamSettings.ExperimentalViewArchivedChannels
	defer func() {
		th.App.UpdateConfig(func(cfg *model.Config) {
			cfg.TeamSettings.ExperimentalViewArchivedChannels = &experimentalViewArchivedChannels
		})
	}()
	th.App.UpdateConfig(func(cfg *model.Config) {
		*cfg.TeamSettings.ExperimentalViewArchivedChannels = true
	})
=======
	th := Setup(t).InitBasic()
	defer th.TearDown()
>>>>>>> ce791e57
	data, err := testutils.ReadTestFile("test.png")
	require.NoError(t, err)

	th.LoginBasic()
	client := th.Client

	var teams [2]*model.Team
	var channels [2]*model.Channel
	for i := range 2 {
		teams[i] = th.CreateTeam()
		channels[i] = th.CreateChannelWithClientAndTeam(th.Client, model.ChannelTypeOpen, teams[i].Id)

		th.LinkUserToTeam(th.BasicUser, teams[i])
		th.AddUserToChannel(th.BasicUser, channels[i])

		filename := "search for fileInfo"
		fileInfo, appErr := th.App.UploadFile(th.Context, data, th.BasicChannel.Id, filename)
		require.Nil(t, appErr)

		th.CreatePostInChannelWithFiles(channels[i], fileInfo)
	}

	terms := "search"

	// BasicUser should have access to all the files
	fileInfos, _, err := client.SearchFilesAcrossTeams(context.Background(), terms, false)
	require.NoError(t, err)
	require.Len(t, fileInfos.Order, 2, "wrong search")

	// a new user that only belongs to the first team should only get one result
	newUser := th.CreateUser()
	th.LinkUserToTeam(newUser, teams[0])
	th.AddUserToChannel(newUser, channels[0])
	th.UnlinkUserFromTeam(th.BasicUser, teams[1])

	_, err = th.Client.Logout(context.Background())
	require.NoError(t, err)
	_, _, err = th.Client.Login(context.Background(), newUser.Email, newUser.Password)
	require.NoError(t, err)

	fileInfos, _, err = client.SearchFilesAcrossTeams(context.Background(), terms, false)
	require.NoError(t, err)
	require.Len(t, fileInfos.Order, 1, "wrong search")
	require.Equal(t, fileInfos.FileInfos[fileInfos.Order[0]].ChannelId, channels[0].Id, "wrong search")
}<|MERGE_RESOLUTION|>--- conflicted
+++ resolved
@@ -1353,21 +1353,7 @@
 
 func TestSearchFilesInTeam(t *testing.T) {
 	mainHelper.Parallel(t)
-<<<<<<< HEAD
 	th := Setup(t).InitBasic(t)
-	experimentalViewArchivedChannels := *th.App.Config().TeamSettings.ExperimentalViewArchivedChannels
-	defer func() {
-		th.App.UpdateConfig(func(cfg *model.Config) {
-			cfg.TeamSettings.ExperimentalViewArchivedChannels = &experimentalViewArchivedChannels
-		})
-	}()
-	th.App.UpdateConfig(func(cfg *model.Config) {
-		*cfg.TeamSettings.ExperimentalViewArchivedChannels = true
-	})
-=======
-	th := Setup(t).InitBasic()
-	defer th.TearDown()
->>>>>>> ce791e57
 	data, err := testutils.ReadTestFile("test.png")
 	require.NoError(t, err)
 
@@ -1505,21 +1491,7 @@
 
 func TestSearchFilesAcrossTeams(t *testing.T) {
 	mainHelper.Parallel(t)
-<<<<<<< HEAD
 	th := Setup(t).InitBasic(t)
-	experimentalViewArchivedChannels := *th.App.Config().TeamSettings.ExperimentalViewArchivedChannels
-	defer func() {
-		th.App.UpdateConfig(func(cfg *model.Config) {
-			cfg.TeamSettings.ExperimentalViewArchivedChannels = &experimentalViewArchivedChannels
-		})
-	}()
-	th.App.UpdateConfig(func(cfg *model.Config) {
-		*cfg.TeamSettings.ExperimentalViewArchivedChannels = true
-	})
-=======
-	th := Setup(t).InitBasic()
-	defer th.TearDown()
->>>>>>> ce791e57
 	data, err := testutils.ReadTestFile("test.png")
 	require.NoError(t, err)
 
