--- conflicted
+++ resolved
@@ -321,16 +321,7 @@
 		return
 	}
 
-<<<<<<< HEAD
-	if status == nil {
-		c.Err = model.NewAppError("getFlaggedPost", "api.content_flagging.error.post_not_flagged", nil, "", http.StatusNotFound)
-		return
-	}
-
-	post = c.App.PreparePostForClientWithEmbedsAndImages(c.AppContext, post, &model.PreparePostForClientOpts{IncludePriority: true, RetainContent: true, IncludeDeleted: true})
-=======
 	post = c.App.PreparePostForClientWithEmbedsAndImages(c.AppContext, post, &model.PreparePostForClientOpts{IncludePriority: true, RetainContent: true})
->>>>>>> 12ff74dc
 	post, err := c.App.SanitizePostMetadataForUser(c.AppContext, post, c.AppContext.Session().UserId)
 	if err != nil {
 		c.Err = err
