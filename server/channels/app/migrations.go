// Copyright (c) 2015-present Mattermost, Inc. All Rights Reserved.
// See LICENSE.txt for license information.

package app

import (
	"context"
	"errors"
	"fmt"
	"os"
	"reflect"

	"github.com/hashicorp/go-multierror"
	"github.com/mattermost/mattermost/server/public/model"
	"github.com/mattermost/mattermost/server/public/shared/mlog"
	"github.com/mattermost/mattermost/server/public/shared/request"
	"github.com/mattermost/mattermost/server/v8/channels/store"
)

const (
	EmojisPermissionsMigrationKey                  = "EmojisPermissionsMigrationComplete"
	GuestRolesCreationMigrationKey                 = "GuestRolesCreationMigrationComplete"
	SystemConsoleRolesCreationMigrationKey         = "SystemConsoleRolesCreationMigrationComplete"
	CustomGroupAdminRoleCreationMigrationKey       = "CustomGroupAdminRoleCreationMigrationComplete"
	ContentExtractionConfigDefaultTrueMigrationKey = "ContentExtractionConfigDefaultTrueMigrationComplete"
	PlaybookRolesCreationMigrationKey              = "PlaybookRolesCreationMigrationComplete"
	FirstAdminSetupCompleteKey                     = model.SystemFirstAdminSetupComplete
	remainingSchemaMigrationsKey                   = "RemainingSchemaMigrations"
	postPriorityConfigDefaultTrueMigrationKey      = "PostPriorityConfigDefaultTrueMigrationComplete"
	contentFlaggingSetupDoneKey                    = "content_flagging_setup_done"
<<<<<<< HEAD
=======
	contentFlaggingMigrationVersion                = "v1"
>>>>>>> bcfd7eff

	contentFlaggingPropertyNameFlaggedPostId    = "flagged_post_id"
	contentFlaggingPropertyNameStatus           = "status"
	contentFlaggingPropertyNameReportingUserID  = "reporting_user_id"
	contentFlaggingPropertyNameReportingReason  = "reporting_reason"
	contentFlaggingPropertyNameReportingComment = "reporting_comment"
	contentFlaggingPropertyNameReportingTime    = "reporting_time"
	contentFlaggingPropertyNameReviewerUserID   = "reviewer_user_id"
	contentFlaggingPropertyNameActorUserID      = "actor_user_id"
	contentFlaggingPropertyNameActorComment     = "actor_comment"
	contentFlaggingPropertyNameActionTime       = "action_time"
)

// This function migrates the default built in roles from code/config to the database.
func (a *App) DoAdvancedPermissionsMigration() error {
	return a.Srv().doAdvancedPermissionsMigration()
}

func (s *Server) doAdvancedPermissionsMigration() error {
	// If the migration is already marked as completed, don't do it again.
	var nfErr *store.ErrNotFound
	if _, err := s.Store().System().GetByName(model.AdvancedPermissionsMigrationKey); err == nil {
		return nil
	} else if !errors.As(err, &nfErr) {
		return fmt.Errorf("could not query migration: %w", err)
	}

	mlog.Info("Migrating roles to database.")
	roles := model.MakeDefaultRoles()

	var multiErr *multierror.Error
	for _, role := range roles {
		_, err := s.Store().Role().Save(role)
		if err == nil {
			continue
		}
		mlog.Warn("Couldn't save the role for advanced permissions migration, this can be an expected case", mlog.Err(err))

		// If this failed for reasons other than the role already existing, don't mark the migration as done.
		fetchedRole, err := s.Store().Role().GetByName(context.Background(), role.Name)
		if err != nil {
			multiErr = multierror.Append(multiErr, fmt.Errorf("failed to migrate role to database: %w", err))
			continue
		}

		// If the role already existed, check it is the same and update if not.
		if !reflect.DeepEqual(fetchedRole.Permissions, role.Permissions) ||
			fetchedRole.DisplayName != role.DisplayName ||
			fetchedRole.Description != role.Description ||
			fetchedRole.SchemeManaged != role.SchemeManaged {
			role.Id = fetchedRole.Id
			if _, err = s.Store().Role().Save(role); err != nil {
				// Role is not the same, but failed to update.
				multiErr = multierror.Append(multiErr, fmt.Errorf("failed to migrate role to database: %w", err))
			}
		}
	}

	if multiErr != nil {
		return multiErr
	}

	config := s.platform.Config()
	*config.ServiceSettings.PostEditTimeLimit = -1
	if _, _, err := s.platform.SaveConfig(config, true); err != nil {
		return fmt.Errorf("failed to update config in Advanced Permissions Phase 1 Migration: %w", err)
	}

	system := model.System{
		Name:  model.AdvancedPermissionsMigrationKey,
		Value: "true",
	}

	if err := s.Store().System().Save(&system); err != nil {
		return fmt.Errorf("failed to mark advanced permissions migration as completed: %w", err)
	}

	return nil
}

func (a *App) SetPhase2PermissionsMigrationStatus(isComplete bool) error {
	if !isComplete {
		if _, err := a.Srv().Store().System().PermanentDeleteByName(model.MigrationKeyAdvancedPermissionsPhase2); err != nil {
			return err
		}
	}
	a.Srv().phase2PermissionsMigrationComplete = isComplete
	return nil
}

func (a *App) DoEmojisPermissionsMigration() error {
	if err := a.Srv().doEmojisPermissionsMigration(); err != nil {
		return fmt.Errorf("Failed to complete emojis permissions migration: %w", err)
	}
	return nil
}

func (s *Server) doEmojisPermissionsMigration() error {
	// If the migration is already marked as completed, don't do it again.
	var nfErr *store.ErrNotFound
	if _, err := s.Store().System().GetByName(EmojisPermissionsMigrationKey); err == nil {
		return nil
	} else if !errors.As(err, &nfErr) {
		return fmt.Errorf("could not query migration: %w", err)
	}

	var role *model.Role
	var systemAdminRole *model.Role
	var err *model.AppError

	mlog.Info("Migrating emojis config to database.")

	// Emoji creation is set to all by default
	role, err = s.GetRoleByName(context.Background(), model.SystemUserRoleId)
	if err != nil {
		return fmt.Errorf("failed to get role for system user: %w", err)
	}

	if role != nil {
		role.Permissions = append(role.Permissions, model.PermissionCreateEmojis.Id, model.PermissionDeleteEmojis.Id)
		if _, nErr := s.Store().Role().Save(role); nErr != nil {
			return fmt.Errorf("failed to save role: %w", nErr)
		}
	}

	systemAdminRole, err = s.GetRoleByName(context.Background(), model.SystemAdminRoleId)
	if err != nil {
		return fmt.Errorf("failed to get role for system admin: %w", err)
	}

	systemAdminRole.Permissions = append(systemAdminRole.Permissions,
		model.PermissionCreateEmojis.Id,
		model.PermissionDeleteEmojis.Id,
		model.PermissionDeleteOthersEmojis.Id,
	)
	if _, err := s.Store().Role().Save(systemAdminRole); err != nil {
		return fmt.Errorf("failed to save role: %w", err)
	}

	system := model.System{
		Name:  EmojisPermissionsMigrationKey,
		Value: "true",
	}

	if err := s.Store().System().Save(&system); err != nil {
		return fmt.Errorf("failed to mark emojis permissions migration as completed: %w", err)
	}

	return nil
}

func (a *App) DoGuestRolesCreationMigration() error {
	if err := a.Srv().doGuestRolesCreationMigration(); err != nil {
		return fmt.Errorf("Failed to complete guest roles creation migration: %w", err)
	}
	return nil
}

func (s *Server) doGuestRolesCreationMigration() error {
	// If the migration is already marked as completed, don't do it again.
	var nfErr *store.ErrNotFound
	if _, err := s.Store().System().GetByName(GuestRolesCreationMigrationKey); err == nil {
		return nil
	} else if !errors.As(err, &nfErr) {
		return fmt.Errorf("could not query migration: %w", err)
	}

	roles := model.MakeDefaultRoles()
	var multiErr *multierror.Error
	if _, err := s.Store().Role().GetByName(context.Background(), model.ChannelGuestRoleId); err != nil {
		if _, err := s.Store().Role().Save(roles[model.ChannelGuestRoleId]); err != nil {
			multiErr = multierror.Append(multiErr, fmt.Errorf("failed to create new guest role to database: %w", err))
		}
	}
	if _, err := s.Store().Role().GetByName(context.Background(), model.TeamGuestRoleId); err != nil {
		if _, err := s.Store().Role().Save(roles[model.TeamGuestRoleId]); err != nil {
			multiErr = multierror.Append(multiErr, fmt.Errorf("failed to create new guest role to database: %w", err))
		}
	}
	if _, err := s.Store().Role().GetByName(context.Background(), model.SystemGuestRoleId); err != nil {
		if _, err := s.Store().Role().Save(roles[model.SystemGuestRoleId]); err != nil {
			multiErr = multierror.Append(multiErr, fmt.Errorf("failed to create new guest role to database: %w", err))
		}
	}

	schemes, err := s.Store().Scheme().GetAllPage("", 0, 1000000)
	if err != nil {
		multiErr = multierror.Append(multiErr, fmt.Errorf("failed to get all schemes: %w", err))
	}
	for _, scheme := range schemes {
		if scheme.DefaultTeamGuestRole == "" || scheme.DefaultChannelGuestRole == "" {
			if scheme.Scope == model.SchemeScopeTeam {
				// Team Guest Role
				teamGuestRole := &model.Role{
					Name:          model.NewId(),
					DisplayName:   fmt.Sprintf("Team Guest Role for Scheme %s", scheme.Name),
					Permissions:   roles[model.TeamGuestRoleId].Permissions,
					SchemeManaged: true,
				}

				if savedRole, err := s.Store().Role().Save(teamGuestRole); err != nil {
					multiErr = multierror.Append(multiErr, fmt.Errorf("failed to create new guest role for custom scheme: %w", err))
				} else {
					scheme.DefaultTeamGuestRole = savedRole.Name
				}
			}

			// Channel Guest Role
			channelGuestRole := &model.Role{
				Name:          model.NewId(),
				DisplayName:   fmt.Sprintf("Channel Guest Role for Scheme %s", scheme.Name),
				Permissions:   roles[model.ChannelGuestRoleId].Permissions,
				SchemeManaged: true,
			}

			if savedRole, err := s.Store().Role().Save(channelGuestRole); err != nil {
				multiErr = multierror.Append(multiErr, fmt.Errorf("failed to create new guest role for custom scheme: %w", err))
			} else {
				scheme.DefaultChannelGuestRole = savedRole.Name
			}

			_, err := s.Store().Scheme().Save(scheme)
			if err != nil {
				multiErr = multierror.Append(multiErr, fmt.Errorf("failed to update custom scheme: %w", err))
			}
		}
	}

	if multiErr != nil {
		return multiErr
	}

	system := model.System{
		Name:  GuestRolesCreationMigrationKey,
		Value: "true",
	}

	if err := s.Store().System().Save(&system); err != nil {
		return fmt.Errorf("failed to mark guest roles creation migration as completed: %w", err)
	}

	return nil
}

func (a *App) DoSystemConsoleRolesCreationMigration() error {
	return a.Srv().doSystemConsoleRolesCreationMigration()
}

func (s *Server) doSystemConsoleRolesCreationMigration() error {
	// If the migration is already marked as completed, don't do it again.
	var nfErr *store.ErrNotFound
	if _, err := s.Store().System().GetByName(SystemConsoleRolesCreationMigrationKey); err == nil {
		return nil
	} else if !errors.As(err, &nfErr) {
		return fmt.Errorf("could not query migration: %w", err)
	}

	roles := model.MakeDefaultRoles()
	var multiErr *multierror.Error
	if _, err := s.Store().Role().GetByName(context.Background(), model.SystemManagerRoleId); err != nil {
		if _, err := s.Store().Role().Save(roles[model.SystemManagerRoleId]); err != nil {
			multiErr = multierror.Append(multiErr, fmt.Errorf("failed to create new role %q: %w", model.SystemManagerRoleId, err))
		}
	}
	if _, err := s.Store().Role().GetByName(context.Background(), model.SystemReadOnlyAdminRoleId); err != nil {
		if _, err := s.Store().Role().Save(roles[model.SystemReadOnlyAdminRoleId]); err != nil {
			multiErr = multierror.Append(multiErr, fmt.Errorf("failed to create new role %q: %w", model.SystemReadOnlyAdminRoleId, err))
		}
	}
	if _, err := s.Store().Role().GetByName(context.Background(), model.SystemUserManagerRoleId); err != nil {
		if _, err := s.Store().Role().Save(roles[model.SystemUserManagerRoleId]); err != nil {
			multiErr = multierror.Append(multiErr, fmt.Errorf("failed to create new role %q: %w", model.SystemUserManagerRoleId, err))
		}
	}

	if multiErr != nil {
		return multiErr
	}

	system := model.System{
		Name:  SystemConsoleRolesCreationMigrationKey,
		Value: "true",
	}

	if err := s.Store().System().Save(&system); err != nil {
		return fmt.Errorf("failed to mark system console roles creation migration as completed: %w", err)
	}

	return nil
}

func (s *Server) doCustomGroupAdminRoleCreationMigration() error {
	// If the migration is already marked as completed, don't do it again.
	var nfErr *store.ErrNotFound
	if _, err := s.Store().System().GetByName(CustomGroupAdminRoleCreationMigrationKey); err == nil {
		return nil
	} else if !errors.As(err, &nfErr) {
		return fmt.Errorf("could not query migration: %w", err)
	}

	roles := model.MakeDefaultRoles()
	if _, err := s.Store().Role().GetByName(context.Background(), model.SystemCustomGroupAdminRoleId); err != nil {
		if _, err := s.Store().Role().Save(roles[model.SystemCustomGroupAdminRoleId]); err != nil {
			return fmt.Errorf("failed to create new role %s: %w", model.SystemCustomGroupAdminRoleId, err)
		}
	}

	system := model.System{
		Name:  CustomGroupAdminRoleCreationMigrationKey,
		Value: "true",
	}

	if err := s.Store().System().Save(&system); err != nil {
		return fmt.Errorf("failed to mark custom group admin role creation migration as completed: %w", err)
	}

	return nil
}

func (s *Server) doContentExtractionConfigDefaultTrueMigration() error {
	// If the migration is already marked as completed, don't do it again.
	var nfErr *store.ErrNotFound
	if _, err := s.Store().System().GetByName(ContentExtractionConfigDefaultTrueMigrationKey); err == nil {
		return nil
	} else if !errors.As(err, &nfErr) {
		return fmt.Errorf("could not query migration: %w", err)
	}

	s.platform.UpdateConfig(func(config *model.Config) {
		config.FileSettings.ExtractContent = model.NewPointer(true)
	})

	system := model.System{
		Name:  ContentExtractionConfigDefaultTrueMigrationKey,
		Value: "true",
	}

	if err := s.Store().System().Save(&system); err != nil {
		return fmt.Errorf("failed to mark content extraction config migration as completed: %w", err)
	}

	return nil
}

func (s *Server) doPlaybooksRolesCreationMigration() error {
	// If the migration is already marked as completed, don't do it again.
	var nfErr *store.ErrNotFound
	if _, err := s.Store().System().GetByName(PlaybookRolesCreationMigrationKey); err == nil {
		return nil
	} else if !errors.As(err, &nfErr) {
		return fmt.Errorf("could not query migration: %w", err)
	}

	roles := model.MakeDefaultRoles()
	var multiErr *multierror.Error
	if _, err := s.Store().Role().GetByName(context.Background(), model.PlaybookAdminRoleId); err != nil {
		if _, err := s.Store().Role().Save(roles[model.PlaybookAdminRoleId]); err != nil {
			multiErr = multierror.Append(multiErr, fmt.Errorf("failed to create new playbook %q role to database: %w", model.PlaybookAdminRoleId, err))
		}
	}
	if _, err := s.Store().Role().GetByName(context.Background(), model.PlaybookMemberRoleId); err != nil {
		if _, err := s.Store().Role().Save(roles[model.PlaybookMemberRoleId]); err != nil {
			multiErr = multierror.Append(multiErr, fmt.Errorf("failed to create new playbook %q role to database: %w", model.PlaybookMemberRoleId, err))
		}
	}
	if _, err := s.Store().Role().GetByName(context.Background(), model.RunAdminRoleId); err != nil {
		if _, err := s.Store().Role().Save(roles[model.RunAdminRoleId]); err != nil {
			multiErr = multierror.Append(multiErr, fmt.Errorf("ffailed to create new playbook %q role to database: %w", model.RunAdminRoleId, err))
		}
	}
	if _, err := s.Store().Role().GetByName(context.Background(), model.RunMemberRoleId); err != nil {
		if _, err := s.Store().Role().Save(roles[model.RunMemberRoleId]); err != nil {
			multiErr = multierror.Append(multiErr, fmt.Errorf("failed to create new playbook %q role to database: %w", model.RunMemberRoleId, err))
		}
	}
	schemes, err := s.Store().Scheme().GetAllPage(model.SchemeScopeTeam, 0, 1000000)
	if err != nil {
		multiErr = multierror.Append(multiErr, fmt.Errorf("failed to get all schemes: %w", err))
	}

	for _, scheme := range schemes {
		if scheme.Scope == model.SchemeScopeTeam {
			if scheme.DefaultPlaybookAdminRole == "" {
				playbookAdminRole := &model.Role{
					Name:          model.NewId(),
					DisplayName:   fmt.Sprintf("Playbook Admin Role for Scheme %s", scheme.Name),
					Permissions:   roles[model.PlaybookAdminRoleId].Permissions,
					SchemeManaged: true,
				}

				if savedRole, err := s.Store().Role().Save(playbookAdminRole); err != nil {
					multiErr = multierror.Append(multiErr, fmt.Errorf("failed to create new playbook %q role for existing custom scheme: %w", model.PlaybookAdminRoleId, err))
				} else {
					scheme.DefaultPlaybookAdminRole = savedRole.Name
				}
			}
			if scheme.DefaultPlaybookMemberRole == "" {
				playbookMember := &model.Role{
					Name:          model.NewId(),
					DisplayName:   fmt.Sprintf("Playbook Member Role for Scheme %s", scheme.Name),
					Permissions:   roles[model.PlaybookMemberRoleId].Permissions,
					SchemeManaged: true,
				}

				if savedRole, err := s.Store().Role().Save(playbookMember); err != nil {
					multiErr = multierror.Append(multiErr, fmt.Errorf("failed to create new playbook %q role for existing custom scheme: %w", model.PlaybookMemberRoleId, err))
				} else {
					scheme.DefaultPlaybookMemberRole = savedRole.Name
				}
			}

			if scheme.DefaultRunAdminRole == "" {
				runAdminRole := &model.Role{
					Name:          model.NewId(),
					DisplayName:   fmt.Sprintf("Run Admin Role for Scheme %s", scheme.Name),
					Permissions:   roles[model.RunAdminRoleId].Permissions,
					SchemeManaged: true,
				}

				if savedRole, err := s.Store().Role().Save(runAdminRole); err != nil {
					multiErr = multierror.Append(multiErr, fmt.Errorf("failed to create new playbook %q role for existing custom scheme: %w", model.RunAdminRoleId, err))
				} else {
					scheme.DefaultRunAdminRole = savedRole.Name
				}
			}

			if scheme.DefaultRunMemberRole == "" {
				runMemberRole := &model.Role{
					Name:          model.NewId(),
					DisplayName:   fmt.Sprintf("Run Member Role for Scheme %s", scheme.Name),
					Permissions:   roles[model.RunMemberRoleId].Permissions,
					SchemeManaged: true,
				}

				if savedRole, err := s.Store().Role().Save(runMemberRole); err != nil {
					multiErr = multierror.Append(multiErr, fmt.Errorf("failed to create new playbook %q role for existing custom scheme: %w", model.RunMemberRoleId, err))
				} else {
					scheme.DefaultRunMemberRole = savedRole.Name
				}
			}
			_, err := s.Store().Scheme().Save(scheme)
			if err != nil {
				multiErr = multierror.Append(multiErr, fmt.Errorf("failed to update custom scheme: %w", err))
			}
		}
	}

	if multiErr != nil {
		return multiErr
	}

	system := model.System{
		Name:  PlaybookRolesCreationMigrationKey,
		Value: "true",
	}

	if err := s.Store().System().Save(&system); err != nil {
		return fmt.Errorf("failed to mark playbook roles creation migration as completed: %w", err)
	}

	return nil
}

func (s *Server) doFirstAdminSetupCompleteMigration() error {
	// arbitrary choice, though if there is an longstanding installation with less than 10 messages,
	// putting the first admin through onboarding shouldn't be very disruptive.
	const existingInstallationPostsThreshold = 10

	// If the migration is already marked as completed, don't do it again.
	var nfErr *store.ErrNotFound
	if _, err := s.Store().System().GetByName(FirstAdminSetupCompleteKey); err == nil {
		return nil
	} else if !errors.As(err, &nfErr) {
		return fmt.Errorf("could not query migration: %w", err)
	}

	teams, err := s.Store().Team().GetAll()
	if err != nil {
		// can not confirm that admin has started in this case.
		return fmt.Errorf("could not get teams: %w", err)
	}

	if len(teams) == 0 {
		// No teams, and no existing preference. This is most likely a new instance.
		// So do not mark that the admin has already done the first time setup.
		return nil
	}

	// if there are teams, then if this isn't a new installation, there should be posts
	postCount, err := s.Store().Post().AnalyticsPostCount(&model.PostCountOptions{})
	if err != nil {
		return fmt.Errorf("could not get posts count from the database: %w", err)
	} else if postCount < existingInstallationPostsThreshold {
		mlog.Info("Post count is lower than expected, aborting migration",
			mlog.Int("expected", int(existingInstallationPostsThreshold)),
			mlog.Int("actual", int(postCount)))
		return nil
	}

	system := model.System{
		Name:  FirstAdminSetupCompleteKey,
		Value: "true",
	}

	if err := s.Store().System().Save(&system); err != nil {
		return fmt.Errorf("failed to mark first admin setup migration as completed: %w", err)
	}

	return nil
}

func (s *Server) doRemainingSchemaMigrations() error {
	// If the migration is already marked as completed, don't do it again.
	var nfErr *store.ErrNotFound
	if _, err := s.Store().System().GetByName(remainingSchemaMigrationsKey); err == nil {
		return nil
	} else if !errors.As(err, &nfErr) {
		return fmt.Errorf("could not query migration: %w", err)
	}

	if teams, err := s.Store().Team().GetByEmptyInviteID(); err != nil {
		mlog.Error("Error fetching Teams without InviteID", mlog.Err(err))
	} else {
		for _, team := range teams {
			team.InviteId = model.NewId()
			if _, err := s.Store().Team().Update(team); err != nil {
				return fmt.Errorf("error updating Team InviteIDs %q: %w", team.Id, err)
			}
		}
	}

	system := model.System{
		Name:  remainingSchemaMigrationsKey,
		Value: "true",
	}

	if err := s.Store().System().Save(&system); err != nil {
		return fmt.Errorf("failed to mark the remaining schema migrations as completed: %w", err)
	}

	return nil
}

func (s *Server) doPostPriorityConfigDefaultTrueMigration() error {
	// If the migration is already marked as completed, don't do it again.
	var nfErr *store.ErrNotFound
	if _, err := s.Store().System().GetByName(postPriorityConfigDefaultTrueMigrationKey); err == nil {
		return nil
	} else if !errors.As(err, &nfErr) {
		return fmt.Errorf("could not query migration: %w", err)
	}

	s.platform.UpdateConfig(func(config *model.Config) {
		config.ServiceSettings.PostPriority = model.NewPointer(true)
	})

	system := model.System{
		Name:  postPriorityConfigDefaultTrueMigrationKey,
		Value: "true",
	}

	if err := s.Store().System().SaveOrUpdate(&system); err != nil {
		return fmt.Errorf("failed to mark post priority config migration as completed: %w", err)
	}

	return nil
}

func (s *Server) doSetupContentFlaggingProperties() error {
<<<<<<< HEAD
	// If the migration is already marked as completed, don't do it again.
	var nfErr *store.ErrNotFound
	if _, err := s.Store().System().GetByName(contentFlaggingSetupDoneKey); err == nil {
		return nil
	} else if !errors.As(err, &nfErr) {
		return fmt.Errorf("could not query migration: %w", err)
	}

=======
	// This migration is designed in a way to allow adding more properties in the future.
	// When a new property needs to be added, add it to the expectedPropertiesMap map and
	// update the contentFlaggingMigrationVersion to a new value..

	// If the migration is already marked as completed, don't do it again.
	var nfErr *store.ErrNotFound
	data, err := s.Store().System().GetByName(contentFlaggingSetupDoneKey)
	if err != nil && !errors.As(err, &nfErr) {
		return fmt.Errorf("could not query migration: %w", err)
	}

	if data != nil && data.Value == contentFlaggingMigrationVersion {
		return nil
	}

	// RegisterPropertyGroup is idempotent, so no need to check if group is already registered
>>>>>>> bcfd7eff
	group, err := s.propertyService.RegisterPropertyGroup(model.ContentFlaggingGroupName)
	if err != nil {
		return fmt.Errorf("failed to register Content Flagging group: %w", err)
	}

<<<<<<< HEAD
	// register status property
	properties := []*model.PropertyField{
		{
=======
	// Using page size of 100 and not iterating through all pages because the
	// number of fields are static and defined here and not expected to be more than 100 for now.
	existingProperties, appErr := s.propertyService.SearchPropertyFields(group.ID, "", model.PropertyFieldSearchOpts{PerPage: 100})
	if appErr != nil {
		return fmt.Errorf("failed to search for existing content flagging properties: %w", appErr)
	}

	existingPropertiesMap := map[string]*model.PropertyField{}
	for _, property := range existingProperties {
		existingPropertiesMap[property.Name] = property
	}

	expectedPropertiesMap := map[string]*model.PropertyField{
		contentFlaggingPropertyNameFlaggedPostId: {
>>>>>>> bcfd7eff
			GroupID: group.ID,
			Name:    contentFlaggingPropertyNameFlaggedPostId,
			Type:    model.PropertyFieldTypeText,
		},
<<<<<<< HEAD
		{
=======
		contentFlaggingPropertyNameStatus: {
>>>>>>> bcfd7eff
			GroupID: group.ID,
			Name:    contentFlaggingPropertyNameStatus,
			Type:    model.PropertyFieldTypeText,
		},
<<<<<<< HEAD
		{
=======
		contentFlaggingPropertyNameReportingUserID: {
>>>>>>> bcfd7eff
			GroupID: group.ID,
			Name:    contentFlaggingPropertyNameReportingUserID,
			Type:    model.PropertyFieldTypeUser,
		},
<<<<<<< HEAD
		{
=======
		contentFlaggingPropertyNameReportingReason: {
>>>>>>> bcfd7eff
			GroupID: group.ID,
			Name:    contentFlaggingPropertyNameReportingReason,
			Type:    model.PropertyFieldTypeText,
		},
<<<<<<< HEAD
		{
=======
		contentFlaggingPropertyNameReportingComment: {
>>>>>>> bcfd7eff
			GroupID: group.ID,
			Name:    contentFlaggingPropertyNameReportingComment,
			Type:    model.PropertyFieldTypeText,
		},
<<<<<<< HEAD
		{
=======
		contentFlaggingPropertyNameReportingTime: {
>>>>>>> bcfd7eff
			GroupID: group.ID,
			Name:    contentFlaggingPropertyNameReportingTime,
			Type:    model.PropertyFieldTypeText,
		},
<<<<<<< HEAD
		{
=======
		contentFlaggingPropertyNameReviewerUserID: {
>>>>>>> bcfd7eff
			GroupID: group.ID,
			Name:    contentFlaggingPropertyNameReviewerUserID,
			Type:    model.PropertyFieldTypeUser,
		},
<<<<<<< HEAD
		{
=======
		contentFlaggingPropertyNameActorUserID: {
>>>>>>> bcfd7eff
			GroupID: group.ID,
			Name:    contentFlaggingPropertyNameActorUserID,
			Type:    model.PropertyFieldTypeUser,
		},
<<<<<<< HEAD
		{
=======
		contentFlaggingPropertyNameActorComment: {
>>>>>>> bcfd7eff
			GroupID: group.ID,
			Name:    contentFlaggingPropertyNameActorComment,
			Type:    model.PropertyFieldTypeText,
		},
<<<<<<< HEAD
		{
=======
		contentFlaggingPropertyNameActionTime: {
>>>>>>> bcfd7eff
			GroupID: group.ID,
			Name:    contentFlaggingPropertyNameActionTime,
			Type:    model.PropertyFieldTypeText,
		},
	}

<<<<<<< HEAD
	for _, property := range properties {
=======
	var propertiesToUpdate []*model.PropertyField
	var propertiesToCreate []*model.PropertyField

	for name, expectedProperty := range expectedPropertiesMap {
		if _, exists := existingPropertiesMap[name]; exists {
			property := existingPropertiesMap[name]
			property.Type = expectedProperty.Type
			propertiesToUpdate = append(propertiesToUpdate, property)
		} else {
			propertiesToCreate = append(propertiesToCreate, expectedProperty)
		}
	}

	for _, property := range propertiesToCreate {
>>>>>>> bcfd7eff
		if _, err := s.propertyService.CreatePropertyField(property); err != nil {
			return fmt.Errorf("failed to create content flagging property: %q, error: %w", property.Name, err)
		}
	}

<<<<<<< HEAD
	if err := s.Store().System().Save(&model.System{Name: contentFlaggingSetupDoneKey, Value: "true"}); err != nil {
=======
	if len(propertiesToUpdate) > 0 {
		if _, err := s.propertyService.UpdatePropertyFields(group.ID, propertiesToUpdate); err != nil {
			return fmt.Errorf("failed to update content flagging property fields: %w", err)
		}
	}

	if err := s.Store().System().SaveOrUpdate(&model.System{Name: contentFlaggingSetupDoneKey, Value: contentFlaggingMigrationVersion}); err != nil {
>>>>>>> bcfd7eff
		return fmt.Errorf("failed to save content flagging setup done flag in system store %w", err)
	}

	return nil
}

func (s *Server) doCloudS3PathMigrations(c request.CTX) error {
	// This migration is only applicable for cloud environments
	if os.Getenv("MM_CLOUD_FILESTORE_BIFROST") == "" {
		return nil
	}

	// If the migration is already marked as completed, don't do it again.
	if _, err := s.Store().System().GetByName(model.MigrationKeyS3Path); err == nil {
		return nil
	}

	// If there is a job already pending, no need to schedule again.
	// This is possible if the pod was rolled over.
	jobs, err := s.Store().Job().GetAllByTypeAndStatus(c, model.JobTypeS3PathMigration, model.JobStatusPending)
	if err != nil {
		return fmt.Errorf("failed to get jobs by type and status: %w", err)
	}
	if len(jobs) > 0 {
		return nil
	}

	if _, appErr := s.Jobs.CreateJobOnce(c, model.JobTypeS3PathMigration, nil); appErr != nil {
		return fmt.Errorf("failed to start job for migrating s3 file paths: %w", appErr)
	}

	return nil
}

func (s *Server) doDeleteEmptyDraftsMigration(c request.CTX) error {
	// If the migration is already marked as completed, don't do it again.
	if _, err := s.Store().System().GetByName(model.MigrationKeyDeleteEmptyDrafts); err == nil {
		return nil
	}

	jobs, err := s.Store().Job().GetAllByTypeAndStatus(c, model.JobTypeDeleteEmptyDraftsMigration, model.JobStatusPending)
	if err != nil {
		return fmt.Errorf("failed to get jobs by type and status: %w", err)
	}
	if len(jobs) > 0 {
		return nil
	}

	if _, appErr := s.Jobs.CreateJobOnce(c, model.JobTypeDeleteEmptyDraftsMigration, nil); appErr != nil {
		return fmt.Errorf("failed to start job for deleting empty drafts: %w", appErr)
	}

	return nil
}

func (s *Server) doDeleteOrphanDraftsMigration(c request.CTX) error {
	// If the migration is already marked as completed, don't do it again.
	if _, err := s.Store().System().GetByName(model.MigrationKeyDeleteOrphanDrafts); err == nil {
		return nil
	}

	jobs, err := s.Store().Job().GetAllByTypeAndStatus(c, model.JobTypeDeleteOrphanDraftsMigration, model.JobStatusPending)
	if err != nil {
		return fmt.Errorf("failed to get jobs by type and status: %w", err)
	}
	if len(jobs) > 0 {
		return nil
	}

	if _, appErr := s.Jobs.CreateJobOnce(c, model.JobTypeDeleteOrphanDraftsMigration, nil); appErr != nil {
		return fmt.Errorf("failed to start job for deleting orphan drafts: %w", appErr)
	}

	return nil
}

func (s *Server) doDeleteDmsPreferencesMigration(c request.CTX) error {
	// If the migration is already marked as completed, don't do it again.
	if _, err := s.Store().System().GetByName(model.MigrationKeyDeleteDmsPreferences); err == nil {
		return nil
	}

	jobs, err := s.Store().Job().GetAllByTypeAndStatus(c, model.JobTypeDeleteDmsPreferencesMigration, model.JobStatusPending)
	if err != nil {
		return fmt.Errorf("failed to get jobs by type and status: %w", err)
	}
	if len(jobs) > 0 {
		return nil
	}

	if _, appErr := s.Jobs.CreateJobOnce(c, model.JobTypeDeleteDmsPreferencesMigration, nil); appErr != nil {
		return fmt.Errorf("failed to start job for deleting dm preferences: %w", appErr)
	}

	return nil
}

func (a *App) DoAppMigrations() {
	a.Srv().doAppMigrations()
}

func (s *Server) doAppMigrations() {
	type migration struct {
		name    string
		handler func() error
	}
	m1 := []migration{
		{"Advanced Permissions Migration", s.doAdvancedPermissionsMigration},
		{"Emojis Permissions Migration", s.doEmojisPermissionsMigration},
		{"GuestRolesCreationMigration", s.doGuestRolesCreationMigration},
		{"System Console Roles Creation Migration", s.doSystemConsoleRolesCreationMigration},
		{"Custom Group Admin Role Creation Migration", s.doCustomGroupAdminRoleCreationMigration},
		// This migration always run after dependent migrations such as the guest roles migration.
		{"Permissions Migrations", s.doPermissionsMigrations},
		{"Content Extraction Config Default True Migration", s.doContentExtractionConfigDefaultTrueMigration},
		{"Playbooks Roles Creation Migration", s.doPlaybooksRolesCreationMigration},
		{"First Admin Setup Complete Migration", s.doFirstAdminSetupCompleteMigration},
		{"Remaining Schema Migrations", s.doRemainingSchemaMigrations},
		{"Post Priority Config Default True Migration", s.doPostPriorityConfigDefaultTrueMigration},
		{"Content Flagging Properties Setup", s.doSetupContentFlaggingProperties},
	}

	for i := range m1 {
		err := m1[i].handler()
		if err != nil {
			mlog.Fatal("Failed to run app migration",
				mlog.String("migration", m1[i].name),
				mlog.Err(err),
			)
		}
	}

	type migrationContext struct {
		name    string
		handler func(request.CTX) error
	}
	m2 := []migrationContext{
		{"Encode S3 Image Paths Migration", s.doCloudS3PathMigrations},
		{"Delete Empty Drafts Migration", s.doDeleteEmptyDraftsMigration},
		{"Delete Orphan Drafts Migration", s.doDeleteOrphanDraftsMigration},
		{"Delete Invalid Dms Preferences Migration", s.doDeleteDmsPreferencesMigration},
	}

	c := request.EmptyContext(s.Log())
	for i := range m2 {
		err := m2[i].handler(c)
		if err != nil {
			mlog.Fatal("Failed to run app migration",
				mlog.String("migration", m2[i].name),
				mlog.Err(err),
			)
		}
	}
}<|MERGE_RESOLUTION|>--- conflicted
+++ resolved
@@ -28,10 +28,7 @@
 	remainingSchemaMigrationsKey                   = "RemainingSchemaMigrations"
 	postPriorityConfigDefaultTrueMigrationKey      = "PostPriorityConfigDefaultTrueMigrationComplete"
 	contentFlaggingSetupDoneKey                    = "content_flagging_setup_done"
-<<<<<<< HEAD
-=======
 	contentFlaggingMigrationVersion                = "v1"
->>>>>>> bcfd7eff
 
 	contentFlaggingPropertyNameFlaggedPostId    = "flagged_post_id"
 	contentFlaggingPropertyNameStatus           = "status"
@@ -601,16 +598,6 @@
 }
 
 func (s *Server) doSetupContentFlaggingProperties() error {
-<<<<<<< HEAD
-	// If the migration is already marked as completed, don't do it again.
-	var nfErr *store.ErrNotFound
-	if _, err := s.Store().System().GetByName(contentFlaggingSetupDoneKey); err == nil {
-		return nil
-	} else if !errors.As(err, &nfErr) {
-		return fmt.Errorf("could not query migration: %w", err)
-	}
-
-=======
 	// This migration is designed in a way to allow adding more properties in the future.
 	// When a new property needs to be added, add it to the expectedPropertiesMap map and
 	// update the contentFlaggingMigrationVersion to a new value..
@@ -627,17 +614,11 @@
 	}
 
 	// RegisterPropertyGroup is idempotent, so no need to check if group is already registered
->>>>>>> bcfd7eff
 	group, err := s.propertyService.RegisterPropertyGroup(model.ContentFlaggingGroupName)
 	if err != nil {
 		return fmt.Errorf("failed to register Content Flagging group: %w", err)
 	}
 
-<<<<<<< HEAD
-	// register status property
-	properties := []*model.PropertyField{
-		{
-=======
 	// Using page size of 100 and not iterating through all pages because the
 	// number of fields are static and defined here and not expected to be more than 100 for now.
 	existingProperties, appErr := s.propertyService.SearchPropertyFields(group.ID, "", model.PropertyFieldSearchOpts{PerPage: 100})
@@ -652,97 +633,57 @@
 
 	expectedPropertiesMap := map[string]*model.PropertyField{
 		contentFlaggingPropertyNameFlaggedPostId: {
->>>>>>> bcfd7eff
 			GroupID: group.ID,
 			Name:    contentFlaggingPropertyNameFlaggedPostId,
 			Type:    model.PropertyFieldTypeText,
 		},
-<<<<<<< HEAD
-		{
-=======
 		contentFlaggingPropertyNameStatus: {
->>>>>>> bcfd7eff
 			GroupID: group.ID,
 			Name:    contentFlaggingPropertyNameStatus,
 			Type:    model.PropertyFieldTypeText,
 		},
-<<<<<<< HEAD
-		{
-=======
 		contentFlaggingPropertyNameReportingUserID: {
->>>>>>> bcfd7eff
 			GroupID: group.ID,
 			Name:    contentFlaggingPropertyNameReportingUserID,
 			Type:    model.PropertyFieldTypeUser,
 		},
-<<<<<<< HEAD
-		{
-=======
 		contentFlaggingPropertyNameReportingReason: {
->>>>>>> bcfd7eff
 			GroupID: group.ID,
 			Name:    contentFlaggingPropertyNameReportingReason,
 			Type:    model.PropertyFieldTypeText,
 		},
-<<<<<<< HEAD
-		{
-=======
 		contentFlaggingPropertyNameReportingComment: {
->>>>>>> bcfd7eff
 			GroupID: group.ID,
 			Name:    contentFlaggingPropertyNameReportingComment,
 			Type:    model.PropertyFieldTypeText,
 		},
-<<<<<<< HEAD
-		{
-=======
 		contentFlaggingPropertyNameReportingTime: {
->>>>>>> bcfd7eff
 			GroupID: group.ID,
 			Name:    contentFlaggingPropertyNameReportingTime,
 			Type:    model.PropertyFieldTypeText,
 		},
-<<<<<<< HEAD
-		{
-=======
 		contentFlaggingPropertyNameReviewerUserID: {
->>>>>>> bcfd7eff
 			GroupID: group.ID,
 			Name:    contentFlaggingPropertyNameReviewerUserID,
 			Type:    model.PropertyFieldTypeUser,
 		},
-<<<<<<< HEAD
-		{
-=======
 		contentFlaggingPropertyNameActorUserID: {
->>>>>>> bcfd7eff
 			GroupID: group.ID,
 			Name:    contentFlaggingPropertyNameActorUserID,
 			Type:    model.PropertyFieldTypeUser,
 		},
-<<<<<<< HEAD
-		{
-=======
 		contentFlaggingPropertyNameActorComment: {
->>>>>>> bcfd7eff
 			GroupID: group.ID,
 			Name:    contentFlaggingPropertyNameActorComment,
 			Type:    model.PropertyFieldTypeText,
 		},
-<<<<<<< HEAD
-		{
-=======
 		contentFlaggingPropertyNameActionTime: {
->>>>>>> bcfd7eff
 			GroupID: group.ID,
 			Name:    contentFlaggingPropertyNameActionTime,
 			Type:    model.PropertyFieldTypeText,
 		},
 	}
 
-<<<<<<< HEAD
-	for _, property := range properties {
-=======
 	var propertiesToUpdate []*model.PropertyField
 	var propertiesToCreate []*model.PropertyField
 
@@ -757,15 +698,11 @@
 	}
 
 	for _, property := range propertiesToCreate {
->>>>>>> bcfd7eff
 		if _, err := s.propertyService.CreatePropertyField(property); err != nil {
 			return fmt.Errorf("failed to create content flagging property: %q, error: %w", property.Name, err)
 		}
 	}
 
-<<<<<<< HEAD
-	if err := s.Store().System().Save(&model.System{Name: contentFlaggingSetupDoneKey, Value: "true"}); err != nil {
-=======
 	if len(propertiesToUpdate) > 0 {
 		if _, err := s.propertyService.UpdatePropertyFields(group.ID, propertiesToUpdate); err != nil {
 			return fmt.Errorf("failed to update content flagging property fields: %w", err)
@@ -773,7 +710,6 @@
 	}
 
 	if err := s.Store().System().SaveOrUpdate(&model.System{Name: contentFlaggingSetupDoneKey, Value: contentFlaggingMigrationVersion}); err != nil {
->>>>>>> bcfd7eff
 		return fmt.Errorf("failed to save content flagging setup done flag in system store %w", err)
 	}
 
