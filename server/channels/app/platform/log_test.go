// Copyright (c) 2015-present Mattermost, Inc. All Rights Reserved.
// See LICENSE.txt for license information.

package platform

import (
	"bytes"
	"encoding/json"
	"os"
	"path"
	"testing"

	"github.com/mattermost/mattermost/server/public/model"
	"github.com/mattermost/mattermost/server/public/shared/mlog"
	"github.com/mattermost/mattermost/server/v8/channels/testlib"
	"github.com/mattermost/mattermost/server/v8/config"
	"github.com/stretchr/testify/assert"
	"github.com/stretchr/testify/require"
)

func TestGetMattermostLog(t *testing.T) {
	mainHelper.Parallel(t)

	th := Setup(t)
	defer th.TearDown(t)

	// disable mattermost log file setting in config so we should get an warning
	th.Service.UpdateConfig(func(cfg *model.Config) {
		*cfg.LogSettings.EnableFile = false
	})

	fileData, err := th.Service.GetLogFile(th.Context)
	assert.Nil(t, fileData)
	assert.ErrorContains(t, err, "Unable to retrieve mattermost logs because LogSettings.EnableFile is set to false")

	dir, err := os.MkdirTemp("", "")
	require.NoError(t, err)
	t.Cleanup(func() {
		// MM-62438: Disable file target before cleaning up
		// to avoid a race between removing the directory and the file
		// getting written again.
		th.Service.UpdateConfig(func(cfg *model.Config) {
			*cfg.LogSettings.EnableFile = false
		})
		th.Service.Logger().Flush()

		err = os.RemoveAll(dir)
		assert.NoError(t, err)
	})

	// Enable log file but point to an empty directory to get an error trying to read the file
	th.Service.UpdateConfig(func(cfg *model.Config) {
		*cfg.LogSettings.EnableFile = true
		*cfg.LogSettings.FileLocation = dir
	})

	logLocation := config.GetLogFileLocation(dir)

	// There is no mattermost.log file yet, so this fails
	fileData, err = th.Service.GetLogFile(th.Context)
	assert.Nil(t, fileData)
	assert.ErrorContains(t, err, "failed read mattermost log file at path "+logLocation)

	// Happy path where we get a log file and no warning
	d1 := []byte("hello\ngo\n")
	err = os.WriteFile(logLocation, d1, 0777)
	require.NoError(t, err)

	fileData, err = th.Service.GetLogFile(th.Context)
	require.NoError(t, err)
	require.NotNil(t, fileData)
	assert.Equal(t, "mattermost.log", fileData.Filename)
	assert.Positive(t, len(fileData.Body))
}

<<<<<<< HEAD
func TestGetNotificationLogFile(t *testing.T) {
	mainHelper.Parallel(t)

	th := Setup(t)
	defer th.TearDown(t)

	// Disable notifications file setting in config so we should get an warning
	th.Service.UpdateConfig(func(cfg *model.Config) {
		*cfg.NotificationLogSettings.EnableFile = false
	})

	fileData, err := th.Service.GetNotificationLogFile(th.Context)
	assert.Nil(t, fileData)
	assert.ErrorContains(t, err, "Unable to retrieve notifications logs because NotificationLogSettings.EnableFile is set to false")

	dir, err := os.MkdirTemp("", "")
	require.NoError(t, err)
	t.Cleanup(func() {
		err = os.RemoveAll(dir)
		assert.NoError(t, err)
	})

	// Enable notifications file but point to an empty directory to get an error trying to read the file
	th.Service.UpdateConfig(func(cfg *model.Config) {
		*cfg.NotificationLogSettings.EnableFile = true
		*cfg.NotificationLogSettings.FileLocation = dir
	})

	logLocation := config.GetNotificationsLogFileLocation(dir)

	// There is no notifications.log file yet, so this fails
	fileData, err = th.Service.GetNotificationLogFile(th.Context)
	assert.Nil(t, fileData)
	assert.ErrorContains(t, err, "failed read notifcation log file at path "+logLocation)

	// Happy path where we have file and no error
	d1 := []byte("hello\ngo\n")
	err = os.WriteFile(logLocation, d1, 0777)
	require.NoError(t, err)

	fileData, err = th.Service.GetNotificationLogFile(th.Context)
	assert.NoError(t, err)
	require.NotNil(t, fileData)
	assert.Equal(t, "notifications.log", fileData.Filename)
	assert.Positive(t, len(fileData.Body))
}

=======
>>>>>>> ce791e57
func TestGetAdvancedLogs(t *testing.T) {
	mainHelper.Parallel(t)

	th := Setup(t)
	defer th.TearDown(t)

	t.Run("log messages from advanced logging settings get returned", func(t *testing.T) {
		dir, err := os.MkdirTemp("", "logs")
		require.NoError(t, err)
		t.Cleanup(func() {
			err = os.RemoveAll(dir)
			require.NoError(t, err)
		})

		// Setup log files for each setting
		optLDAP := map[string]string{
			"filename": path.Join(dir, "ldap.log"),
		}
		dataLDAP, err := json.Marshal(optLDAP)
		require.NoError(t, err)

		optStd := map[string]string{
			"filename": path.Join(dir, "std.log"),
		}
		dataStd, err := json.Marshal(optStd)
		require.NoError(t, err)

		// LogSettings config
		logCfg := mlog.LoggerConfiguration{
			"ldap-file": mlog.TargetCfg{
				Type:   "file",
				Format: "json",
				Levels: []mlog.Level{
					mlog.LvlLDAPError,
					mlog.LvlLDAPWarn,
					mlog.LvlLDAPInfo,
					mlog.LvlLDAPDebug,
				},
				Options: dataLDAP,
			},
			"std": mlog.TargetCfg{
				Type:   "file",
				Format: "json",
				Levels: []mlog.Level{
					mlog.LvlError,
				},
				Options: dataStd,
			},
		}
		logCfgData, err := json.Marshal(logCfg)
		require.NoError(t, err)

		th.Service.UpdateConfig(func(c *model.Config) {
			c.LogSettings.AdvancedLoggingJSON = logCfgData
			// Audit logs are not testiable as they as part of the server, not the platform
		})

		// Write some logs and ensure they're flushed
		logger := th.Service.Logger()

		logger.LogM([]mlog.Level{mlog.LvlLDAPInfo}, "Some LDAP info")
		logger.Error("Some Error")

		// Flush logger and wait a bit for filesystem
		err = logger.Flush()
		require.NoError(t, err)

		// Get and verify logs
		fileDatas, err := th.Service.GetAdvancedLogs(th.Context)
		require.NoError(t, err)
		for _, fd := range fileDatas {
			t.Log(fd.Filename)
		}
		require.Len(t, fileDatas, 2)

		// Helper to find file data by name
		findFile := func(name string) *model.FileData {
			for _, fd := range fileDatas {
				if fd.Filename == name {
					return fd
				}
			}
			return nil
		}

		// Check each log file
		ldapFile := findFile("ldap.log")
		require.NotNil(t, ldapFile)
		testlib.AssertLog(t, bytes.NewBuffer(ldapFile.Body), mlog.LvlLDAPInfo.Name, "Some LDAP info")

		stdFile := findFile("std.log")
		require.NotNil(t, stdFile)
		testlib.AssertLog(t, bytes.NewBuffer(stdFile.Body), mlog.LvlError.Name, "Some Error")
	})
	// Disable AdvancedLoggingJSON
	th.Service.UpdateConfig(func(c *model.Config) {
		c.LogSettings.AdvancedLoggingJSON = nil
	})
	t.Run("No logs returned when AdvancedLoggingJSON is empty", func(t *testing.T) {
		// Confirm no logs get returned
		fileDatas, err := th.Service.GetAdvancedLogs(th.Context)
		require.NoError(t, err)
		require.Len(t, fileDatas, 0)
	})
}<|MERGE_RESOLUTION|>--- conflicted
+++ resolved
@@ -73,56 +73,6 @@
 	assert.Positive(t, len(fileData.Body))
 }
 
-<<<<<<< HEAD
-func TestGetNotificationLogFile(t *testing.T) {
-	mainHelper.Parallel(t)
-
-	th := Setup(t)
-	defer th.TearDown(t)
-
-	// Disable notifications file setting in config so we should get an warning
-	th.Service.UpdateConfig(func(cfg *model.Config) {
-		*cfg.NotificationLogSettings.EnableFile = false
-	})
-
-	fileData, err := th.Service.GetNotificationLogFile(th.Context)
-	assert.Nil(t, fileData)
-	assert.ErrorContains(t, err, "Unable to retrieve notifications logs because NotificationLogSettings.EnableFile is set to false")
-
-	dir, err := os.MkdirTemp("", "")
-	require.NoError(t, err)
-	t.Cleanup(func() {
-		err = os.RemoveAll(dir)
-		assert.NoError(t, err)
-	})
-
-	// Enable notifications file but point to an empty directory to get an error trying to read the file
-	th.Service.UpdateConfig(func(cfg *model.Config) {
-		*cfg.NotificationLogSettings.EnableFile = true
-		*cfg.NotificationLogSettings.FileLocation = dir
-	})
-
-	logLocation := config.GetNotificationsLogFileLocation(dir)
-
-	// There is no notifications.log file yet, so this fails
-	fileData, err = th.Service.GetNotificationLogFile(th.Context)
-	assert.Nil(t, fileData)
-	assert.ErrorContains(t, err, "failed read notifcation log file at path "+logLocation)
-
-	// Happy path where we have file and no error
-	d1 := []byte("hello\ngo\n")
-	err = os.WriteFile(logLocation, d1, 0777)
-	require.NoError(t, err)
-
-	fileData, err = th.Service.GetNotificationLogFile(th.Context)
-	assert.NoError(t, err)
-	require.NotNil(t, fileData)
-	assert.Equal(t, "notifications.log", fileData.Filename)
-	assert.Positive(t, len(fileData.Body))
-}
-
-=======
->>>>>>> ce791e57
 func TestGetAdvancedLogs(t *testing.T) {
 	mainHelper.Parallel(t)
 
