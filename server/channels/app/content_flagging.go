--- conflicted
+++ resolved
@@ -233,11 +233,7 @@
 	return mappedFields, nil
 }
 
-<<<<<<< HEAD
 func (a *App) createContentReviewPost(rctx request.CTX, flaggedPostId, teamId, reportingUserId, reportingReason, flaggedPostChannelId, flaggedPostAuthorId string) *model.AppError {
-=======
-func (a *App) createContentReviewPost(rctx request.CTX, reportedPostId, teamId, reportingUserId, reportingReason, flaggedPostChannelId, flaggedPostAuthorId string) *model.AppError {
->>>>>>> 07f2687d
 	contentReviewBot, appErr := a.getContentReviewBot(rctx)
 	if appErr != nil {
 		return appErr
@@ -284,11 +280,7 @@
 			Type:      model.ContentFlaggingPostType,
 			ChannelId: channel.Id,
 		}
-<<<<<<< HEAD
 		post.AddProp(POST_PROP_KEY_FLAGGED_POST_ID, flaggedPostId)
-=======
-		post.AddProp(POST_PROP_KEY_FLAGGED_POST_ID, reportedPostId)
->>>>>>> 07f2687d
 		_, appErr := a.CreatePost(rctx, post, channel, model.CreatePostFlags{})
 		if appErr != nil {
 			rctx.Logger().Error("Failed to create content review post in one of the channels", mlog.Err(appErr), mlog.String("channel_id", channel.Id), mlog.String("team_id", teamId))
