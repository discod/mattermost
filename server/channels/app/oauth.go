--- conflicted
+++ resolved
@@ -294,11 +294,7 @@
 	return session, nil
 }
 
-<<<<<<< HEAD
-func (a *App) GetOAuthAccessTokenForCodeFlow(c request.CTX, clientId, grantType, redirectURI, code, secret, refreshToken, codeVerifier, resource string) (*model.AccessResponse, *model.AppError) {
-=======
-func (a *App) GetOAuthAccessTokenForCodeFlow(rctx request.CTX, clientId, grantType, redirectURI, code, secret, refreshToken, codeVerifier string) (*model.AccessResponse, *model.AppError) {
->>>>>>> 56f0d6c1
+func (a *App) GetOAuthAccessTokenForCodeFlow(rctx request.CTX, clientId, grantType, redirectURI, code, secret, refreshToken, codeVerifier, resource string) (*model.AccessResponse, *model.AppError) {
 	if !*a.Config().ServiceSettings.EnableOAuthServiceProvider {
 		return nil, model.NewAppError("GetOAuthAccessToken", "api.oauth.get_access_token.disabled.app_error", nil, "", http.StatusNotImplemented)
 	}
@@ -313,17 +309,10 @@
 	}
 
 	if grantType == model.AccessTokenGrantType {
-<<<<<<< HEAD
-		return a.handleAuthorizationCodeGrant(c, oauthApp, redirectURI, code, codeVerifier, clientId, resource)
-	}
-
-	return a.handleRefreshTokenGrant(c, oauthApp, refreshToken, resource)
-=======
-		return a.handleAuthorizationCodeGrant(rctx, oauthApp, redirectURI, code, codeVerifier, clientId)
-	}
-
-	return a.handleRefreshTokenGrant(rctx, oauthApp, refreshToken)
->>>>>>> 56f0d6c1
+		return a.handleAuthorizationCodeGrant(rctx, oauthApp, redirectURI, code, codeVerifier, clientId, resource)
+	}
+
+	return a.handleRefreshTokenGrant(rctx, oauthApp, refreshToken, resource)
 }
 
 func (a *App) validateOAuthClient(oauthApp *model.OAuthApp, grantType, secret, codeVerifier string) *model.AppError {
@@ -334,11 +323,7 @@
 	return authData.ValidatePKCEForClientType(oauthApp.IsPublicClient(), codeVerifier)
 }
 
-<<<<<<< HEAD
-func (a *App) handleAuthorizationCodeGrant(c request.CTX, oauthApp *model.OAuthApp, redirectURI, code, codeVerifier, clientId, resource string) (*model.AccessResponse, *model.AppError) {
-=======
-func (a *App) handleAuthorizationCodeGrant(rctx request.CTX, oauthApp *model.OAuthApp, redirectURI, code, codeVerifier, clientId string) (*model.AccessResponse, *model.AppError) {
->>>>>>> 56f0d6c1
+func (a *App) handleAuthorizationCodeGrant(rctx request.CTX, oauthApp *model.OAuthApp, redirectURI, code, codeVerifier, clientId, resource string) (*model.AccessResponse, *model.AppError) {
 	authData, nErr := a.Srv().Store().OAuth().GetAuthData(code)
 	if nErr != nil {
 		return nil, model.NewAppError("GetOAuthAccessToken", "api.oauth.get_access_token.expired_code.app_error", nil, "", http.StatusBadRequest).Wrap(nErr)
@@ -374,7 +359,6 @@
 		}
 	}()
 
-<<<<<<< HEAD
 	var audience string
 	if resource != "" {
 		// Validate the resource parameter per RFC 8707
@@ -392,16 +376,10 @@
 		audience = authData.Resource // Use resource from authorization request
 	}
 
-	return a.generateAccessTokenResponse(c, oauthApp, user, clientId, redirectURI, authData.Scope, audience)
-}
-
-func (a *App) handleRefreshTokenGrant(c request.CTX, oauthApp *model.OAuthApp, refreshToken, resource string) (*model.AccessResponse, *model.AppError) {
-=======
-	return a.generateAccessTokenResponse(rctx, oauthApp, user, clientId, redirectURI, authData.Scope)
-}
-
-func (a *App) handleRefreshTokenGrant(rctx request.CTX, oauthApp *model.OAuthApp, refreshToken string) (*model.AccessResponse, *model.AppError) {
->>>>>>> 56f0d6c1
+	return a.generateAccessTokenResponse(rctx, oauthApp, user, clientId, redirectURI, authData.Scope, audience)
+}
+
+func (a *App) handleRefreshTokenGrant(rctx request.CTX, oauthApp *model.OAuthApp, refreshToken, resource string) (*model.AccessResponse, *model.AppError) {
 	// Validate that this client can use refresh token grant type
 	if err := oauthApp.ValidateForGrantType(model.RefreshTokenGrantType, oauthApp.ClientSecret, ""); err != nil {
 		return nil, err
@@ -417,7 +395,6 @@
 		return nil, model.NewAppError("GetOAuthAccessToken", "api.oauth.get_access_token.internal_user.app_error", nil, "", http.StatusNotFound).Wrap(nErr)
 	}
 
-<<<<<<< HEAD
 	audience := accessData.Audience // Default to existing audience
 	if resource != "" {
 		// Validate the resource parameter per RFC 8707
@@ -433,43 +410,25 @@
 		audience = resource
 	}
 
-	return a.newSessionUpdateToken(c, oauthApp, accessData, user, audience)
-}
-
-func (a *App) generateAccessTokenResponse(c request.CTX, oauthApp *model.OAuthApp, user *model.User, clientId, redirectURI, scope, audience string) (*model.AccessResponse, *model.AppError) {
-=======
-	return a.newSessionUpdateToken(rctx, oauthApp, accessData, user)
-}
-
-func (a *App) generateAccessTokenResponse(rctx request.CTX, oauthApp *model.OAuthApp, user *model.User, clientId, redirectURI, scope string) (*model.AccessResponse, *model.AppError) {
->>>>>>> 56f0d6c1
+	return a.newSessionUpdateToken(rctx, oauthApp, accessData, user, audience)
+}
+
+func (a *App) generateAccessTokenResponse(rctx request.CTX, oauthApp *model.OAuthApp, user *model.User, clientId, redirectURI, scope, audience string) (*model.AccessResponse, *model.AppError) {
 	accessData, nErr := a.Srv().Store().OAuth().GetPreviousAccessData(user.Id, clientId)
 	if nErr != nil {
 		return nil, model.NewAppError("GetOAuthAccessToken", "api.oauth.get_access_token.internal.app_error", nil, "", http.StatusBadRequest).Wrap(nErr)
 	}
 
 	if accessData != nil {
-<<<<<<< HEAD
-		return a.handleExistingAccessData(c, oauthApp, accessData, user, audience)
-	}
-
-	return a.createNewAccessData(c, oauthApp, user, clientId, redirectURI, scope, audience)
-}
-
-func (a *App) handleExistingAccessData(c request.CTX, oauthApp *model.OAuthApp, accessData *model.AccessData, user *model.User, audience string) (*model.AccessResponse, *model.AppError) {
+		return a.handleExistingAccessData(rctx, oauthApp, accessData, user, audience)
+	}
+
+	return a.createNewAccessData(rctx, oauthApp, user, clientId, redirectURI, scope, audience)
+}
+
+func (a *App) handleExistingAccessData(rctx request.CTX, oauthApp *model.OAuthApp, accessData *model.AccessData, user *model.User, audience string) (*model.AccessResponse, *model.AppError) {
 	if accessData.IsExpired() {
-		return a.newSessionUpdateToken(c, oauthApp, accessData, user, audience)
-=======
-		return a.handleExistingAccessData(rctx, oauthApp, accessData, user)
-	}
-
-	return a.createNewAccessData(rctx, oauthApp, user, clientId, redirectURI, scope)
-}
-
-func (a *App) handleExistingAccessData(rctx request.CTX, oauthApp *model.OAuthApp, accessData *model.AccessData, user *model.User) (*model.AccessResponse, *model.AppError) {
-	if accessData.IsExpired() {
-		return a.newSessionUpdateToken(rctx, oauthApp, accessData, user)
->>>>>>> 56f0d6c1
+		return a.newSessionUpdateToken(rctx, oauthApp, accessData, user, audience)
 	}
 
 	refreshToken := accessData.RefreshToken
@@ -488,13 +447,8 @@
 	}, nil
 }
 
-<<<<<<< HEAD
-func (a *App) createNewAccessData(c request.CTX, oauthApp *model.OAuthApp, user *model.User, clientId, redirectURI, scope string, audience string) (*model.AccessResponse, *model.AppError) {
-	session, err := a.newSession(c, oauthApp, user)
-=======
-func (a *App) createNewAccessData(rctx request.CTX, oauthApp *model.OAuthApp, user *model.User, clientId, redirectURI, scope string) (*model.AccessResponse, *model.AppError) {
+func (a *App) createNewAccessData(rctx request.CTX, oauthApp *model.OAuthApp, user *model.User, clientId, redirectURI, scope string, audience string) (*model.AccessResponse, *model.AppError) {
 	session, err := a.newSession(rctx, oauthApp, user)
->>>>>>> 56f0d6c1
 	if err != nil {
 		return nil, err
 	}
@@ -563,11 +517,7 @@
 	return session, nil
 }
 
-<<<<<<< HEAD
-func (a *App) newSessionUpdateToken(c request.CTX, app *model.OAuthApp, accessData *model.AccessData, user *model.User, audience string) (*model.AccessResponse, *model.AppError) {
-=======
-func (a *App) newSessionUpdateToken(rctx request.CTX, app *model.OAuthApp, accessData *model.AccessData, user *model.User) (*model.AccessResponse, *model.AppError) {
->>>>>>> 56f0d6c1
+func (a *App) newSessionUpdateToken(rctx request.CTX, app *model.OAuthApp, accessData *model.AccessData, user *model.User, audience string) (*model.AccessResponse, *model.AppError) {
 	// Remove the previous session
 	if err := a.Srv().Store().Session().Remove(accessData.Token); err != nil {
 		rctx.Logger().Warn("error removing access data token from session", mlog.Err(err))
