--- conflicted
+++ resolved
@@ -64,11 +64,7 @@
 	}
 
 	for id, originalPost := range originalList.Posts {
-<<<<<<< HEAD
-		post := a.PreparePostForClientWithEmbedsAndImages(c, originalPost, &model.PreparePostForClientOpts{})
-=======
-		post := a.PreparePostForClientWithEmbedsAndImages(rctx, originalPost, false, false, false)
->>>>>>> aeb4c58e
+		post := a.PreparePostForClientWithEmbedsAndImages(rctx, originalPost, &model.PreparePostForClientOpts{})
 
 		list.Posts[id] = post
 	}
@@ -116,11 +112,7 @@
 	}
 }
 
-<<<<<<< HEAD
-func (a *App) PreparePostForClient(c request.CTX, originalPost *model.Post, opts *model.PreparePostForClientOpts) *model.Post {
-=======
-func (a *App) PreparePostForClient(rctx request.CTX, originalPost *model.Post, isNewPost, isEditPost, includePriority bool) *model.Post {
->>>>>>> aeb4c58e
+func (a *App) PreparePostForClient(rctx request.CTX, originalPost *model.Post, opts *model.PreparePostForClientOpts) *model.Post {
 	post := originalPost.Clone()
 
 	// Proxy image links before constructing metadata so that requests go through the proxy
@@ -147,13 +139,8 @@
 	}
 
 	// Files
-<<<<<<< HEAD
-	if fileInfos, _, err := a.getFileMetadataForPost(c, post, opts.IsNewPost || opts.IsEditPost); err != nil {
-		c.Logger().Warn("Failed to get files for a post", mlog.String("post_id", post.Id), mlog.Err(err))
-=======
-	if fileInfos, _, err := a.getFileMetadataForPost(rctx, post, isNewPost || isEditPost); err != nil {
+	if fileInfos, _, err := a.getFileMetadataForPost(rctx, post, opts.IsNewPost || opts.IsEditPost); err != nil {
 		rctx.Logger().Warn("Failed to get files for a post", mlog.String("post_id", post.Id), mlog.Err(err))
->>>>>>> aeb4c58e
 	} else {
 		post.Metadata.Files = fileInfos
 	}
@@ -177,15 +164,9 @@
 	return post
 }
 
-<<<<<<< HEAD
-func (a *App) PreparePostForClientWithEmbedsAndImages(c request.CTX, originalPost *model.Post, opts *model.PreparePostForClientOpts) *model.Post {
-	post := a.PreparePostForClient(c, originalPost, opts)
-	post = a.getEmbedsAndImages(c, post, opts.IsNewPost)
-=======
-func (a *App) PreparePostForClientWithEmbedsAndImages(rctx request.CTX, originalPost *model.Post, isNewPost, isEditPost, includePriority bool) *model.Post {
-	post := a.PreparePostForClient(rctx, originalPost, isNewPost, isEditPost, includePriority)
-	post = a.getEmbedsAndImages(rctx, post, isNewPost)
->>>>>>> aeb4c58e
+func (a *App) PreparePostForClientWithEmbedsAndImages(rctx request.CTX, originalPost *model.Post, opts *model.PreparePostForClientOpts) *model.Post {
+	post := a.PreparePostForClient(rctx, originalPost, opts)
+	post = a.getEmbedsAndImages(rctx, post, opts.IsNewPost)
 	return post
 }
 
@@ -720,11 +701,7 @@
 		permalink = &model.Permalink{PreviewPost: model.NewPreviewPost(referencedPost, referencedTeam, referencedChannel)}
 	} else {
 		// referencedPost does not contain a permalink: we get its metadata
-<<<<<<< HEAD
-		referencedPostWithMetadata := a.PreparePostForClientWithEmbedsAndImages(c, referencedPost, &model.PreparePostForClientOpts{})
-=======
-		referencedPostWithMetadata := a.PreparePostForClientWithEmbedsAndImages(rctx, referencedPost, false, false, false)
->>>>>>> aeb4c58e
+		referencedPostWithMetadata := a.PreparePostForClientWithEmbedsAndImages(rctx, referencedPost, &model.PreparePostForClientOpts{})
 		permalink = &model.Permalink{PreviewPost: model.NewPreviewPost(referencedPostWithMetadata, referencedTeam, referencedChannel)}
 	}
 
