// Copyright (c) 2015-present Mattermost, Inc. All Rights Reserved.
// See LICENSE.txt for license information.

package app

import (
	"context"
	"encoding/json"
	"errors"
	"fmt"
	"net/http"
	"regexp"
	"strconv"
	"strings"
	"sync"
	"time"

	"github.com/mattermost/mattermost/server/public/model"
	"github.com/mattermost/mattermost/server/public/plugin"
	"github.com/mattermost/mattermost/server/public/shared/i18n"
	"github.com/mattermost/mattermost/server/public/shared/mlog"
	"github.com/mattermost/mattermost/server/public/shared/request"
	"github.com/mattermost/mattermost/server/v8/channels/store"
	"github.com/mattermost/mattermost/server/v8/channels/store/sqlstore"
	"github.com/mattermost/mattermost/server/v8/platform/services/cache"
)

var pendingPostIDsCacheTTL = 30 * time.Second

const (
	PendingPostIDsCacheSize = 25000
	PageDefault             = 0
)

var atMentionPattern = regexp.MustCompile(`\B@`)

func (a *App) CreatePostAsUser(rctx request.CTX, post *model.Post, currentSessionId string, setOnline bool) (*model.Post, *model.AppError) {
	// Check that channel has not been deleted
	channel, errCh := a.Srv().Store().Channel().Get(post.ChannelId, true)
	if errCh != nil {
		err := model.NewAppError("CreatePostAsUser", "api.context.invalid_param.app_error", map[string]any{"Name": "post.channel_id"}, "", http.StatusBadRequest).Wrap(errCh)
		return nil, err
	}

	if strings.HasPrefix(post.Type, model.PostSystemMessagePrefix) {
		err := model.NewAppError("CreatePostAsUser", "api.context.invalid_param.app_error", map[string]any{"Name": "post.type"}, "", http.StatusBadRequest)
		return nil, err
	}

	if channel.DeleteAt != 0 {
		err := model.NewAppError("createPost", "api.post.create_post.can_not_post_to_deleted.error", nil, "", http.StatusBadRequest)
		return nil, err
	}

	rp, err := a.CreatePost(rctx, post, channel, model.CreatePostFlags{TriggerWebhooks: true, SetOnline: setOnline})
	if err != nil {
		if err.Id == "api.post.create_post.root_id.app_error" ||
			err.Id == "api.post.create_post.channel_root_id.app_error" {
			err.StatusCode = http.StatusBadRequest
		}

		return nil, err
	}

	// Update the Channel LastViewAt only if:
	// the post does NOT have from_webhook prop set (e.g. Zapier app), and
	// the post does NOT have from_bot set (e.g. from discovering the user is a bot within CreatePost), and
	// the post is NOT a reply post with CRT enabled
	_, fromWebhook := post.GetProps()[model.PostPropsFromWebhook]
	_, fromBot := post.GetProps()[model.PostPropsFromBot]
	isCRTEnabled := a.IsCRTEnabledForUser(rctx, post.UserId)
	isCRTReply := post.RootId != "" && isCRTEnabled
	if !fromWebhook && !fromBot && !isCRTReply {
		if _, err := a.MarkChannelsAsViewed(rctx, []string{post.ChannelId}, post.UserId, currentSessionId, true, isCRTEnabled); err != nil {
			rctx.Logger().Warn(
				"Encountered error updating last viewed",
				mlog.String("channel_id", post.ChannelId),
				mlog.String("user_id", post.UserId),
				mlog.Err(err),
			)
		}
	}

	return rp, nil
}

func (a *App) CreatePostMissingChannel(rctx request.CTX, post *model.Post, triggerWebhooks bool, setOnline bool) (*model.Post, *model.AppError) {
	channel, err := a.Srv().Store().Channel().Get(post.ChannelId, true)
	if err != nil {
		errCtx := map[string]any{"channel_id": post.ChannelId}
		var nfErr *store.ErrNotFound
		switch {
		case errors.As(err, &nfErr):
			return nil, model.NewAppError("CreatePostMissingChannel", "app.channel.get.existing.app_error", errCtx, "", http.StatusNotFound).Wrap(err)
		default:
			return nil, model.NewAppError("CreatePostMissingChannel", "app.channel.get.find.app_error", errCtx, "", http.StatusInternalServerError).Wrap(err)
		}
	}

	return a.CreatePost(rctx, post, channel, model.CreatePostFlags{TriggerWebhooks: triggerWebhooks, SetOnline: setOnline})
}

// deduplicateCreatePost attempts to make posting idempotent within a caching window.
func (a *App) deduplicateCreatePost(rctx request.CTX, post *model.Post) (foundPost *model.Post, err *model.AppError) {
	// We rely on the client sending the pending post id across "duplicate" requests. If there
	// isn't one, we can't deduplicate, so allow creation normally.
	if post.PendingPostId == "" {
		return nil, nil
	}

	const unknownPostId = ""

	// Query the cache atomically for the given pending post id, saving a record if
	// it hasn't previously been seen.
	var postID string
	nErr := a.Srv().seenPendingPostIdsCache.Get(post.PendingPostId, &postID)
	if nErr == cache.ErrKeyNotFound {
		if appErr := a.Srv().seenPendingPostIdsCache.SetWithExpiry(post.PendingPostId, unknownPostId, pendingPostIDsCacheTTL); appErr != nil {
			return nil, model.NewAppError("deduplicateCreatePost", "api.post.deduplicate_create_post.cache_error", nil, "", http.StatusInternalServerError).Wrap(appErr)
		}
		return nil, nil
	}

	if nErr != nil {
		return nil, model.NewAppError("deduplicateCreatePost", "api.post.error_get_post_id.pending", nil, "", http.StatusInternalServerError).Wrap(nErr)
	}

	// If another thread saved the cache record, but hasn't yet updated it with the actual post
	// id (because it's still saving), notify the client with an error. Ideally, we'd wait
	// for the other thread, but coordinating that adds complexity to the happy path.
	if postID == unknownPostId {
		return nil, model.NewAppError("deduplicateCreatePost", "api.post.deduplicate_create_post.pending", nil, "", http.StatusInternalServerError)
	}

	// If the other thread finished creating the post, return the created post back to the
	// client, making the API call feel idempotent.
	actualPost, err := a.GetPostIfAuthorized(rctx, postID, rctx.Session(), false)
	if err != nil && err.StatusCode == http.StatusForbidden {
		rctx.Logger().Warn("Ignoring pending_post_id for which the user is unauthorized", mlog.String("pending_post_id", post.PendingPostId), mlog.String("post_id", postID), mlog.Err(err))
		return nil, nil
	} else if err != nil {
		return nil, model.NewAppError("deduplicateCreatePost", "api.post.deduplicate_create_post.failed_to_get", nil, "", http.StatusInternalServerError).Wrap(err)
	}

	rctx.Logger().Debug("Deduplicated create post", mlog.String("post_id", actualPost.Id), mlog.String("pending_post_id", post.PendingPostId))

	return actualPost, nil
}

func (a *App) CreatePost(rctx request.CTX, post *model.Post, channel *model.Channel, flags model.CreatePostFlags) (savedPost *model.Post, err *model.AppError) {
	if !a.Config().FeatureFlags.EnableSharedChannelsDMs && channel.IsShared() && (channel.Type == model.ChannelTypeDirect || channel.Type == model.ChannelTypeGroup) {
		return nil, model.NewAppError("CreatePost", "app.post.create_post.shared_dm_or_gm.app_error", nil, "", http.StatusBadRequest)
	}

	foundPost, err := a.deduplicateCreatePost(rctx, post)
	if err != nil {
		return nil, err
	}
	if foundPost != nil {
		return foundPost, nil
	}

	// If we get this far, we've recorded the client-provided pending post id to the cache.
	// Remove it if we fail below, allowing a proper retry by the client.
	defer func() {
		if post.PendingPostId == "" {
			return
		}

		if err != nil {
			if appErr := a.Srv().seenPendingPostIdsCache.Remove(post.PendingPostId); appErr != nil {
				err = model.NewAppError("CreatePost", "api.post.deduplicate_create_post.cache_error", nil, "", http.StatusInternalServerError).Wrap(appErr)
			}
			return
		}

		if appErr := a.Srv().seenPendingPostIdsCache.SetWithExpiry(post.PendingPostId, savedPost.Id, pendingPostIDsCacheTTL); appErr != nil {
			err = model.NewAppError("CreatePost", "api.post.deduplicate_create_post.cache_error", nil, "", http.StatusInternalServerError).Wrap(appErr)
		}
	}()

	// Validate recipients counts in case it's not DM
	if persistentNotification := post.GetPersistentNotification(); persistentNotification != nil && *persistentNotification && channel.Type != model.ChannelTypeDirect {
		err := a.forEachPersistentNotificationPost([]*model.Post{post}, func(_ *model.Post, _ *model.Channel, _ *model.Team, mentions *MentionResults, _ model.UserMap, _ map[string]map[string]model.StringMap) error {
			if maxRecipients := *a.Config().ServiceSettings.PersistentNotificationMaxRecipients; len(mentions.Mentions) > maxRecipients {
				return model.NewAppError("CreatePost", "api.post.post_priority.max_recipients_persistent_notification_post.request_error", map[string]any{"MaxRecipients": maxRecipients}, "", http.StatusBadRequest)
			} else if len(mentions.Mentions) == 0 {
				return model.NewAppError("CreatePost", "api.post.post_priority.min_recipients_persistent_notification_post.request_error", nil, "", http.StatusBadRequest)
			}
			return nil
		})
		if err != nil {
			return nil, model.NewAppError("CreatePost", "api.post.post_priority.persistent_notification_validation_error.request_error", nil, "", http.StatusInternalServerError).Wrap(err)
		}
	}

	post.SanitizeProps()

	var pchan chan store.StoreResult[*model.PostList]
	if post.RootId != "" {
		pchan = make(chan store.StoreResult[*model.PostList], 1)
		go func() {
			r, pErr := a.Srv().Store().Post().Get(RequestContextWithMaster(rctx), post.RootId, model.GetPostsOptions{}, "", a.Config().GetSanitizeOptions())
			pchan <- store.StoreResult[*model.PostList]{Data: r, NErr: pErr}
			close(pchan)
		}()
	}

	user, nErr := a.Srv().Store().User().Get(context.Background(), post.UserId)
	if nErr != nil {
		var nfErr *store.ErrNotFound
		switch {
		case errors.As(nErr, &nfErr):
			return nil, model.NewAppError("CreatePost", MissingAccountError, nil, "", http.StatusNotFound).Wrap(nErr)
		default:
			return nil, model.NewAppError("CreatePost", "app.user.get.app_error", nil, "", http.StatusInternalServerError).Wrap(nErr)
		}
	}

	if user.IsBot {
		post.AddProp(model.PostPropsFromBot, "true")
	}

	if flags.ForceNotification {
		post.AddProp(model.PostPropsForceNotification, model.NewId())
	}

	if rctx.Session().IsOAuth {
		post.AddProp(model.PostPropsFromOAuthApp, "true")
	}

	var ephemeralPost *model.Post
	if post.Type == "" && !a.HasPermissionToChannel(rctx, user.Id, channel.Id, model.PermissionUseChannelMentions) {
		mention := post.DisableMentionHighlights()
		if mention != "" {
			T := i18n.GetUserTranslations(user.Locale)
			ephemeralPost = &model.Post{
				UserId:    user.Id,
				RootId:    post.RootId,
				ChannelId: channel.Id,
				Message:   T("model.post.channel_notifications_disabled_in_channel.message", model.StringInterface{"ChannelName": channel.Name, "Mention": mention}),
				Props:     model.StringInterface{model.PostPropsMentionHighlightDisabled: true},
			}
		}
	}

	// Verify the parent/child relationships are correct
	var parentPostList *model.PostList
	if pchan != nil {
		result := <-pchan
		if result.NErr != nil {
			return nil, model.NewAppError("createPost", "api.post.create_post.root_id.app_error", nil, "", http.StatusBadRequest).Wrap(result.NErr)
		}
		parentPostList = result.Data
		if len(parentPostList.Posts) == 0 || !parentPostList.IsChannelId(post.ChannelId) {
			return nil, model.NewAppError("createPost", "api.post.create_post.channel_root_id.app_error", nil, "", http.StatusInternalServerError)
		}

		rootPost := parentPostList.Posts[post.RootId]
		if rootPost.RootId != "" {
			return nil, model.NewAppError("createPost", "api.post.create_post.root_id.app_error", nil, "", http.StatusBadRequest)
		}
	}

	post.Hashtags, _ = model.ParseHashtags(post.Message)

	if err = a.FillInPostProps(rctx, post, channel); err != nil {
		return nil, err
	}

	// Temporary fix so old plugins don't clobber new fields in SlackAttachment struct, see MM-13088
	if attachments, ok := post.GetProp(model.PostPropsAttachments).([]*model.SlackAttachment); ok {
		jsonAttachments, err := json.Marshal(attachments)
		if err == nil {
			attachmentsInterface := []any{}
			err = json.Unmarshal(jsonAttachments, &attachmentsInterface)
			post.AddProp(model.PostPropsAttachments, attachmentsInterface)
		}
		if err != nil {
			rctx.Logger().Warn("Could not convert post attachments to map interface.", mlog.Err(err))
		}
	}

	var metadata *model.PostMetadata
	if post.Metadata != nil {
		metadata = post.Metadata.Copy()
	}
	var rejectionError *model.AppError
	pluginContext := pluginContext(rctx)
	a.ch.RunMultiHook(func(hooks plugin.Hooks, _ *model.Manifest) bool {
		replacementPost, rejectionReason := hooks.MessageWillBePosted(pluginContext, post.ForPlugin())
		if rejectionReason != "" {
			id := "Post rejected by plugin. " + rejectionReason
			if rejectionReason == plugin.DismissPostError {
				id = plugin.DismissPostError
			}
			rejectionError = model.NewAppError("createPost", id, nil, "", http.StatusBadRequest)
			return false
		}
		if replacementPost != nil {
			post = replacementPost
			if post.Metadata != nil && metadata != nil {
				post.Metadata.Priority = metadata.Priority
			} else {
				post.Metadata = metadata
			}
		}

		return true
	}, plugin.MessageWillBePostedID)

	if rejectionError != nil {
		return nil, rejectionError
	}

	// Pre-fill the CreateAt field for link previews to get the correct timestamp.
	if post.CreateAt == 0 {
		post.CreateAt = model.GetMillis()
	}

	post = a.getEmbedsAndImages(rctx, post, true)
	previewPost := post.GetPreviewPost()
	if previewPost != nil {
		post.AddProp(model.PostPropsPreviewedPost, previewPost.PostID)
	}

	rpost, nErr := a.Srv().Store().Post().Save(rctx, post)
	if nErr != nil {
		var appErr *model.AppError
		var invErr *store.ErrInvalidInput
		switch {
		case errors.As(nErr, &appErr):
			return nil, appErr
		case errors.As(nErr, &invErr):
			return nil, model.NewAppError("CreatePost", "app.post.save.existing.app_error", nil, "", http.StatusBadRequest).Wrap(nErr)
		default:
			return nil, model.NewAppError("CreatePost", "app.post.save.app_error", nil, "", http.StatusInternalServerError).Wrap(nErr)
		}
	}

	// Update the mapping from pending post id to the actual post id, for any clients that
	// might be duplicating requests.
	if appErr := a.Srv().seenPendingPostIdsCache.SetWithExpiry(post.PendingPostId, rpost.Id, pendingPostIDsCacheTTL); appErr != nil {
		return nil, model.NewAppError("CreatePost", "api.post.deduplicate_create_post.cache_error", nil, "", http.StatusInternalServerError).Wrap(appErr)
	}

	if a.Metrics() != nil {
		a.Metrics().IncrementPostCreate()
	}

	if len(post.FileIds) > 0 {
		if err = a.attachFilesToPost(rctx, post); err != nil {
			rctx.Logger().Warn("Encountered error attaching files to post", mlog.String("post_id", post.Id), mlog.Array("file_ids", post.FileIds), mlog.Err(err))
		}

		if a.Metrics() != nil {
			a.Metrics().IncrementPostFileAttachment(len(post.FileIds))
		}
	}

	// We make a copy of the post for the plugin hook to avoid a race condition,
	// and to remove the non-GOB-encodable Metadata from it.
	pluginPost := rpost.ForPlugin()
	a.Srv().Go(func() {
		a.ch.RunMultiHook(func(hooks plugin.Hooks, _ *model.Manifest) bool {
			hooks.MessageHasBeenPosted(pluginContext, pluginPost)
			return true
		}, plugin.MessageHasBeenPostedID)
	})

	// Normally, we would let the API layer call PreparePostForClient, but we do it here since it also needs
	// to be done when we send the post over the websocket in handlePostEvents
	// PS: we don't want to include PostPriority from the db to avoid the replica lag,
	// so we just return the one that was passed with post
<<<<<<< HEAD
	rpost = a.PreparePostForClient(c, rpost, &model.PreparePostForClientOpts{IsEditPost: true})
=======
	rpost = a.PreparePostForClient(rctx, rpost, true, false, false)
>>>>>>> aeb4c58e

	a.applyPostWillBeConsumedHook(&rpost)

	if rpost.RootId != "" {
		if appErr := a.ResolvePersistentNotification(rctx, parentPostList.Posts[post.RootId], rpost.UserId); appErr != nil {
			a.CountNotificationReason(model.NotificationStatusError, model.NotificationTypeWebsocket, model.NotificationReasonResolvePersistentNotificationError, model.NotificationNoPlatform)
			a.Log().LogM(mlog.MlvlNotificationError, "Error resolving persistent notification",
				mlog.String("sender_id", rpost.UserId),
				mlog.String("post_id", post.RootId),
				mlog.String("status", model.NotificationStatusError),
				mlog.String("reason", model.NotificationReasonResolvePersistentNotificationError),
				mlog.Err(appErr),
			)
			return nil, appErr
		}
	}

	// Make sure poster is following the thread
	if *a.Config().ServiceSettings.ThreadAutoFollow && rpost.RootId != "" {
		_, err := a.Srv().Store().Thread().MaintainMembership(user.Id, rpost.RootId, store.ThreadMembershipOpts{
			Following:       true,
			UpdateFollowing: true,
		})
		if err != nil {
			rctx.Logger().Warn("Failed to update thread membership", mlog.Err(err))
		}
	}

	if err := a.handlePostEvents(rctx, rpost, user, channel, flags.TriggerWebhooks, parentPostList, flags.SetOnline); err != nil {
		rctx.Logger().Warn("Failed to handle post events", mlog.Err(err))
	}

	// Send any ephemeral posts after the post is created to ensure it shows up after the latest post created
	if ephemeralPost != nil {
		a.SendEphemeralPost(rctx, post.UserId, ephemeralPost)
	}

	rpost, err = a.SanitizePostMetadataForUser(rctx, rpost, rctx.Session().UserId)
	if err != nil {
		return nil, err
	}

	return rpost, nil
}

func (a *App) addPostPreviewProp(rctx request.CTX, post *model.Post) (*model.Post, error) {
	previewPost := post.GetPreviewPost()
	if previewPost != nil {
		updatedPost := post.Clone()
		updatedPost.AddProp(model.PostPropsPreviewedPost, previewPost.PostID)
		updatedPost, err := a.Srv().Store().Post().Update(rctx, updatedPost, post)
		return updatedPost, err
	}
	return post, nil
}

func (a *App) attachFilesToPost(rctx request.CTX, post *model.Post) *model.AppError {
	attachedIds := a.attachFileIDsToPost(rctx, post.Id, post.ChannelId, post.UserId, post.FileIds)

	if len(post.FileIds) != len(attachedIds) {
		// We couldn't attach all files to the post, so ensure that post.FileIds reflects what was actually attached
		post.FileIds = attachedIds

		if _, err := a.Srv().Store().Post().Overwrite(rctx, post); err != nil {
			return model.NewAppError("attachFilesToPost", "app.post.overwrite.app_error", nil, "", http.StatusInternalServerError).Wrap(err)
		}
	}

	return nil
}

func (a *App) attachFileIDsToPost(rctx request.CTX, postID, channelID, userID string, fileIDs []string) []string {
	var attachedIds []string
	for _, fileID := range fileIDs {
		err := a.Srv().Store().FileInfo().AttachToPost(rctx, fileID, postID, channelID, userID)
		if err != nil {
			rctx.Logger().Warn("Failed to attach file to post", mlog.String("file_id", fileID), mlog.String("post_id", postID), mlog.Err(err))
			continue
		}

		attachedIds = append(attachedIds, fileID)
	}
	return attachedIds
}

// FillInPostProps should be invoked before saving posts to fill in properties such as
// channel_mentions.
//
// If channel is nil, FillInPostProps will look up the channel corresponding to the post.
func (a *App) FillInPostProps(rctx request.CTX, post *model.Post, channel *model.Channel) *model.AppError {
	channelMentions := post.ChannelMentions()
	channelMentionsProp := make(map[string]any)

	if len(channelMentions) > 0 {
		if channel == nil {
			postChannel, err := a.Srv().Store().Channel().GetForPost(post.Id)
			if err != nil {
				return model.NewAppError("FillInPostProps", "api.context.invalid_param.app_error", map[string]any{"Name": "post.channel_id"}, "", http.StatusBadRequest).Wrap(err)
			}
			channel = postChannel
		}

		mentionedChannels, err := a.GetChannelsByNames(rctx, channelMentions, channel.TeamId)
		if err != nil {
			return err
		}

		for _, mentioned := range mentionedChannels {
			if mentioned.Type == model.ChannelTypeOpen {
				team, err := a.Srv().Store().Team().Get(mentioned.TeamId)
				if err != nil {
					rctx.Logger().Warn("Failed to get team of the channel mention", mlog.String("team_id", channel.TeamId), mlog.String("channel_id", channel.Id), mlog.Err(err))
					continue
				}
				channelMentionsProp[mentioned.Name] = map[string]any{
					"display_name": mentioned.DisplayName,
					"team_name":    team.Name,
				}
			}
		}
	}

	if len(channelMentionsProp) > 0 {
		post.AddProp(model.PostPropsChannelMentions, channelMentionsProp)
	} else if post.GetProps() != nil {
		post.DelProp(model.PostPropsChannelMentions)
	}

	matched := atMentionPattern.MatchString(post.Message)
	if a.Srv().License() != nil && *a.Srv().License().Features.LDAPGroups && matched && !a.HasPermissionToChannel(rctx, post.UserId, post.ChannelId, model.PermissionUseGroupMentions) {
		post.AddProp(model.PostPropsGroupHighlightDisabled, true)
	}

	return nil
}

func (a *App) handlePostEvents(rctx request.CTX, post *model.Post, user *model.User, channel *model.Channel, triggerWebhooks bool, parentPostList *model.PostList, setOnline bool) error {
	var team *model.Team
	if channel.TeamId != "" {
		t, err := a.Srv().Store().Team().Get(channel.TeamId)
		if err != nil {
			a.CountNotificationReason(model.NotificationStatusError, model.NotificationTypeAll, model.NotificationReasonFetchError, model.NotificationNoPlatform)
			a.Log().LogM(mlog.MlvlNotificationError, "Missing team",
				mlog.String("post_id", post.Id),
				mlog.String("status", model.NotificationStatusError),
				mlog.String("reason", model.NotificationReasonFetchError),
				mlog.Err(err),
			)
			return err
		}
		team = t
	} else {
		// Blank team for DMs
		team = &model.Team{}
	}

	a.Srv().Platform().InvalidateCacheForChannel(channel)
	if post.IsPinned {
		a.Srv().Store().Channel().InvalidatePinnedPostCount(channel.Id)
	}
	a.Srv().Store().Post().InvalidateLastPostTimeCache(channel.Id)

	if _, err := a.SendNotifications(rctx, post, team, channel, user, parentPostList, setOnline); err != nil {
		return err
	}

	if post.Type != model.PostTypeAutoResponder { // don't respond to an auto-responder
		a.Srv().Go(func() {
			_, err := a.SendAutoResponseIfNecessary(rctx, channel, user, post)
			if err != nil {
				rctx.Logger().Error("Failed to send auto response", mlog.String("user_id", user.Id), mlog.String("post_id", post.Id), mlog.Err(err))
			}
		})
	}

	if triggerWebhooks {
		a.Srv().Go(func() {
			if err := a.handleWebhookEvents(rctx, post, team, channel, user); err != nil {
				rctx.Logger().Error("Failed to handle webhook event", mlog.String("user_id", user.Id), mlog.String("post_id", post.Id), mlog.Err(err))
			}
		})
	}

	return nil
}

func (a *App) SendEphemeralPost(rctx request.CTX, userID string, post *model.Post) *model.Post {
	post.Type = model.PostTypeEphemeral

	// fill in fields which haven't been specified which have sensible defaults
	if post.Id == "" {
		post.Id = model.NewId()
	}
	if post.CreateAt == 0 {
		post.CreateAt = model.GetMillis()
	}
	if post.GetProps() == nil {
		post.SetProps(make(model.StringInterface))
	}

	post.GenerateActionIds()
	message := model.NewWebSocketEvent(model.WebsocketEventEphemeralMessage, "", post.ChannelId, userID, nil, "")
<<<<<<< HEAD
	post = a.PreparePostForClientWithEmbedsAndImages(c, post, &model.PreparePostForClientOpts{IsNewPost: true, IncludePriority: true})
=======
	post = a.PreparePostForClientWithEmbedsAndImages(rctx, post, true, false, true)
>>>>>>> aeb4c58e
	post = model.AddPostActionCookies(post, a.PostActionCookieSecret())

	sanitizedPost, appErr := a.SanitizePostMetadataForUser(rctx, post, userID)
	if appErr != nil {
		rctx.Logger().Error("Failed to sanitize post metadata for user", mlog.String("user_id", userID), mlog.Err(appErr))

		// If we failed to sanitize the post, we still want to remove the metadata.
		sanitizedPost = post.Clone()
		sanitizedPost.Metadata = nil
		sanitizedPost.DelProp(model.PostPropsPreviewedPost)
	}
	post = sanitizedPost

	postJSON, jsonErr := post.ToJSON()
	if jsonErr != nil {
		rctx.Logger().Warn("Failed to encode post to JSON", mlog.Err(jsonErr))
	}
	message.Add("post", postJSON)
	a.Publish(message)

	return post
}

func (a *App) UpdateEphemeralPost(rctx request.CTX, userID string, post *model.Post) *model.Post {
	post.Type = model.PostTypeEphemeral

	post.UpdateAt = model.GetMillis()
	if post.GetProps() == nil {
		post.SetProps(make(model.StringInterface))
	}

	post.GenerateActionIds()
	message := model.NewWebSocketEvent(model.WebsocketEventPostEdited, "", post.ChannelId, userID, nil, "")
<<<<<<< HEAD
	post = a.PreparePostForClientWithEmbedsAndImages(c, post, &model.PreparePostForClientOpts{IsNewPost: true, IncludePriority: true})
=======
	post = a.PreparePostForClientWithEmbedsAndImages(rctx, post, true, false, true)
>>>>>>> aeb4c58e
	post = model.AddPostActionCookies(post, a.PostActionCookieSecret())

	sanitizedPost, appErr := a.SanitizePostMetadataForUser(rctx, post, userID)
	if appErr != nil {
		rctx.Logger().Error("Failed to sanitize post metadata for user", mlog.String("user_id", userID), mlog.Err(appErr))

		// If we failed to sanitize the post, we still want to remove the metadata.
		sanitizedPost = post.Clone()
		sanitizedPost.Metadata = nil
		sanitizedPost.DelProp(model.PostPropsPreviewedPost)
	}
	post = sanitizedPost

	postJSON, jsonErr := post.ToJSON()
	if jsonErr != nil {
		rctx.Logger().Warn("Failed to encode post to JSON", mlog.Err(jsonErr))
	}
	message.Add("post", postJSON)
	a.Publish(message)

	return post
}

func (a *App) DeleteEphemeralPost(rctx request.CTX, userID, postID string) {
	post := &model.Post{
		Id:       postID,
		UserId:   userID,
		Type:     model.PostTypeEphemeral,
		DeleteAt: model.GetMillis(),
		UpdateAt: model.GetMillis(),
	}

	message := model.NewWebSocketEvent(model.WebsocketEventPostDeleted, "", "", userID, nil, "")
	postJSON, jsonErr := post.ToJSON()
	if jsonErr != nil {
		rctx.Logger().Warn("Failed to encode post to JSON", mlog.Err(jsonErr))
	}
	message.Add("post", postJSON)
	a.Publish(message)
}

func (a *App) UpdatePost(rctx request.CTX, receivedUpdatedPost *model.Post, updatePostOptions *model.UpdatePostOptions) (*model.Post, *model.AppError) {
	if updatePostOptions == nil {
		updatePostOptions = model.DefaultUpdatePostOptions()
	}

	receivedUpdatedPost.SanitizeProps()

	postLists, nErr := a.Srv().Store().Post().Get(rctx, receivedUpdatedPost.Id, model.GetPostsOptions{}, "", a.Config().GetSanitizeOptions())
	if nErr != nil {
		var nfErr *store.ErrNotFound
		var invErr *store.ErrInvalidInput
		switch {
		case errors.As(nErr, &invErr):
			return nil, model.NewAppError("UpdatePost", "app.post.get.app_error", nil, "", http.StatusBadRequest).Wrap(nErr)
		case errors.As(nErr, &nfErr):
			return nil, model.NewAppError("UpdatePost", "app.post.get.app_error", nil, "", http.StatusNotFound).Wrap(nErr)
		default:
			return nil, model.NewAppError("UpdatePost", "app.post.get.app_error", nil, "", http.StatusInternalServerError).Wrap(nErr)
		}
	}
	oldPost := postLists.Posts[receivedUpdatedPost.Id]

	var appErr *model.AppError
	if oldPost == nil {
		appErr = model.NewAppError("UpdatePost", "api.post.update_post.find.app_error", nil, "id="+receivedUpdatedPost.Id, http.StatusBadRequest)
		return nil, appErr
	}

	if oldPost.DeleteAt != 0 {
		appErr = model.NewAppError("UpdatePost", "api.post.update_post.permissions_details.app_error", map[string]any{"PostId": receivedUpdatedPost.Id}, "", http.StatusBadRequest)
		return nil, appErr
	}

	if oldPost.IsSystemMessage() {
		appErr = model.NewAppError("UpdatePost", "api.post.update_post.system_message.app_error", nil, "id="+receivedUpdatedPost.Id, http.StatusBadRequest)
		return nil, appErr
	}

	channel, appErr := a.GetChannel(rctx, oldPost.ChannelId)
	if appErr != nil {
		return nil, appErr
	}

	if channel.DeleteAt != 0 {
		return nil, model.NewAppError("UpdatePost", "api.post.update_post.can_not_update_post_in_deleted.error", nil, "", http.StatusBadRequest)
	}

	newPost := oldPost.Clone()

	if newPost.Message != receivedUpdatedPost.Message {
		newPost.Message = receivedUpdatedPost.Message
		newPost.EditAt = model.GetMillis()
		newPost.Hashtags, _ = model.ParseHashtags(receivedUpdatedPost.Message)
	}

	if !updatePostOptions.SafeUpdate {
		newPost.IsPinned = receivedUpdatedPost.IsPinned
		newPost.HasReactions = receivedUpdatedPost.HasReactions
		newPost.SetProps(receivedUpdatedPost.GetProps())

		var fileIds []string
		fileIds, appErr = a.processPostFileChanges(rctx, receivedUpdatedPost, oldPost, updatePostOptions)
		if appErr != nil {
			return nil, appErr
		}
		newPost.FileIds = fileIds
	}

	// Avoid deep-equal checks if EditAt was already modified through message change
	if newPost.EditAt == oldPost.EditAt && (!oldPost.FileIds.Equals(newPost.FileIds) || !oldPost.AttachmentsEqual(newPost)) {
		newPost.EditAt = model.GetMillis()
	}

	if appErr = a.FillInPostProps(rctx, newPost, nil); appErr != nil {
		return nil, appErr
	}

	if receivedUpdatedPost.IsRemote() {
		oldPost.RemoteId = model.NewPointer(*receivedUpdatedPost.RemoteId)
	}

	var rejectionReason string
	pluginContext := pluginContext(rctx)
	a.ch.RunMultiHook(func(hooks plugin.Hooks, _ *model.Manifest) bool {
		newPost, rejectionReason = hooks.MessageWillBeUpdated(pluginContext, newPost.ForPlugin(), oldPost.ForPlugin())
		return newPost != nil
	}, plugin.MessageWillBeUpdatedID)
	if newPost == nil {
		return nil, model.NewAppError("UpdatePost", "Post rejected by plugin. "+rejectionReason, nil, "", http.StatusBadRequest)
	}
	// Always use incoming metadata when provided, otherwise retain existing
	if receivedUpdatedPost.Metadata != nil {
		newPost.Metadata = receivedUpdatedPost.Metadata.Copy()
	} else {
		// Restore the post metadata that was stripped by the plugin. Set it to
		// the last known good.
		newPost.Metadata = oldPost.Metadata
	}

	rpost, nErr := a.Srv().Store().Post().Update(rctx, newPost, oldPost)
	if nErr != nil {
		switch {
		case errors.As(nErr, &appErr):
			return nil, appErr
		default:
			return nil, model.NewAppError("UpdatePost", "app.post.update.app_error", nil, "", http.StatusInternalServerError).Wrap(nErr)
		}
	}

	pluginOldPost := oldPost.ForPlugin()
	pluginNewPost := newPost.ForPlugin()
	a.Srv().Go(func() {
		a.ch.RunMultiHook(func(hooks plugin.Hooks, _ *model.Manifest) bool {
			hooks.MessageHasBeenUpdated(pluginContext, pluginNewPost, pluginOldPost)
			return true
		}, plugin.MessageHasBeenUpdatedID)
	})

<<<<<<< HEAD
	rpost = a.PreparePostForClientWithEmbedsAndImages(c, rpost, &model.PreparePostForClientOpts{IsEditPost: true, IncludePriority: true})
=======
	rpost = a.PreparePostForClientWithEmbedsAndImages(rctx, rpost, false, true, true)
>>>>>>> aeb4c58e

	// Ensure IsFollowing is nil since this updated post will be broadcast to all users
	// and we don't want to have to populate it for every single user and broadcast to each
	// individually.
	rpost.IsFollowing = nil

	rpost, nErr = a.addPostPreviewProp(rctx, rpost)
	if nErr != nil {
		return nil, model.NewAppError("UpdatePost", "app.post.update.app_error", nil, "", http.StatusInternalServerError).Wrap(nErr)
	}

	message := model.NewWebSocketEvent(model.WebsocketEventPostEdited, "", rpost.ChannelId, "", nil, "")

	appErr = a.publishWebsocketEventForPost(rctx, rpost, message)
	if appErr != nil {
		return nil, appErr
	}

	a.invalidateCacheForChannelPosts(rpost.ChannelId)

	userID := rctx.Session().UserId
	sanitizedPost, appErr := a.SanitizePostMetadataForUser(rctx, rpost, userID)
	if appErr != nil {
		mlog.Error("Failed to sanitize post metadata for user", mlog.String("user_id", userID), mlog.Err(appErr))

		// If we failed to sanitize the post, we still want to remove the metadata.
		sanitizedPost = rpost.Clone()
		sanitizedPost.Metadata = nil
		sanitizedPost.DelProp(model.PostPropsPreviewedPost)
	}
	rpost = sanitizedPost

	return rpost, nil
}

func (a *App) publishWebsocketEventForPost(rctx request.CTX, post *model.Post, message *model.WebSocketEvent) *model.AppError {
	postJSON, jsonErr := post.ToJSON()
	if jsonErr != nil {
		a.CountNotificationReason(model.NotificationStatusError, model.NotificationTypeAll, model.NotificationReasonMarshalError, model.NotificationNoPlatform)
		a.Log().LogM(mlog.MlvlNotificationError, "Error in marshalling post to JSON",
			mlog.String("type", model.NotificationTypeWebsocket),
			mlog.String("post_id", post.Id),
			mlog.String("status", model.NotificationStatusError),
			mlog.String("reason", model.NotificationReasonMarshalError),
		)
		return model.NewAppError("publishWebsocketEventForPost", "app.post.marshal.app_error", nil, "", http.StatusInternalServerError).Wrap(jsonErr)
	}
	message.Add("post", postJSON)

	appErr := a.setupBroadcastHookForPermalink(rctx, post, message, postJSON)
	if appErr != nil {
		return appErr
	}

	a.Publish(message)
	return nil
}

func (a *App) setupBroadcastHookForPermalink(rctx request.CTX, post *model.Post, message *model.WebSocketEvent, postJSON string) *model.AppError {
	// We check for the post first, and then the prop to prevent
	// any embedded data to remain in case a post does not contain the prop
	// but contains the embedded data.
	permalinkPreviewedPost := post.GetPreviewPost()
	if permalinkPreviewedPost == nil {
		return nil
	}

	previewProp := post.GetPreviewedPostProp()
	if previewProp == "" {
		return nil
	}

	// To remain secure by default, we wipe out the metadata unconditionally.
	removePermalinkMetadataFromPost(post)
	postWithoutPermalinkPreviewJSON, err := post.ToJSON()
	if err != nil {
		a.CountNotificationReason(model.NotificationStatusError, model.NotificationTypeAll, model.NotificationReasonMarshalError, model.NotificationNoPlatform)
		a.Log().LogM(mlog.MlvlNotificationError, "Error in marshalling post to JSON",
			mlog.String("type", model.NotificationTypeWebsocket),
			mlog.String("post_id", post.Id),
			mlog.String("status", model.NotificationStatusError),
			mlog.String("reason", model.NotificationReasonMarshalError),
		)
		return model.NewAppError("publishWebsocketEventForPost", "app.post.marshal.app_error", nil, "", http.StatusInternalServerError).Wrap(err)
	}
	message.Add("post", postWithoutPermalinkPreviewJSON)

	if !model.IsValidId(previewProp) {
		a.CountNotificationReason(model.NotificationStatusError, model.NotificationTypeAll, model.NotificationReasonParseError, model.NotificationNoPlatform)
		a.Log().LogM(mlog.MlvlNotificationError, "Invalid post prop id for permalink post",
			mlog.String("type", model.NotificationTypeWebsocket),
			mlog.String("post_id", post.Id),
			mlog.String("status", model.NotificationStatusError),
			mlog.String("reason", model.NotificationReasonParseError),
			mlog.String("prop_value", previewProp),
		)
		rctx.Logger().Warn("invalid post prop value", mlog.String("prop_key", model.PostPropsPreviewedPost), mlog.String("prop_value", previewProp))
		// In this case, it will broadcast the message with metadata wiped out
		return nil
	}

	previewedPost, appErr := a.GetSinglePost(rctx, previewProp, false)
	if appErr != nil {
		if appErr.StatusCode == http.StatusNotFound {
			a.CountNotificationReason(model.NotificationStatusError, model.NotificationTypeAll, model.NotificationReasonFetchError, model.NotificationNoPlatform)
			a.Log().LogM(mlog.MlvlNotificationError, "permalink post not found",
				mlog.String("type", model.NotificationTypeWebsocket),
				mlog.String("post_id", post.Id),
				mlog.String("status", model.NotificationStatusError),
				mlog.String("reason", model.NotificationReasonFetchError),
				mlog.String("referenced_post_id", previewProp),
				mlog.Err(appErr),
			)
			rctx.Logger().Warn("permalinked post not found", mlog.String("referenced_post_id", previewProp))
			// In this case, it will broadcast the message with metadata wiped out
			return nil
		}
		return appErr
	}

	permalinkPreviewedChannel, appErr := a.GetChannel(rctx, previewedPost.ChannelId)
	if appErr != nil {
		if appErr.StatusCode == http.StatusNotFound {
			a.CountNotificationReason(model.NotificationStatusError, model.NotificationTypeAll, model.NotificationReasonFetchError, model.NotificationNoPlatform)
			a.Log().LogM(mlog.MlvlNotificationError, "Cannot get channel",
				mlog.String("type", model.NotificationTypeWebsocket),
				mlog.String("post_id", post.Id),
				mlog.String("status", model.NotificationStatusError),
				mlog.String("reason", model.NotificationReasonFetchError),
				mlog.String("referenced_post_id", previewedPost.Id),
			)
			rctx.Logger().Warn("channel containing permalinked post not found", mlog.String("referenced_channel_id", previewedPost.ChannelId))
			// In this case, it will broadcast the message with metadata wiped out
			return nil
		}
		return appErr
	}

	// In case the user does have permission to read, we set the metadata back.
	// Note that this is the return value to the post creator, and has nothing to do
	// with the content of the websocket broadcast to that user or any other.
	if a.HasPermissionToReadChannel(rctx, post.UserId, permalinkPreviewedChannel) {
		post.AddProp(model.PostPropsPreviewedPost, previewProp)
		post.Metadata.Embeds = append(post.Metadata.Embeds, &model.PostEmbed{Type: model.PostEmbedPermalink, Data: permalinkPreviewedPost})
	}

	usePermalinkHook(message, permalinkPreviewedChannel, postJSON)
	return nil
}

func (a *App) PatchPost(rctx request.CTX, postID string, patch *model.PostPatch, patchPostOptions *model.UpdatePostOptions) (*model.Post, *model.AppError) {
	if patchPostOptions == nil {
		patchPostOptions = model.DefaultUpdatePostOptions()
	}

	post, err := a.GetSinglePost(rctx, postID, false)
	if err != nil {
		return nil, err
	}

	channel, err := a.GetChannel(rctx, post.ChannelId)
	if err != nil {
		return nil, err
	}

	if channel.DeleteAt != 0 {
		err = model.NewAppError("PatchPost", "api.post.patch_post.can_not_update_post_in_deleted.error", nil, "", http.StatusBadRequest)
		return nil, err
	}

	if !a.HasPermissionToChannel(rctx, post.UserId, post.ChannelId, model.PermissionUseChannelMentions) {
		patch.DisableMentionHighlights()
	}

	post.Patch(patch)

	patchPostOptions.SafeUpdate = false
	updatedPost, err := a.UpdatePost(rctx, post, patchPostOptions)
	if err != nil {
		return nil, err
	}

	return updatedPost, nil
}

func (a *App) GetPostsPage(rctx request.CTX, options model.GetPostsOptions) (*model.PostList, *model.AppError) {
	postList, err := a.Srv().Store().Post().GetPosts(rctx, options, false, a.Config().GetSanitizeOptions())
	if err != nil {
		var invErr *store.ErrInvalidInput
		switch {
		case errors.As(err, &invErr):
			return nil, model.NewAppError("GetPostsPage", "app.post.get_posts.app_error", nil, "", http.StatusBadRequest).Wrap(err)
		default:
			return nil, model.NewAppError("GetPostsPage", "app.post.get_root_posts.app_error", nil, "", http.StatusInternalServerError).Wrap(err)
		}
	}

	// The postList is sorted as only rootPosts Order is included
	if appErr := a.filterInaccessiblePosts(postList, filterPostOptions{assumeSortedCreatedAt: true}); appErr != nil {
		return nil, appErr
	}

	a.applyPostsWillBeConsumedHook(postList.Posts)

	return postList, nil
}

func (a *App) GetPosts(rctx request.CTX, channelID string, offset int, limit int) (*model.PostList, *model.AppError) {
	postList, err := a.Srv().Store().Post().GetPosts(rctx, model.GetPostsOptions{ChannelId: channelID, Page: offset, PerPage: limit}, true, a.Config().GetSanitizeOptions())
	if err != nil {
		var invErr *store.ErrInvalidInput
		switch {
		case errors.As(err, &invErr):
			return nil, model.NewAppError("GetPosts", "app.post.get_posts.app_error", nil, "", http.StatusBadRequest).Wrap(err)
		default:
			return nil, model.NewAppError("GetPosts", "app.post.get_root_posts.app_error", nil, "", http.StatusInternalServerError).Wrap(err)
		}
	}

	if appErr := a.filterInaccessiblePosts(postList, filterPostOptions{}); appErr != nil {
		return nil, appErr
	}

	a.applyPostsWillBeConsumedHook(postList.Posts)

	return postList, nil
}

func (a *App) GetPostsEtag(channelID string, collapsedThreads bool) string {
	return a.Srv().Store().Post().GetEtag(channelID, true, collapsedThreads)
}

func (a *App) GetPostsSince(rctx request.CTX, options model.GetPostsSinceOptions) (*model.PostList, *model.AppError) {
	postList, err := a.Srv().Store().Post().GetPostsSince(rctx, options, true, a.Config().GetSanitizeOptions())
	if err != nil {
		return nil, model.NewAppError("GetPostsSince", "app.post.get_posts_since.app_error", nil, "", http.StatusInternalServerError).Wrap(err)
	}

	if appErr := a.filterInaccessiblePosts(postList, filterPostOptions{assumeSortedCreatedAt: true}); appErr != nil {
		return nil, appErr
	}

	a.applyPostsWillBeConsumedHook(postList.Posts)

	return postList, nil
}

func (a *App) GetSinglePost(rctx request.CTX, postID string, includeDeleted bool) (*model.Post, *model.AppError) {
	post, err := a.Srv().Store().Post().GetSingle(rctx, postID, includeDeleted)
	if err != nil {
		var nfErr *store.ErrNotFound
		switch {
		case errors.As(err, &nfErr):
			return nil, model.NewAppError("GetSinglePost", "app.post.get.app_error", nil, "", http.StatusNotFound).Wrap(err)
		default:
			return nil, model.NewAppError("GetSinglePost", "app.post.get.app_error", nil, "", http.StatusInternalServerError).Wrap(err)
		}
	}

	firstInaccessiblePostTime, appErr := a.isInaccessiblePost(post)
	if appErr != nil {
		return nil, appErr
	}
	if firstInaccessiblePostTime != 0 {
		return nil, model.NewAppError("GetSinglePost", "app.post.cloud.get.app_error", nil, "", http.StatusForbidden)
	}

	a.applyPostWillBeConsumedHook(&post)

	return post, nil
}

func (a *App) GetPostThread(rctx request.CTX, postID string, opts model.GetPostsOptions, userID string) (*model.PostList, *model.AppError) {
	posts, err := a.Srv().Store().Post().Get(rctx, postID, opts, userID, a.Config().GetSanitizeOptions())
	if err != nil {
		var nfErr *store.ErrNotFound
		var invErr *store.ErrInvalidInput
		switch {
		case errors.As(err, &invErr):
			return nil, model.NewAppError("GetPostThread", "app.post.get.app_error", nil, "", http.StatusBadRequest).Wrap(err)
		case errors.As(err, &nfErr):
			return nil, model.NewAppError("GetPostThread", "app.post.get.app_error", nil, "", http.StatusNotFound).Wrap(err)
		default:
			return nil, model.NewAppError("GetPostThread", "app.post.get.app_error", nil, "", http.StatusInternalServerError).Wrap(err)
		}
	}

	// Get inserts the requested post first in the list, then adds the sorted threadPosts.
	// So, the whole postList.Order is not sorted.
	// The fully sorted list comes only when the CollapsedThreads is true and the Directions is not empty.
	filterOptions := filterPostOptions{}
	if opts.CollapsedThreads && opts.Direction != "" {
		filterOptions.assumeSortedCreatedAt = true
	}

	if appErr := a.filterInaccessiblePosts(posts, filterOptions); appErr != nil {
		return nil, appErr
	}

	a.applyPostsWillBeConsumedHook(posts.Posts)

	return posts, nil
}

func (a *App) GetFlaggedPosts(userID string, offset int, limit int) (*model.PostList, *model.AppError) {
	postList, err := a.Srv().Store().Post().GetFlaggedPosts(userID, offset, limit)
	if err != nil {
		return nil, model.NewAppError("GetFlaggedPosts", "app.post.get_flagged_posts.app_error", nil, "", http.StatusInternalServerError).Wrap(err)
	}

	if appErr := a.filterInaccessiblePosts(postList, filterPostOptions{assumeSortedCreatedAt: true}); appErr != nil {
		return nil, appErr
	}

	a.applyPostsWillBeConsumedHook(postList.Posts)

	return postList, nil
}

func (a *App) GetFlaggedPostsForTeam(userID, teamID string, offset int, limit int) (*model.PostList, *model.AppError) {
	postList, err := a.Srv().Store().Post().GetFlaggedPostsForTeam(userID, teamID, offset, limit)
	if err != nil {
		return nil, model.NewAppError("GetFlaggedPostsForTeam", "app.post.get_flagged_posts.app_error", nil, "", http.StatusInternalServerError).Wrap(err)
	}

	if appErr := a.filterInaccessiblePosts(postList, filterPostOptions{assumeSortedCreatedAt: true}); appErr != nil {
		return nil, appErr
	}

	a.applyPostsWillBeConsumedHook(postList.Posts)

	return postList, nil
}

func (a *App) GetFlaggedPostsForChannel(userID, channelID string, offset int, limit int) (*model.PostList, *model.AppError) {
	postList, err := a.Srv().Store().Post().GetFlaggedPostsForChannel(userID, channelID, offset, limit)
	if err != nil {
		return nil, model.NewAppError("GetFlaggedPostsForChannel", "app.post.get_flagged_posts.app_error", nil, "", http.StatusInternalServerError).Wrap(err)
	}

	if appErr := a.filterInaccessiblePosts(postList, filterPostOptions{assumeSortedCreatedAt: true}); appErr != nil {
		return nil, appErr
	}

	a.applyPostsWillBeConsumedHook(postList.Posts)

	return postList, nil
}

func (a *App) GetPermalinkPost(rctx request.CTX, postID string, userID string) (*model.PostList, *model.AppError) {
	list, nErr := a.Srv().Store().Post().Get(rctx, postID, model.GetPostsOptions{}, userID, a.Config().GetSanitizeOptions())
	if nErr != nil {
		var nfErr *store.ErrNotFound
		var invErr *store.ErrInvalidInput
		switch {
		case errors.As(nErr, &invErr):
			return nil, model.NewAppError("GetPermalinkPost", "app.post.get.app_error", nil, "", http.StatusBadRequest).Wrap(nErr)
		case errors.As(nErr, &nfErr):
			return nil, model.NewAppError("GetPermalinkPost", "app.post.get.app_error", nil, "", http.StatusNotFound).Wrap(nErr)
		default:
			return nil, model.NewAppError("GetPermalinkPost", "app.post.get.app_error", nil, "", http.StatusInternalServerError).Wrap(nErr)
		}
	}

	if len(list.Order) != 1 {
		return nil, model.NewAppError("getPermalinkTmp", "api.post_get_post_by_id.get.app_error", nil, "", http.StatusNotFound)
	}
	post := list.Posts[list.Order[0]]

	channel, err := a.GetChannel(rctx, post.ChannelId)
	if err != nil {
		return nil, err
	}

	if err = a.JoinChannel(rctx, channel, userID); err != nil {
		return nil, err
	}

	if appErr := a.filterInaccessiblePosts(list, filterPostOptions{assumeSortedCreatedAt: true}); appErr != nil {
		return nil, appErr
	}

	a.applyPostsWillBeConsumedHook(list.Posts)

	return list, nil
}

func (a *App) GetPostsBeforePost(rctx request.CTX, options model.GetPostsOptions) (*model.PostList, *model.AppError) {
	postList, err := a.Srv().Store().Post().GetPostsBefore(rctx, options, a.Config().GetSanitizeOptions())
	if err != nil {
		var invErr *store.ErrInvalidInput
		switch {
		case errors.As(err, &invErr):
			return nil, model.NewAppError("GetPostsBeforePost", "app.post.get_posts_around.get.app_error", nil, "", http.StatusBadRequest).Wrap(err)
		default:
			return nil, model.NewAppError("GetPostsBeforePost", "app.post.get_posts_around.get.app_error", nil, "", http.StatusInternalServerError).Wrap(err)
		}
	}

	// GetPostsBefore orders by channel id and deleted at,
	// before sorting based on created at.
	// but the deleted at is only ever where deleted at = 0,
	// and channel id may or may not be empty (all channels) or defined (single channel),
	// so we can still optimize if the search is for a single channel
	filterOptions := filterPostOptions{}
	if options.ChannelId != "" {
		filterOptions.assumeSortedCreatedAt = true
	}
	if appErr := a.filterInaccessiblePosts(postList, filterOptions); appErr != nil {
		return nil, appErr
	}

	a.applyPostsWillBeConsumedHook(postList.Posts)

	return postList, nil
}

func (a *App) GetPostsAfterPost(rctx request.CTX, options model.GetPostsOptions) (*model.PostList, *model.AppError) {
	postList, err := a.Srv().Store().Post().GetPostsAfter(rctx, options, a.Config().GetSanitizeOptions())
	if err != nil {
		var invErr *store.ErrInvalidInput
		switch {
		case errors.As(err, &invErr):
			return nil, model.NewAppError("GetPostsAfterPost", "app.post.get_posts_around.get.app_error", nil, "", http.StatusBadRequest).Wrap(err)
		default:
			return nil, model.NewAppError("GetPostsAfterPost", "app.post.get_posts_around.get.app_error", nil, "", http.StatusInternalServerError).Wrap(err)
		}
	}

	// GetPostsAfter orders by channel id and deleted at,
	// before sorting based on created at.
	// but the deleted at is only ever where deleted at = 0,
	// and channel id may or may not be empty (all channels) or defined (single channel),
	// so we can still optimize if the search is for a single channel
	filterOptions := filterPostOptions{}
	if options.ChannelId != "" {
		filterOptions.assumeSortedCreatedAt = true
	}
	if appErr := a.filterInaccessiblePosts(postList, filterOptions); appErr != nil {
		return nil, appErr
	}

	a.applyPostsWillBeConsumedHook(postList.Posts)

	return postList, nil
}

func (a *App) GetPostsAroundPost(rctx request.CTX, before bool, options model.GetPostsOptions) (*model.PostList, *model.AppError) {
	var postList *model.PostList
	var err error
	sanitize := a.Config().GetSanitizeOptions()
	if before {
		postList, err = a.Srv().Store().Post().GetPostsBefore(rctx, options, sanitize)
	} else {
		postList, err = a.Srv().Store().Post().GetPostsAfter(rctx, options, sanitize)
	}

	if err != nil {
		var invErr *store.ErrInvalidInput
		switch {
		case errors.As(err, &invErr):
			return nil, model.NewAppError("GetPostsAroundPost", "app.post.get_posts_around.get.app_error", nil, "", http.StatusBadRequest).Wrap(err)
		default:
			return nil, model.NewAppError("GetPostsAroundPost", "app.post.get_posts_around.get.app_error", nil, "", http.StatusInternalServerError).Wrap(err)
		}
	}

	// GetPostsBefore and GetPostsAfter order by channel id and deleted at,
	// before sorting based on created at.
	// but the deleted at is only ever where deleted at = 0,
	// and channel id may or may not be empty (all channels) or defined (single channel),
	// so we can still optimize if the search is for a single channel
	filterOptions := filterPostOptions{}
	if options.ChannelId != "" {
		filterOptions.assumeSortedCreatedAt = true
	}
	if appErr := a.filterInaccessiblePosts(postList, filterOptions); appErr != nil {
		return nil, appErr
	}

	a.applyPostsWillBeConsumedHook(postList.Posts)

	return postList, nil
}

func (a *App) GetPostAfterTime(channelID string, time int64, collapsedThreads bool) (*model.Post, *model.AppError) {
	post, err := a.Srv().Store().Post().GetPostAfterTime(channelID, time, collapsedThreads)
	if err != nil {
		return nil, model.NewAppError("GetPostAfterTime", "app.post.get_post_after_time.app_error", nil, "", http.StatusInternalServerError).Wrap(err)
	}

	a.applyPostWillBeConsumedHook(&post)

	return post, nil
}

func (a *App) GetPostIdAfterTime(channelID string, time int64, collapsedThreads bool) (string, *model.AppError) {
	postID, err := a.Srv().Store().Post().GetPostIdAfterTime(channelID, time, collapsedThreads)
	if err != nil {
		return "", model.NewAppError("GetPostIdAfterTime", "app.post.get_post_id_around.app_error", nil, "", http.StatusInternalServerError).Wrap(err)
	}

	return postID, nil
}

func (a *App) GetPostIdBeforeTime(channelID string, time int64, collapsedThreads bool) (string, *model.AppError) {
	postID, err := a.Srv().Store().Post().GetPostIdBeforeTime(channelID, time, collapsedThreads)
	if err != nil {
		return "", model.NewAppError("GetPostIdBeforeTime", "app.post.get_post_id_around.app_error", nil, "", http.StatusInternalServerError).Wrap(err)
	}

	return postID, nil
}

func (a *App) GetNextPostIdFromPostList(postList *model.PostList, collapsedThreads bool) string {
	if len(postList.Order) > 0 {
		firstPostId := postList.Order[0]
		firstPost := postList.Posts[firstPostId]
		nextPostId, err := a.GetPostIdAfterTime(firstPost.ChannelId, firstPost.CreateAt, collapsedThreads)
		if err != nil {
			mlog.Warn("GetNextPostIdFromPostList: failed in getting next post", mlog.Err(err))
		}

		return nextPostId
	}

	return ""
}

func (a *App) GetPrevPostIdFromPostList(postList *model.PostList, collapsedThreads bool) string {
	if len(postList.Order) > 0 {
		lastPostId := postList.Order[len(postList.Order)-1]
		lastPost := postList.Posts[lastPostId]
		previousPostId, err := a.GetPostIdBeforeTime(lastPost.ChannelId, lastPost.CreateAt, collapsedThreads)
		if err != nil {
			mlog.Warn("GetPrevPostIdFromPostList: failed in getting previous post", mlog.Err(err))
		}

		return previousPostId
	}

	return ""
}

// AddCursorIdsForPostList adds NextPostId and PrevPostId as cursor to the PostList.
// The conditional blocks ensure that it sets those cursor IDs immediately as afterPost, beforePost or empty,
// and only query to database whenever necessary.
func (a *App) AddCursorIdsForPostList(originalList *model.PostList, afterPost, beforePost string, since int64, page, perPage int, collapsedThreads bool) {
	prevPostIdSet := false
	prevPostId := ""
	nextPostIdSet := false
	nextPostId := ""

	if since > 0 { // "since" query to return empty NextPostId and PrevPostId
		nextPostIdSet = true
		prevPostIdSet = true
	} else if afterPost != "" {
		if page == 0 {
			prevPostId = afterPost
			prevPostIdSet = true
		}

		if len(originalList.Order) < perPage {
			nextPostIdSet = true
		}
	} else if beforePost != "" {
		if page == 0 {
			nextPostId = beforePost
			nextPostIdSet = true
		}

		if len(originalList.Order) < perPage {
			prevPostIdSet = true
		}
	}

	if !nextPostIdSet {
		nextPostId = a.GetNextPostIdFromPostList(originalList, collapsedThreads)
	}

	if !prevPostIdSet {
		prevPostId = a.GetPrevPostIdFromPostList(originalList, collapsedThreads)
	}

	originalList.NextPostId = nextPostId
	originalList.PrevPostId = prevPostId
}

func (a *App) GetPostsForChannelAroundLastUnread(rctx request.CTX, channelID, userID string, limitBefore, limitAfter int, skipFetchThreads bool, collapsedThreads, collapsedThreadsExtended bool) (*model.PostList, *model.AppError) {
	var lastViewedAt int64
	var err *model.AppError
	if lastViewedAt, err = a.Srv().getChannelMemberLastViewedAt(rctx, channelID, userID); err != nil {
		return nil, err
	} else if lastViewedAt == 0 {
		return model.NewPostList(), nil
	}

	lastUnreadPostId, err := a.GetPostIdAfterTime(channelID, lastViewedAt, collapsedThreads)
	if err != nil {
		return nil, err
	} else if lastUnreadPostId == "" {
		return model.NewPostList(), nil
	}

	opts := model.GetPostsOptions{
		SkipFetchThreads:         skipFetchThreads,
		CollapsedThreads:         collapsedThreads,
		CollapsedThreadsExtended: collapsedThreadsExtended,
	}
	postList, err := a.GetPostThread(rctx, lastUnreadPostId, opts, userID)
	if err != nil {
		return nil, err
	}
	// Reset order to only include the last unread post: if the thread appears in the centre
	// channel organically, those replies will be added below.
	postList.Order = []string{}
	// Add lastUnreadPostId in order, only if it hasn't been filtered as per the cloud plan's limit
	if _, ok := postList.Posts[lastUnreadPostId]; ok {
		postList.Order = []string{lastUnreadPostId}

		// BeforePosts will only be accessible if the lastUnreadPostId is itself accessible
		if postListBefore, err := a.GetPostsBeforePost(rctx, model.GetPostsOptions{ChannelId: channelID, PostId: lastUnreadPostId, Page: PageDefault, PerPage: limitBefore, SkipFetchThreads: skipFetchThreads, CollapsedThreads: collapsedThreads, CollapsedThreadsExtended: collapsedThreadsExtended, UserId: userID}); err != nil {
			return nil, err
		} else if postListBefore != nil {
			postList.Extend(postListBefore)
		}
	}

	if postListAfter, err := a.GetPostsAfterPost(rctx, model.GetPostsOptions{ChannelId: channelID, PostId: lastUnreadPostId, Page: PageDefault, PerPage: limitAfter - 1, SkipFetchThreads: skipFetchThreads, CollapsedThreads: collapsedThreads, CollapsedThreadsExtended: collapsedThreadsExtended, UserId: userID}); err != nil {
		return nil, err
	} else if postListAfter != nil {
		postList.Extend(postListAfter)
	}

	postList.SortByCreateAt()
	return postList, nil
}

func (a *App) DeletePost(rctx request.CTX, postID, deleteByID string) (*model.Post, *model.AppError) {
	post, err := a.Srv().Store().Post().GetSingle(sqlstore.RequestContextWithMaster(rctx), postID, false)
	if err != nil {
		return nil, model.NewAppError("DeletePost", "app.post.get.app_error", nil, "", http.StatusBadRequest).Wrap(err)
	}

	channel, appErr := a.GetChannel(rctx, post.ChannelId)
	if appErr != nil {
		return nil, appErr
	}

	if channel.DeleteAt != 0 {
		return nil, model.NewAppError("DeletePost", "api.post.delete_post.can_not_delete_post_in_deleted.error", nil, "", http.StatusBadRequest)
	}

	err = a.Srv().Store().Post().Delete(rctx, postID, model.GetMillis(), deleteByID)
	if err != nil {
		var nfErr *store.ErrNotFound
		switch {
		case errors.As(err, &nfErr):
			return nil, model.NewAppError("DeletePost", "app.post.delete.app_error", nil, "", http.StatusNotFound).Wrap(err)
		default:
			return nil, model.NewAppError("DeletePost", "app.post.delete.app_error", nil, "", http.StatusInternalServerError).Wrap(err)
		}
	}

	if len(post.FileIds) > 0 {
		a.Srv().Go(func() {
			a.deletePostFiles(rctx, post.Id)
		})
		a.Srv().Store().FileInfo().InvalidateFileInfosForPostCache(postID, true)
		a.Srv().Store().FileInfo().InvalidateFileInfosForPostCache(postID, false)
	}

	appErr = a.CleanUpAfterPostDeletion(rctx, post, deleteByID)
	if appErr != nil {
		return nil, appErr
	}

	return post, nil
}

func (a *App) deleteDraftsAssociatedWithPost(rctx request.CTX, channel *model.Channel, post *model.Post) {
	if err := a.Srv().Store().Draft().DeleteDraftsAssociatedWithPost(channel.Id, post.Id); err != nil {
		rctx.Logger().Error("Failed to delete drafts associated with post when deleting post", mlog.Err(err))
		return
	}
}

func (a *App) deleteFlaggedPosts(rctx request.CTX, postID string) {
	if err := a.Srv().Store().Preference().DeleteCategoryAndName(model.PreferenceCategoryFlaggedPost, postID); err != nil {
		rctx.Logger().Warn("Unable to delete flagged post preference when deleting post.", mlog.Err(err))
		return
	}
}

func (a *App) deletePostFiles(rctx request.CTX, postID string) {
	if _, err := a.Srv().Store().FileInfo().DeleteForPost(rctx, postID); err != nil {
		rctx.Logger().Warn("Encountered error when deleting files for post", mlog.String("post_id", postID), mlog.Err(err))
	}
}

func (a *App) parseAndFetchChannelIdByNameFromInFilter(rctx request.CTX, channelName, userID, teamID string, includeDeleted bool) (*model.Channel, error) {
	cleanChannelName := strings.TrimLeft(channelName, "~")

	if strings.HasPrefix(cleanChannelName, "@") && strings.Contains(cleanChannelName, ",") {
		var userIDs []string
		users, err := a.GetUsersByUsernames(strings.Split(cleanChannelName[1:], ","), false, nil)
		if err != nil {
			return nil, err
		}
		for _, user := range users {
			userIDs = append(userIDs, user.Id)
		}

		channel, err := a.GetGroupChannel(rctx, userIDs)
		if err != nil {
			return nil, err
		}
		return channel, nil
	}

	if strings.HasPrefix(cleanChannelName, "@") && !strings.Contains(cleanChannelName, ",") {
		user, err := a.GetUserByUsername(cleanChannelName[1:])
		if err != nil {
			return nil, err
		}
		channel, err := a.GetOrCreateDirectChannel(rctx, userID, user.Id)
		if err != nil {
			return nil, err
		}
		return channel, nil
	}

	channel, err := a.GetChannelByName(rctx, cleanChannelName, teamID, includeDeleted)
	if err != nil {
		return nil, err
	}
	return channel, nil
}

func (a *App) searchPostsInTeam(teamID string, userID string, paramsList []*model.SearchParams, modifierFun func(*model.SearchParams)) (*model.PostList, *model.AppError) {
	var wg sync.WaitGroup

	pchan := make(chan store.StoreResult[*model.PostList], len(paramsList))

	for _, params := range paramsList {
		// Don't allow users to search for everything.
		if params.Terms == "*" {
			continue
		}
		modifierFun(params)
		wg.Add(1)

		go func(params *model.SearchParams) {
			defer wg.Done()
			postList, err := a.Srv().Store().Post().Search(teamID, userID, params)
			pchan <- store.StoreResult[*model.PostList]{Data: postList, NErr: err}
		}(params)
	}

	wg.Wait()
	close(pchan)

	posts := model.NewPostList()

	for result := range pchan {
		if result.NErr != nil {
			return nil, model.NewAppError("searchPostsInTeam", "app.post.search.app_error", nil, "", http.StatusInternalServerError).Wrap(result.NErr)
		}
		posts.Extend(result.Data)
	}

	posts.SortByCreateAt()

	if appErr := a.filterInaccessiblePosts(posts, filterPostOptions{assumeSortedCreatedAt: true}); appErr != nil {
		return nil, appErr
	}

	return posts, nil
}

func (a *App) convertChannelNamesToChannelIds(rctx request.CTX, channels []string, userID string, teamID string, includeDeletedChannels bool) []string {
	for idx, channelName := range channels {
		channel, err := a.parseAndFetchChannelIdByNameFromInFilter(rctx, channelName, userID, teamID, includeDeletedChannels)
		if err != nil {
			rctx.Logger().Warn("error getting channel id by name from in filter", mlog.Err(err))
			continue
		}
		channels[idx] = channel.Id
	}
	return channels
}

func (a *App) convertUserNameToUserIds(rctx request.CTX, usernames []string) []string {
	for idx, username := range usernames {
		user, err := a.GetUserByUsername(strings.TrimLeft(username, "@"))
		if err != nil {
			rctx.Logger().Warn("error getting user by username", mlog.String("user_name", username), mlog.Err(err))
			continue
		}
		usernames[idx] = user.Id
	}
	return usernames
}

// GetLastAccessiblePostTime returns CreateAt time(from cache) of the last accessible post as per the license limit
func (a *App) GetLastAccessiblePostTime() (int64, *model.AppError) {
	// Only calculate the last accessible post time when there are actual post history limits
	license := a.Srv().License()

	if license == nil || license.Limits == nil || license.Limits.PostHistory == 0 {
		return 0, nil
	}

	system, err := a.Srv().Store().System().GetByName(model.SystemLastAccessiblePostTime)
	if err != nil {
		var nfErr *store.ErrNotFound
		switch {
		case errors.As(err, &nfErr):
			// All posts are accessible
			return 0, nil
		default:
			return 0, model.NewAppError("GetLastAccessiblePostTime", "app.system.get_by_name.app_error", nil, "", http.StatusInternalServerError).Wrap(err)
		}
	}

	lastAccessiblePostTime, err := strconv.ParseInt(system.Value, 10, 64)
	if err != nil {
		return 0, model.NewAppError("GetLastAccessiblePostTime", "common.parse_error_int64", map[string]any{"Value": system.Value}, "", http.StatusInternalServerError).Wrap(err)
	}

	return lastAccessiblePostTime, nil
}

// ComputeLastAccessiblePostTime updates cache with CreateAt time of the last accessible post as per the license limit.
// Use GetLastAccessiblePostTime() to access the result.
func (a *App) ComputeLastAccessiblePostTime() error {
	limit := a.GetPostHistoryLimit()

	if limit == 0 {
		// All posts are accessible - we must check if a previous value was set so we can clear it
		systemValue, err := a.Srv().Store().System().GetByName(model.SystemLastAccessiblePostTime)
		if err != nil {
			var nfErr *store.ErrNotFound
			switch {
			case errors.As(err, &nfErr):
				// There was no previous value, nothing to do
				return nil
			default:
				return model.NewAppError("ComputeLastAccessiblePostTime", "app.system.get_by_name.app_error", nil, "", http.StatusInternalServerError).Wrap(err)
			}
		}
		if systemValue != nil {
			// Previous value was set, so we must clear it
			if _, err = a.Srv().Store().System().PermanentDeleteByName(model.SystemLastAccessiblePostTime); err != nil {
				return model.NewAppError("ComputeLastAccessiblePostTime", "app.system.permanent_delete_by_name.app_error", nil, "", http.StatusInternalServerError).Wrap(err)
			}
		}
		// Message history limit is not applicable
		return nil
	}

	createdAt, err := a.Srv().GetStore().Post().GetNthRecentPostTime(limit)
	if err != nil {
		var nfErr *store.ErrNotFound
		if !errors.As(err, &nfErr) {
			return model.NewAppError("ComputeLastAccessiblePostTime", "app.last_accessible_post.app_error", nil, "", http.StatusInternalServerError).Wrap(err)
		}
	}

	// Update Cache
	err = a.Srv().Store().System().SaveOrUpdate(&model.System{
		Name:  model.SystemLastAccessiblePostTime,
		Value: strconv.FormatInt(createdAt, 10),
	})
	if err != nil {
		return model.NewAppError("ComputeLastAccessiblePostTime", "app.system.save.app_error", nil, "", http.StatusInternalServerError).Wrap(err)
	}

	return nil
}

func (a *App) SearchPostsInTeam(teamID string, paramsList []*model.SearchParams) (*model.PostList, *model.AppError) {
	if !*a.Config().ServiceSettings.EnablePostSearch {
		return nil, model.NewAppError("SearchPostsInTeam", "store.sql_post.search.disabled", nil, fmt.Sprintf("teamId=%v", teamID), http.StatusNotImplemented)
	}

	return a.searchPostsInTeam(teamID, "", paramsList, func(params *model.SearchParams) {
		params.SearchWithoutUserId = true
	})
}

func (a *App) SearchPostsForUser(rctx request.CTX, terms string, userID string, teamID string, isOrSearch bool, includeDeletedChannels bool, timeZoneOffset int, page, perPage int) (*model.PostSearchResults, *model.AppError) {
	var postSearchResults *model.PostSearchResults
	paramsList := model.ParseSearchParams(strings.TrimSpace(terms), timeZoneOffset)

	if !*a.Config().ServiceSettings.EnablePostSearch {
		return nil, model.NewAppError("SearchPostsForUser", "store.sql_post.search.disabled", nil, fmt.Sprintf("teamId=%v userId=%v", teamID, userID), http.StatusNotImplemented)
	}

	finalParamsList := []*model.SearchParams{}

	for _, params := range paramsList {
		params.OrTerms = isOrSearch
		params.IncludeDeletedChannels = includeDeletedChannels
		// Don't allow users to search for "*"
		if params.Terms != "*" {
			// TODO: we have to send channel ids
			// from the front-end. Otherwise it's not possible to distinguish
			// from just the channel name at a cross-team level.
			// Convert channel names to channel IDs
			params.InChannels = a.convertChannelNamesToChannelIds(rctx, params.InChannels, userID, teamID, includeDeletedChannels)
			params.ExcludedChannels = a.convertChannelNamesToChannelIds(rctx, params.ExcludedChannels, userID, teamID, includeDeletedChannels)

			// Convert usernames to user IDs
			params.FromUsers = a.convertUserNameToUserIds(rctx, params.FromUsers)
			params.ExcludedUsers = a.convertUserNameToUserIds(rctx, params.ExcludedUsers)

			finalParamsList = append(finalParamsList, params)
		}
	}

	// If the processed search params are empty, return empty search results.
	if len(finalParamsList) == 0 {
		return model.MakePostSearchResults(model.NewPostList(), nil), nil
	}

	postSearchResults, err := a.Srv().Store().Post().SearchPostsForUser(rctx, finalParamsList, userID, teamID, page, perPage)
	if err != nil {
		var appErr *model.AppError
		switch {
		case errors.As(err, &appErr):
			return nil, appErr
		default:
			return nil, model.NewAppError("SearchPostsForUser", "app.post.search.app_error", nil, "", http.StatusInternalServerError).Wrap(err)
		}
	}

	if appErr := a.filterInaccessiblePosts(postSearchResults.PostList, filterPostOptions{assumeSortedCreatedAt: true}); appErr != nil {
		return nil, appErr
	}

	return postSearchResults, nil
}

func (a *App) GetFileInfosForPostWithMigration(rctx request.CTX, postID string, includeDeleted bool) ([]*model.FileInfo, *model.AppError) {
	pchan := make(chan store.StoreResult[*model.Post], 1)
	go func() {
		post, err := a.Srv().Store().Post().GetSingle(rctx, postID, includeDeleted)
		pchan <- store.StoreResult[*model.Post]{Data: post, NErr: err}
		close(pchan)
	}()

	infos, firstInaccessibleFileTime, err := a.GetFileInfosForPost(rctx, postID, false, includeDeleted)
	if err != nil {
		return nil, err
	}

	if len(infos) == 0 && firstInaccessibleFileTime == 0 {
		// No FileInfos were returned so check if they need to be created for this post
		result := <-pchan
		if result.NErr != nil {
			var nfErr *store.ErrNotFound
			switch {
			case errors.As(result.NErr, &nfErr):
				return nil, model.NewAppError("GetFileInfosForPostWithMigration", "app.post.get.app_error", nil, "", http.StatusNotFound).Wrap(result.NErr)
			default:
				return nil, model.NewAppError("GetFileInfosForPostWithMigration", "app.post.get.app_error", nil, "", http.StatusInternalServerError).Wrap(result.NErr)
			}
		}
		post := result.Data

		if len(post.Filenames) > 0 {
			a.Srv().Store().FileInfo().InvalidateFileInfosForPostCache(postID, false)
			a.Srv().Store().FileInfo().InvalidateFileInfosForPostCache(postID, true)
			// The post has Filenames that need to be replaced with FileInfos
			infos = a.MigrateFilenamesToFileInfos(rctx, post)
		}
	}

	return infos, nil
}

// GetFileInfosForPost also returns firstInaccessibleFileTime based on cloud plan's limit.
func (a *App) GetFileInfosForPost(rctx request.CTX, postID string, fromMaster bool, includeDeleted bool) ([]*model.FileInfo, int64, *model.AppError) {
	fileInfos, err := a.Srv().Store().FileInfo().GetForPost(postID, fromMaster, includeDeleted, true)
	if err != nil {
		return nil, 0, model.NewAppError("GetFileInfosForPost", "app.file_info.get_for_post.app_error", nil, "", http.StatusInternalServerError).Wrap(err)
	}

	firstInaccessibleFileTime, appErr := a.removeInaccessibleContentFromFilesSlice(fileInfos)
	if appErr != nil {
		return nil, 0, appErr
	}

	a.generateMiniPreviewForInfos(rctx, fileInfos)

	return fileInfos, firstInaccessibleFileTime, nil
}

func (a *App) PostWithProxyAddedToImageURLs(post *model.Post) *model.Post {
	if f := a.ImageProxyAdder(); f != nil {
		return post.WithRewrittenImageURLs(f)
	}
	return post
}

func (a *App) PostWithProxyRemovedFromImageURLs(post *model.Post) *model.Post {
	if f := a.ImageProxyRemover(); f != nil {
		return post.WithRewrittenImageURLs(f)
	}
	return post
}

func (a *App) PostPatchWithProxyRemovedFromImageURLs(patch *model.PostPatch) *model.PostPatch {
	if f := a.ImageProxyRemover(); f != nil {
		return patch.WithRewrittenImageURLs(f)
	}
	return patch
}

func (a *App) ImageProxyAdder() func(string) string {
	if !*a.Config().ImageProxySettings.Enable {
		return nil
	}

	return func(url string) string {
		return a.ImageProxy().GetProxiedImageURL(url)
	}
}

func (a *App) ImageProxyRemover() (f func(string) string) {
	if !*a.Config().ImageProxySettings.Enable {
		return nil
	}

	return func(url string) string {
		return a.ImageProxy().GetUnproxiedImageURL(url)
	}
}

func (a *App) MaxPostSize() int {
	return a.Srv().Platform().MaxPostSize()
}

// countThreadMentions returns the number of times the user is mentioned in a specified thread after the timestamp.
func (a *App) countThreadMentions(rctx request.CTX, user *model.User, post *model.Post, teamID string, timestamp int64) (int64, *model.AppError) {
	channel, err := a.GetChannel(rctx, post.ChannelId)
	if err != nil {
		return 0, err
	}

	keywords := MentionKeywords{}
	keywords.AddUser(
		user,
		map[string]string{},
		&model.Status{Status: model.StatusOnline}, // Assume the user is online since they would've triggered this
		true, // Assume channel mentions are always allowed for simplicity
	)

	posts, nErr := a.Srv().Store().Post().GetPostsByThread(post.Id, timestamp)
	if nErr != nil {
		return 0, model.NewAppError("countThreadMentions", "app.channel.count_posts_since.app_error", nil, "", http.StatusInternalServerError).Wrap(nErr)
	}

	count := 0

	if channel.Type == model.ChannelTypeDirect || channel.Type == model.ChannelTypeGroup {
		// In a DM channel, every post made by the other user is a mention
		otherId := channel.GetOtherUserIdForDM(user.Id)
		for _, p := range posts {
			if p.UserId == otherId {
				count++
			}
		}

		return int64(count), nil
	}

	var team *model.Team
	if teamID != "" {
		team, err = a.GetTeam(teamID)
		if err != nil {
			return 0, err
		}
	}

	groups, nErr := a.getGroupsAllowedForReferenceInChannel(channel, team)
	if nErr != nil {
		return 0, model.NewAppError("countThreadMentions", "app.channel.count_posts_since.app_error", nil, "", http.StatusInternalServerError).Wrap(nErr)
	}

	keywords.AddGroupsMap(groups)

	for _, p := range posts {
		if p.CreateAt >= timestamp {
			mentions := getExplicitMentions(p, keywords)
			if _, ok := mentions.Mentions[user.Id]; ok {
				count += 1
			}
		}
	}

	return int64(count), nil
}

// countMentionsFromPost returns the number of posts in the post's channel that mention the user after and including the
// given post.
func (a *App) countMentionsFromPost(rctx request.CTX, user *model.User, post *model.Post) (int, int, int, *model.AppError) {
	channel, appErr := a.GetChannel(rctx, post.ChannelId)
	if appErr != nil {
		return 0, 0, 0, appErr
	}

	if channel.Type == model.ChannelTypeDirect || channel.Type == model.ChannelTypeGroup {
		// In a DM channel, every post made by the other user is a mention
		count, countRoot, nErr := a.Srv().Store().Channel().CountPostsAfter(post.ChannelId, post.CreateAt-1, user.Id)
		if nErr != nil {
			return 0, 0, 0, model.NewAppError("countMentionsFromPost", "app.channel.count_posts_since.app_error", nil, "", http.StatusInternalServerError).Wrap(nErr)
		}

		var urgentCount int
		if a.IsPostPriorityEnabled() {
			urgentCount, nErr = a.Srv().Store().Channel().CountUrgentPostsAfter(post.ChannelId, post.CreateAt-1, user.Id)
			if nErr != nil {
				return 0, 0, 0, model.NewAppError("countMentionsFromPost", "app.channel.count_urgent_posts_since.app_error", nil, "", http.StatusInternalServerError).Wrap(nErr)
			}
		}

		return count, countRoot, urgentCount, nil
	}

	members, err := a.Srv().Store().Channel().GetAllChannelMembersNotifyPropsForChannel(channel.Id, true)
	if err != nil {
		return 0, 0, 0, model.NewAppError("countMentionsFromPost", "app.channel.count_posts_since.app_error", nil, "", http.StatusInternalServerError).Wrap(err)
	}

	keywords := MentionKeywords{}
	keywords.AddUser(
		user,
		members[user.Id],
		&model.Status{Status: model.StatusOnline}, // Assume the user is online since they would've triggered this
		true, // Assume channel mentions are always allowed for simplicity
	)
	commentMentions := user.NotifyProps[model.CommentsNotifyProp]
	checkForCommentMentions := commentMentions == model.CommentsNotifyRoot || commentMentions == model.CommentsNotifyAny

	// A mapping of thread root IDs to whether or not a post in that thread mentions the user
	mentionedByThread := make(map[string]bool)

	thread, appErr := a.GetPostThread(rctx, post.Id, model.GetPostsOptions{}, user.Id)
	if appErr != nil {
		return 0, 0, 0, appErr
	}

	count := 0
	countRoot := 0
	urgentCount := 0
	if isPostMention(user, post, keywords, thread.Posts, mentionedByThread, checkForCommentMentions) {
		count += 1
		if post.RootId == "" {
			countRoot += 1
			if a.IsPostPriorityEnabled() {
				priority, err := a.GetPriorityForPost(post.Id)
				if err != nil {
					return 0, 0, 0, err
				}
				if priority != nil && *priority.Priority == model.PostPriorityUrgent {
					urgentCount += 1
				}
			}
		}
	}

	page := 0
	perPage := 200
	for {
		postList, err := a.GetPostsAfterPost(rctx, model.GetPostsOptions{
			ChannelId: post.ChannelId,
			PostId:    post.Id,
			Page:      page,
			PerPage:   perPage,
		})
		if err != nil {
			return 0, 0, 0, err
		}

		mentionPostIds := make([]string, 0)
		for _, postID := range postList.Order {
			if isPostMention(user, postList.Posts[postID], keywords, postList.Posts, mentionedByThread, checkForCommentMentions) {
				count += 1
				if postList.Posts[postID].RootId == "" {
					mentionPostIds = append(mentionPostIds, postID)
					countRoot += 1
				}
			}
		}

		if a.IsPostPriorityEnabled() {
			priorityList, nErr := a.Srv().Store().PostPriority().GetForPosts(mentionPostIds)
			if nErr != nil {
				return 0, 0, 0, model.NewAppError("countMentionsFromPost", "app.channel.get_priority_for_posts.app_error", nil, "", http.StatusInternalServerError).Wrap(nErr)
			}
			for _, priority := range priorityList {
				if *priority.Priority == model.PostPriorityUrgent {
					urgentCount += 1
				}
			}
		}

		if len(postList.Order) < perPage {
			break
		}

		page += 1
	}

	return count, countRoot, urgentCount, nil
}

func isCommentMention(user *model.User, post *model.Post, otherPosts map[string]*model.Post, mentionedByThread map[string]bool) bool {
	if post.RootId == "" {
		// Not a comment
		return false
	}

	if mentioned, ok := mentionedByThread[post.RootId]; ok {
		// We've already figured out if the user was mentioned by this thread
		return mentioned
	}

	if _, ok := otherPosts[post.RootId]; !ok {
		mlog.Warn("Can't determine the comment mentions as the rootPost is past the cloud plan's limit", mlog.String("rootPostID", post.RootId), mlog.String("commentID", post.Id))

		return false
	}

	// Whether or not the user was mentioned because they started the thread
	mentioned := otherPosts[post.RootId].UserId == user.Id

	// Or because they commented on it before this post
	if !mentioned && user.NotifyProps[model.CommentsNotifyProp] == model.CommentsNotifyAny {
		for _, otherPost := range otherPosts {
			if otherPost.Id == post.Id {
				continue
			}

			if otherPost.RootId != post.RootId {
				continue
			}

			if otherPost.UserId == user.Id && otherPost.CreateAt < post.CreateAt {
				// Found a comment made by the user from before this post
				mentioned = true
				break
			}
		}
	}

	mentionedByThread[post.RootId] = mentioned
	return mentioned
}

func isPostMention(user *model.User, post *model.Post, keywords MentionKeywords, otherPosts map[string]*model.Post, mentionedByThread map[string]bool, checkForCommentMentions bool) bool {
	// Prevent the user from mentioning themselves
	if post.UserId == user.Id && post.GetProp(model.PostPropsFromWebhook) != "true" {
		return false
	}

	// Check for keyword mentions
	mentions := getExplicitMentions(post, keywords)
	if _, ok := mentions.Mentions[user.Id]; ok {
		return true
	}

	// Check for mentions caused by being added to the channel
	if post.Type == model.PostTypeAddToChannel {
		if addedUserId, ok := post.GetProp(model.PostPropsAddedUserId).(string); ok && addedUserId == user.Id {
			return true
		}
	}

	// Check for comment mentions
	if checkForCommentMentions && isCommentMention(user, post, otherPosts, mentionedByThread) {
		return true
	}

	return false
}

func (a *App) GetThreadMembershipsForUser(userID, teamID string) ([]*model.ThreadMembership, error) {
	return a.Srv().Store().Thread().GetMembershipsForUser(userID, teamID)
}

func (a *App) GetPostIfAuthorized(rctx request.CTX, postID string, session *model.Session, includeDeleted bool) (*model.Post, *model.AppError) {
	post, err := a.GetSinglePost(rctx, postID, includeDeleted)
	if err != nil {
		return nil, err
	}

	channel, err := a.GetChannel(rctx, post.ChannelId)
	if err != nil {
		return nil, err
	}

	if !a.SessionHasPermissionToReadChannel(rctx, *session, channel) {
		if channel.Type == model.ChannelTypeOpen && !*a.Config().ComplianceSettings.Enable {
			if !a.SessionHasPermissionToTeam(*session, channel.TeamId, model.PermissionReadPublicChannel) {
				return nil, model.MakePermissionError(session, []*model.Permission{model.PermissionReadPublicChannel})
			}
		} else {
			return nil, model.MakePermissionError(session, []*model.Permission{model.PermissionReadChannelContent})
		}
	}

	return post, nil
}

// GetPostsByIds response bool value indicates, if the post is inaccessible due to cloud plan's limit.
func (a *App) GetPostsByIds(postIDs []string) ([]*model.Post, int64, *model.AppError) {
	posts, err := a.Srv().Store().Post().GetPostsByIds(postIDs)
	if err != nil {
		var nfErr *store.ErrNotFound
		switch {
		case errors.As(err, &nfErr):
			return nil, 0, model.NewAppError("GetPostsByIds", "app.post.get.app_error", nil, "", http.StatusNotFound).Wrap(err)
		default:
			return nil, 0, model.NewAppError("GetPostsByIds", "app.post.get.app_error", nil, "", http.StatusInternalServerError).Wrap(err)
		}
	}

	posts, firstInaccessiblePostTime, appErr := a.getFilteredAccessiblePosts(posts, filterPostOptions{assumeSortedCreatedAt: true})
	if appErr != nil {
		return nil, 0, appErr
	}

	return posts, firstInaccessiblePostTime, nil
}

func (a *App) GetEditHistoryForPost(postID string) ([]*model.Post, *model.AppError) {
	posts, err := a.Srv().Store().Post().GetEditHistoryForPost(postID)
	if err != nil {
		var nfErr *store.ErrNotFound
		switch {
		case errors.As(err, &nfErr):
			return nil, model.NewAppError("GetEditHistoryForPost", "app.post.get.app_error", nil, "", http.StatusNotFound).Wrap(err)
		default:
			return nil, model.NewAppError("GetEditHistoryForPost", "app.post.get.app_error", nil, "", http.StatusInternalServerError).Wrap(err)
		}
	}

	if appErr := a.populateEditHistoryFileMetadata(posts); appErr != nil {
		return nil, appErr
	}

	return posts, nil
}

func (a *App) populateEditHistoryFileMetadata(editHistoryPosts []*model.Post) *model.AppError {
	for _, post := range editHistoryPosts {
		fileInfos, err := a.Srv().Store().FileInfo().GetByIds(post.FileIds, true, true)
		if err != nil {
			return model.NewAppError("app.populateEditHistoryFileMetadata", "app.file_info.get_by_ids.app_error", map[string]any{"post_id": post.Id}, "", http.StatusInternalServerError).Wrap(err)
		}

		if post.Metadata == nil {
			post.Metadata = &model.PostMetadata{}
		}

		post.Metadata.Files = fileInfos
	}

	return nil
}

func (a *App) SetPostReminder(rctx request.CTX, postID, userID string, targetTime int64) *model.AppError {
	// Store the reminder in the DB
	reminder := &model.PostReminder{
		PostId:     postID,
		UserId:     userID,
		TargetTime: targetTime,
	}
	err := a.Srv().Store().Post().SetPostReminder(reminder)
	if err != nil {
		return model.NewAppError("SetPostReminder", model.NoTranslation, nil, "", http.StatusInternalServerError).Wrap(err)
	}

	metadata, err := a.Srv().Store().Post().GetPostReminderMetadata(postID)
	if err != nil {
		return model.NewAppError("SetPostReminder", model.NoTranslation, nil, "", http.StatusInternalServerError).Wrap(err)
	}

	parsedTime := time.Unix(targetTime, 0).UTC().Format(time.RFC822)
	siteURL := *a.Config().ServiceSettings.SiteURL

	var permalink string
	if metadata.TeamName == "" {
		permalink = fmt.Sprintf("%s/pl/%s", siteURL, postID)
	} else {
		permalink = fmt.Sprintf("%s/%s/pl/%s", siteURL, metadata.TeamName, postID)
	}

	// Send an ack message.
	ephemeralPost := &model.Post{
		Type:      model.PostTypeEphemeral,
		Id:        model.NewId(),
		CreateAt:  model.GetMillis(),
		UserId:    userID,
		RootId:    postID,
		ChannelId: metadata.ChannelID,
		// It's okay to keep this non-translated. This is just a fallback.
		// The webapp will parse the timestamp and show that in user's local timezone.
		Message: fmt.Sprintf("You will be reminded about %s by @%s at %s", permalink, metadata.Username, parsedTime),
		Props: model.StringInterface{
			"target_time": targetTime,
			"team_name":   metadata.TeamName,
			"post_id":     postID,
			"username":    metadata.Username,
			"type":        model.PostTypeReminder,
		},
	}

	message := model.NewWebSocketEvent(model.WebsocketEventEphemeralMessage, "", ephemeralPost.ChannelId, userID, nil, "")
	ephemeralPost = a.PreparePostForClientWithEmbedsAndImages(rctx, ephemeralPost, &model.PreparePostForClientOpts{IsNewPost: true, IncludePriority: true})
	ephemeralPost = model.AddPostActionCookies(ephemeralPost, a.PostActionCookieSecret())

	postJSON, jsonErr := ephemeralPost.ToJSON()
	if jsonErr != nil {
		rctx.Logger().Warn("Failed to encode post to JSON", mlog.Err(jsonErr))
	}
	message.Add("post", postJSON)
	a.Publish(message)

	return nil
}

func (a *App) CheckPostReminders(rctx request.CTX) {
	rctx = rctx.WithLogger(rctx.Logger().With(mlog.String("component", "post_reminders")))
	systemBot, appErr := a.GetSystemBot(rctx)
	if appErr != nil {
		rctx.Logger().Error("Failed to get system bot", mlog.Err(appErr))
		return
	}

	// This will return the reminders and also delete them from the DB.
	// In case, any of the next steps fail, those reminders would be lost.
	// Alternatively, if we delete those reminders _after_ it has been sent,
	// then in case of any temporary failure, they would get sent in the next batch.
	// MM-45595.
	reminders, err := a.Srv().Store().Post().GetPostReminders(time.Now().UTC().Unix())
	if err != nil {
		rctx.Logger().Error("Failed to get post reminders", mlog.Err(err))
		return
	}

	// We group multiple reminders for a single user.
	groupedReminders := make(map[string][]string)
	for _, r := range reminders {
		if groupedReminders[r.UserId] == nil {
			groupedReminders[r.UserId] = []string{r.PostId}
		} else {
			groupedReminders[r.UserId] = append(groupedReminders[r.UserId], r.PostId)
		}
	}

	siteURL := *a.Config().ServiceSettings.SiteURL
	for userID, postIDs := range groupedReminders {
		ch, appErr := a.GetOrCreateDirectChannel(request.EmptyContext(a.Log()), userID, systemBot.UserId)
		if appErr != nil {
			rctx.Logger().Error("Failed to get direct channel", mlog.Err(appErr))
			return
		}

		for _, postID := range postIDs {
			metadata, err := a.Srv().Store().Post().GetPostReminderMetadata(postID)
			if err != nil {
				rctx.Logger().Error("Failed to get post reminder metadata", mlog.Err(err), mlog.String("post_id", postID))
				continue
			}

			T := i18n.GetUserTranslations(metadata.UserLocale)
			dm := &model.Post{
				ChannelId: ch.Id,
				Message: T("app.post_reminder_dm", model.StringInterface{
					"SiteURL":  siteURL,
					"TeamName": metadata.TeamName,
					"PostId":   postID,
					"Username": metadata.Username,
				}),
				Type:   model.PostTypeReminder,
				UserId: systemBot.UserId,
				Props: model.StringInterface{
					"team_name": metadata.TeamName,
					"post_id":   postID,
					"username":  metadata.Username,
				},
			}

			if _, err := a.CreatePost(request.EmptyContext(a.Log()), dm, ch, model.CreatePostFlags{SetOnline: true}); err != nil {
				rctx.Logger().Error("Failed to post reminder message", mlog.Err(err))
			}
		}
	}
}

func (a *App) GetPostInfo(rctx request.CTX, postID string) (*model.PostInfo, *model.AppError) {
	userID := rctx.Session().UserId
	post, appErr := a.GetSinglePost(rctx, postID, false)
	if appErr != nil {
		return nil, appErr
	}

	channel, appErr := a.GetChannel(rctx, post.ChannelId)
	if appErr != nil {
		return nil, appErr
	}

	notFoundError := model.NewAppError("GetPostInfo", "app.post.get.app_error", nil, "", http.StatusNotFound)

	var team *model.Team
	hasPermissionToAccessTeam := false
	if channel.TeamId != "" {
		team, appErr = a.GetTeam(channel.TeamId)
		if appErr != nil {
			return nil, appErr
		}

		teamMember, appErr := a.GetTeamMember(rctx, channel.TeamId, userID)
		if appErr != nil && appErr.StatusCode != http.StatusNotFound {
			return nil, appErr
		}

		if appErr == nil {
			if teamMember.DeleteAt == 0 {
				hasPermissionToAccessTeam = true
			}
		}

		if !hasPermissionToAccessTeam {
			if team.AllowOpenInvite {
				hasPermissionToAccessTeam = a.HasPermissionToTeam(rctx, userID, team.Id, model.PermissionJoinPublicTeams)
			} else {
				hasPermissionToAccessTeam = a.HasPermissionToTeam(rctx, userID, team.Id, model.PermissionJoinPrivateTeams)
			}
		}
	} else {
		// This happens in case of DMs and GMs.
		hasPermissionToAccessTeam = true
	}

	if !hasPermissionToAccessTeam {
		return nil, notFoundError
	}

	hasPermissionToAccessChannel := false

	_, channelMemberErr := a.GetChannelMember(rctx, channel.Id, userID)

	if channelMemberErr == nil {
		hasPermissionToAccessChannel = true
	}

	if !hasPermissionToAccessChannel {
		if channel.Type == model.ChannelTypeOpen {
			hasPermissionToAccessChannel = true
		} else if channel.Type == model.ChannelTypePrivate {
			hasPermissionToAccessChannel = a.HasPermissionToChannel(rctx, userID, channel.Id, model.PermissionManagePrivateChannelMembers)
		} else if channel.Type == model.ChannelTypeDirect || channel.Type == model.ChannelTypeGroup {
			hasPermissionToAccessChannel = a.HasPermissionToChannel(rctx, userID, channel.Id, model.PermissionReadChannelContent)
		}
	}

	if !hasPermissionToAccessChannel {
		return nil, notFoundError
	}

	info := model.PostInfo{
		ChannelId:          channel.Id,
		ChannelType:        channel.Type,
		ChannelDisplayName: channel.DisplayName,
		HasJoinedChannel:   channelMemberErr == nil,
	}
	if team != nil {
		teamMember, teamMemberErr := a.GetTeamMember(rctx, team.Id, userID)

		teamType := model.TeamInvite
		if team.AllowOpenInvite {
			teamType = model.TeamOpen
		}
		info.TeamId = team.Id
		info.TeamType = teamType
		info.TeamDisplayName = team.DisplayName
		info.HasJoinedTeam = teamMemberErr == nil && teamMember.DeleteAt == 0
	}
	return &info, nil
}

func (a *App) applyPostsWillBeConsumedHook(posts map[string]*model.Post) {
	if !a.Config().FeatureFlags.ConsumePostHook {
		return
	}

	postsSlice := make([]*model.Post, 0, len(posts))

	for _, post := range posts {
		postsSlice = append(postsSlice, post.ForPlugin())
	}
	a.ch.RunMultiHook(func(hooks plugin.Hooks, _ *model.Manifest) bool {
		postReplacements := hooks.MessagesWillBeConsumed(postsSlice)
		for _, postReplacement := range postReplacements {
			posts[postReplacement.Id] = postReplacement
		}
		return true
	}, plugin.MessagesWillBeConsumedID)
}

func (a *App) applyPostWillBeConsumedHook(post **model.Post) {
	if !a.Config().FeatureFlags.ConsumePostHook {
		return
	}

	ps := []*model.Post{*post}
	a.ch.RunMultiHook(func(hooks plugin.Hooks, _ *model.Manifest) bool {
		rp := hooks.MessagesWillBeConsumed(ps)
		if len(rp) > 0 {
			(*post) = rp[0]
		}
		return true
	}, plugin.MessagesWillBeConsumedID)
}

func makePostLink(siteURL, teamName, postID string) string {
	return fmt.Sprintf("%s/%s/pl/%s", siteURL, teamName, postID)
}

// validateMoveOrCopy performs validation on a provided post list to determine
// if all permissions are in place to allow the for the posts to be moved or
// copied.
func (a *App) ValidateMoveOrCopy(rctx request.CTX, wpl *model.WranglerPostList, originalChannel *model.Channel, targetChannel *model.Channel, user *model.User) error {
	if wpl.NumPosts() == 0 {
		return errors.New("The wrangler post list contains no posts")
	}

	config := a.Config().WranglerSettings

	switch originalChannel.Type {
	case model.ChannelTypePrivate:
		if !*config.MoveThreadFromPrivateChannelEnable {
			return errors.New("Wrangler is currently configured to not allow moving posts from private channels")
		}
	case model.ChannelTypeDirect:
		if !*config.MoveThreadFromDirectMessageChannelEnable {
			return errors.New("Wrangler is currently configured to not allow moving posts from direct message channels")
		}
	case model.ChannelTypeGroup:
		if !*config.MoveThreadFromGroupMessageChannelEnable {
			return errors.New("Wrangler is currently configured to not allow moving posts from group message channels")
		}
	}

	if !originalChannel.IsGroupOrDirect() && !targetChannel.IsGroupOrDirect() {
		// DM and GM channels are "teamless" so it doesn't make sense to check
		// the MoveThreadToAnotherTeamEnable config when dealing with those.
		if !*config.MoveThreadToAnotherTeamEnable && targetChannel.TeamId != originalChannel.TeamId {
			return errors.New("Wrangler is currently configured to not allow moving messages to different teams")
		}
	}

	if *config.MoveThreadMaxCount != int64(0) && *config.MoveThreadMaxCount < int64(wpl.NumPosts()) {
		return fmt.Errorf("the thread is %d posts long, but this command is configured to only move threads of up to %d posts", wpl.NumPosts(), *config.MoveThreadMaxCount)
	}

	_, appErr := a.GetChannelMember(rctx, targetChannel.Id, user.Id)
	if appErr != nil {
		return fmt.Errorf("channel with ID %s doesn't exist or you are not a member", targetChannel.Id)
	}

	_, appErr = a.GetChannelMember(rctx, originalChannel.Id, user.Id)
	if appErr != nil {
		return fmt.Errorf("channel with ID %s doesn't exist or you are not a member", originalChannel.Id)
	}

	return nil
}

func (a *App) CopyWranglerPostlist(rctx request.CTX, wpl *model.WranglerPostList, targetChannel *model.Channel) (*model.Post, *model.AppError) {
	var appErr *model.AppError
	var newRootPost *model.Post

	if wpl.ContainsFileAttachments() {
		// The thread contains at least one attachment. To properly move the
		// thread, the files will have to be re-uploaded. This is completed
		// before any messages are moved.
		// TODO: check number of files that need to be re-uploaded or file size?
		rctx.Logger().Info("Wrangler is re-uploading file attachments",
			mlog.String("file_count", fmt.Sprintf("%d", wpl.FileAttachmentCount)),
		)

		for _, post := range wpl.Posts {
			var newFileIDs []string
			var fileBytes []byte
			var oldFileInfo, newFileInfo *model.FileInfo
			for _, fileID := range post.FileIds {
				oldFileInfo, appErr = a.GetFileInfo(rctx, fileID)
				if appErr != nil {
					return nil, appErr
				}
				fileBytes, appErr = a.GetFile(rctx, fileID)
				if appErr != nil {
					return nil, appErr
				}
				newFileInfo, appErr = a.UploadFile(rctx, fileBytes, targetChannel.Id, oldFileInfo.Name)
				if appErr != nil {
					return nil, appErr
				}

				newFileIDs = append(newFileIDs, newFileInfo.Id)
			}

			post.FileIds = newFileIDs
		}
	}

	for i, post := range wpl.Posts {
		var reactions []*model.Reaction

		// Store reactions to be reapplied later.
		reactions, appErr = a.GetReactionsForPost(post.Id)
		if appErr != nil {
			// Reaction-based errors are logged, but do not abort
			rctx.Logger().Error("Failed to get reactions on original post")
		}

		newPost := post.Clone()
		newPost = newPost.CleanPost()
		newPost.ChannelId = targetChannel.Id

		if i == 0 {
			newPost, appErr = a.CreatePost(rctx, newPost, targetChannel, model.CreatePostFlags{})
			if appErr != nil {
				return nil, appErr
			}
			newRootPost = newPost.Clone()
		} else {
			newPost.RootId = newRootPost.Id
			newPost, appErr = a.CreatePost(rctx, newPost, targetChannel, model.CreatePostFlags{})
			if appErr != nil {
				return nil, appErr
			}
		}

		for _, reaction := range reactions {
			reaction.PostId = newPost.Id
			_, appErr = a.SaveReactionForPost(rctx, reaction)
			if appErr != nil {
				// Reaction-based errors are logged, but do not abort
				rctx.Logger().Error("Failed to reapply reactions to post")
			}
		}
	}

	return newRootPost, nil
}

func (a *App) MoveThread(rctx request.CTX, postID string, sourceChannelID, channelID string, user *model.User) *model.AppError {
	postListResponse, appErr := a.GetPostThread(rctx, postID, model.GetPostsOptions{}, user.Id)
	if appErr != nil {
		return model.NewAppError("getPostThread", "app.post.move_thread_command.error", nil, "postID="+postID+", "+"UserId="+user.Id+"", http.StatusBadRequest).Wrap(appErr)
	}
	wpl := postListResponse.BuildWranglerPostList()

	originalChannel, appErr := a.GetChannel(rctx, sourceChannelID)
	if appErr != nil {
		return appErr
	}
	targetChannel, appErr := a.GetChannel(rctx, channelID)
	if appErr != nil {
		return appErr
	}

	err := a.ValidateMoveOrCopy(rctx, wpl, originalChannel, targetChannel, user)
	if err != nil {
		return model.NewAppError("validateMoveOrCopy", "app.post.move_thread_command.error", nil, "", http.StatusBadRequest).Wrap(err)
	}

	var targetTeam *model.Team
	if targetChannel.IsGroupOrDirect() {
		if !originalChannel.IsGroupOrDirect() {
			targetTeam, appErr = a.GetTeam(originalChannel.TeamId)
		}
	} else {
		targetTeam, appErr = a.GetTeam(targetChannel.TeamId)
	}

	if appErr != nil {
		return appErr
	}

	if targetTeam == nil {
		return model.NewAppError("validateMoveOrCopy", "app.post.move_thread_command.error", nil, "target team is nil", http.StatusBadRequest)
	}

	// Begin creating the new thread.
	rctx.Logger().Info("Wrangler is moving a thread", mlog.String("user_id", user.Id), mlog.String("original_post_id", wpl.RootPost().Id), mlog.String("original_channel_id", originalChannel.Id))

	// To simulate the move, we first copy the original messages(s) to the
	// new channel and later delete the original messages(s).
	newRootPost, appErr := a.CopyWranglerPostlist(rctx, wpl, targetChannel)
	if appErr != nil {
		return appErr
	}

	T, err := i18n.GetTranslationsBySystemLocale()
	if err != nil {
		return model.NewAppError("MoveThread", "app.post.move_thread_command.error", nil, "", http.StatusInternalServerError).Wrap(err)
	}

	ephemeralPostProps := model.StringInterface{
		"TranslationID": "app.post.move_thread.from_another_channel",
	}
	_, appErr = a.CreatePost(rctx, &model.Post{
		UserId:    user.Id,
		Type:      model.PostTypeWrangler,
		RootId:    newRootPost.Id,
		ChannelId: channelID,
		Message:   T("app.post.move_thread.from_another_channel"),
		Props:     ephemeralPostProps,
	}, targetChannel, model.CreatePostFlags{})
	if appErr != nil {
		return appErr
	}
	// Cleanup is handled by simply deleting the root post. Any comments/replies
	// are automatically marked as deleted for us.
	_, appErr = a.DeletePost(rctx, wpl.RootPost().Id, user.Id)
	if appErr != nil {
		return appErr
	}

	rctx.Logger().Info("Wrangler thread move complete", mlog.String("user_id", user.Id), mlog.String("new_post_id", newRootPost.Id), mlog.String("channel_id", channelID))

	// Translate to the system locale, webapp will attempt to render in each user's specific locale (based on the TranslationID prop) before falling back on the initiating user's locale
	ephemeralPostProps = model.StringInterface{}

	msg := T("app.post.move_thread_command.direct_or_group.multiple_messages", model.StringInterface{"NumMessages": wpl.NumPosts()})
	ephemeralPostProps["TranslationID"] = "app.post.move_thread_command.direct_or_group.multiple_messages"
	if wpl.NumPosts() == 1 {
		msg = T("app.post.move_thread_command.direct_or_group.one_message")
		ephemeralPostProps["TranslationID"] = "app.post.move_thread_command.direct_or_group.one_message"
	}

	if targetChannel.TeamId != "" {
		targetTeam, teamErr := a.GetTeam(targetChannel.TeamId)
		if teamErr != nil {
			return teamErr
		}
		targetName := targetTeam.Name
		newPostLink := makePostLink(*a.Config().ServiceSettings.SiteURL, targetName, newRootPost.Id)
		msg = T("app.post.move_thread_command.channel.multiple_messages", model.StringInterface{"NumMessages": wpl.NumPosts(), "Link": newPostLink})
		ephemeralPostProps["TranslationID"] = "app.post.move_thread_command.channel.multiple_messages"
		if wpl.NumPosts() == 1 {
			msg = T("app.post.move_thread_command.channel.one_message", model.StringInterface{"Link": newPostLink})
			ephemeralPostProps["TranslationID"] = "app.post.move_thread_command.channel.one_message"
		}
		ephemeralPostProps["MovedThreadPermalink"] = newPostLink
	}

	ephemeralPostProps["NumMessages"] = wpl.NumPosts()

	_, appErr = a.CreatePost(rctx, &model.Post{
		UserId:    user.Id,
		Type:      model.PostTypeWrangler,
		ChannelId: originalChannel.Id,
		Message:   msg,
		Props:     ephemeralPostProps,
	}, originalChannel, model.CreatePostFlags{})
	if appErr != nil {
		return appErr
	}

	rctx.Logger().Info(msg)
	return nil
}

func (a *App) PermanentDeletePost(rctx request.CTX, postID, deleteByID string) *model.AppError {
	post, err := a.Srv().Store().Post().GetSingle(sqlstore.RequestContextWithMaster(rctx), postID, true)
	if err != nil {
		return model.NewAppError("DeletePost", "app.post.get.app_error", nil, "", http.StatusBadRequest).Wrap(err)
	}

	if len(post.FileIds) > 0 {
		appErr := a.PermanentDeleteFilesByPost(rctx, post.Id)
		if appErr != nil {
			return appErr
		}
	}

	err = a.Srv().Store().Post().PermanentDelete(rctx, post.Id)
	if err != nil {
		return model.NewAppError("PermanentDeletePost", "app.post.permanent_delete_post.error", nil, "", http.StatusInternalServerError).Wrap(err)
	}

	appErr := a.CleanUpAfterPostDeletion(rctx, post, deleteByID)
	if appErr != nil {
		return appErr
	}

	return nil
}

func (a *App) CleanUpAfterPostDeletion(rctx request.CTX, post *model.Post, deleteByID string) *model.AppError {
	channel, appErr := a.GetChannel(rctx, post.ChannelId)
	if appErr != nil {
		return appErr
	}

	if post.RootId == "" {
		if appErr := a.DeletePersistentNotification(rctx, post); appErr != nil {
			return appErr
		}
	}

	postJSON, err := json.Marshal(post)
	if err != nil {
		return model.NewAppError("DeletePost", "api.marshal_error", nil, "", http.StatusInternalServerError).Wrap(err)
	}

	userMessage := model.NewWebSocketEvent(model.WebsocketEventPostDeleted, "", post.ChannelId, "", nil, "")
	userMessage.Add("post", string(postJSON))
	userMessage.GetBroadcast().ContainsSanitizedData = true
	a.Publish(userMessage)

	adminMessage := model.NewWebSocketEvent(model.WebsocketEventPostDeleted, "", post.ChannelId, "", nil, "")
	adminMessage.Add("post", string(postJSON))
	adminMessage.Add("delete_by", deleteByID)
	adminMessage.GetBroadcast().ContainsSensitiveData = true
	a.Publish(adminMessage)

	a.Srv().Go(func() {
		a.deleteFlaggedPosts(rctx, post.Id)
	})

	pluginPost := post.ForPlugin()
	pluginContext := pluginContext(rctx)
	a.Srv().Go(func() {
		a.ch.RunMultiHook(func(hooks plugin.Hooks, _ *model.Manifest) bool {
			hooks.MessageHasBeenDeleted(pluginContext, pluginPost)
			return true
		}, plugin.MessageHasBeenDeletedID)
	})

	a.Srv().Go(func() {
		if err = a.RemoveNotifications(rctx, post, channel); err != nil {
			rctx.Logger().Error("DeletePost failed to delete notification", mlog.Err(err))
		}
	})

	// delete drafts associated with the post when deleting the post
	a.Srv().Go(func() {
		a.deleteDraftsAssociatedWithPost(rctx, channel, post)
	})

	a.invalidateCacheForChannelPosts(post.ChannelId)

	return nil
}

func (a *App) SendTestMessage(rctx request.CTX, userID string) (*model.Post, *model.AppError) {
	bot, err := a.GetSystemBot(rctx)
	if err != nil {
		return nil, model.NewAppError("SendTestMessage", "app.notifications.send_test_message.errors.no_bot", nil, "", http.StatusInternalServerError).Wrap(err)
	}

	channel, err := a.GetOrCreateDirectChannel(rctx, userID, bot.UserId)
	if err != nil {
		return nil, model.NewAppError("SendTestMessage", "app.notifications.send_test_message.errors.no_channel", nil, "", http.StatusInternalServerError).Wrap(err)
	}

	user, err := a.GetUser(userID)
	if err != nil {
		return nil, model.NewAppError("SendTestMessage", "app.notifications.send_test_message.errors.no_user", nil, "", http.StatusInternalServerError).Wrap(err)
	}
	T := i18n.GetUserTranslations(user.Locale)
	post := &model.Post{
		ChannelId: channel.Id,
		Message:   T("app.notifications.send_test_message.message_body"),
		Type:      model.PostTypeDefault,
		UserId:    bot.UserId,
	}

	post, err = a.CreatePost(rctx, post, channel, model.CreatePostFlags{ForceNotification: true})
	if err != nil {
		return nil, model.NewAppError("SendTestMessage", "app.notifications.send_test_message.errors.create_post", nil, "", http.StatusInternalServerError).Wrap(err)
	}

	return post, nil
}<|MERGE_RESOLUTION|>--- conflicted
+++ resolved
@@ -372,11 +372,7 @@
 	// to be done when we send the post over the websocket in handlePostEvents
 	// PS: we don't want to include PostPriority from the db to avoid the replica lag,
 	// so we just return the one that was passed with post
-<<<<<<< HEAD
-	rpost = a.PreparePostForClient(c, rpost, &model.PreparePostForClientOpts{IsEditPost: true})
-=======
-	rpost = a.PreparePostForClient(rctx, rpost, true, false, false)
->>>>>>> aeb4c58e
+	rpost = a.PreparePostForClient(rctx, rpost, &model.PreparePostForClientOpts{IsEditPost: true})
 
 	a.applyPostWillBeConsumedHook(&rpost)
 
@@ -579,11 +575,7 @@
 
 	post.GenerateActionIds()
 	message := model.NewWebSocketEvent(model.WebsocketEventEphemeralMessage, "", post.ChannelId, userID, nil, "")
-<<<<<<< HEAD
-	post = a.PreparePostForClientWithEmbedsAndImages(c, post, &model.PreparePostForClientOpts{IsNewPost: true, IncludePriority: true})
-=======
-	post = a.PreparePostForClientWithEmbedsAndImages(rctx, post, true, false, true)
->>>>>>> aeb4c58e
+	post = a.PreparePostForClientWithEmbedsAndImages(rctx, post, &model.PreparePostForClientOpts{IsNewPost: true, IncludePriority: true})
 	post = model.AddPostActionCookies(post, a.PostActionCookieSecret())
 
 	sanitizedPost, appErr := a.SanitizePostMetadataForUser(rctx, post, userID)
@@ -617,11 +609,7 @@
 
 	post.GenerateActionIds()
 	message := model.NewWebSocketEvent(model.WebsocketEventPostEdited, "", post.ChannelId, userID, nil, "")
-<<<<<<< HEAD
-	post = a.PreparePostForClientWithEmbedsAndImages(c, post, &model.PreparePostForClientOpts{IsNewPost: true, IncludePriority: true})
-=======
-	post = a.PreparePostForClientWithEmbedsAndImages(rctx, post, true, false, true)
->>>>>>> aeb4c58e
+	post = a.PreparePostForClientWithEmbedsAndImages(rctx, post, &model.PreparePostForClientOpts{IsNewPost: true, IncludePriority: true})
 	post = model.AddPostActionCookies(post, a.PostActionCookieSecret())
 
 	sanitizedPost, appErr := a.SanitizePostMetadataForUser(rctx, post, userID)
@@ -781,11 +769,7 @@
 		}, plugin.MessageHasBeenUpdatedID)
 	})
 
-<<<<<<< HEAD
-	rpost = a.PreparePostForClientWithEmbedsAndImages(c, rpost, &model.PreparePostForClientOpts{IsEditPost: true, IncludePriority: true})
-=======
-	rpost = a.PreparePostForClientWithEmbedsAndImages(rctx, rpost, false, true, true)
->>>>>>> aeb4c58e
+	rpost = a.PreparePostForClientWithEmbedsAndImages(rctx, rpost, &model.PreparePostForClientOpts{IsEditPost: true, IncludePriority: true})
 
 	// Ensure IsFollowing is nil since this updated post will be broadcast to all users
 	// and we don't want to have to populate it for every single user and broadcast to each
