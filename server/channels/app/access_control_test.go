--- conflicted
+++ resolved
@@ -827,7 +827,6 @@
 	})
 }
 
-<<<<<<< HEAD
 func TestTestExpressionWithChannelContext(t *testing.T) {
 	th := Setup(t).InitBasic()
 	defer th.TearDown()
@@ -1140,7 +1139,10 @@
 		require.False(t, matches)
 		require.Equal(t, "ValidateExpressionAgainstRequester", appErr.Where)
 		require.Contains(t, appErr.Message, "Could not check expression")
-=======
+
+	})
+}
+
 func TestIsSystemPolicyAppliedToChannel(t *testing.T) {
 	th := Setup(t).InitBasic()
 	defer th.TearDown()
@@ -1148,7 +1150,6 @@
 	rctx := request.TestContext(t)
 	channelID := model.NewId()
 	systemPolicyID := model.NewId()
-
 	t.Run("should return false when channel has no policy", func(t *testing.T) {
 		// Mock access control service to return error (no policy)
 		mockAccessControl := &mocks.AccessControlServiceInterface{}
@@ -1277,6 +1278,5 @@
 
 		result := th.App.isSystemPolicyAppliedToChannel(rctx, systemPolicyID, channelID)
 		assert.False(t, result)
->>>>>>> cb0a5b79
 	})
 }