// Copyright (c) 2015-present Mattermost, Inc. All Rights Reserved.
// See LICENSE.txt for license information.

package model

import "net/url"

type AuthorizationServerMetadata struct {
	Issuer                            string   `json:"issuer"`
	AuthorizationEndpoint             string   `json:"authorization_endpoint,omitempty"`
	TokenEndpoint                     string   `json:"token_endpoint,omitempty"`
	ResponseTypesSupported            []string `json:"response_types_supported"`
	RegistrationEndpoint              string   `json:"registration_endpoint,omitempty"`
	ScopesSupported                   []string `json:"scopes_supported,omitempty"`
	GrantTypesSupported               []string `json:"grant_types_supported,omitempty"`
	TokenEndpointAuthMethodsSupported []string `json:"token_endpoint_auth_methods_supported,omitempty"`
	CodeChallengeMethodsSupported     []string `json:"code_challenge_methods_supported,omitempty"`
}

const (
	GrantTypeAuthorizationCode = "authorization_code"
	GrantTypeRefreshToken      = "refresh_token"

	ResponseTypeCode = "code"

	ClientAuthMethodNone             = "none"
	ClientAuthMethodClientSecretPost = "client_secret_post"

	ScopeUser = "user"
)

const (
	OAuthAuthorizeEndpoint    = "/oauth/authorize"
	OAuthAccessTokenEndpoint  = "/oauth/access_token"
	OAuthDeauthorizeEndpoint  = "/oauth/deauthorize"
	OAuthAppsRegisterEndpoint = "/api/v4/oauth/apps/register"
	OAuthMetadataEndpoint     = "/.well-known/oauth-authorization-server"
)

func GetDefaultMetadata(siteURL string) (*AuthorizationServerMetadata, error) {
	authorizationEndpoint, err := url.JoinPath(siteURL, OAuthAuthorizeEndpoint)
	if err != nil {
		return nil, err
	}
	tokenEndpoint, err := url.JoinPath(siteURL, OAuthAccessTokenEndpoint)
	if err != nil {
		return nil, err
	}
	return &AuthorizationServerMetadata{
		Issuer:                siteURL,
		AuthorizationEndpoint: authorizationEndpoint,
		TokenEndpoint:         tokenEndpoint,
		ResponseTypesSupported: []string{
			ResponseTypeCode,
		},
		GrantTypesSupported: []string{
			GrantTypeAuthorizationCode,
			GrantTypeRefreshToken,
		},
		TokenEndpointAuthMethodsSupported: []string{
			ClientAuthMethodClientSecretPost,
		},
		ScopesSupported: []string{
			ScopeUser,
		},
<<<<<<< HEAD
		CodeChallengeMethodsSupported: []string{
			PKCECodeChallengeMethodS256, // S256 method supported for optional PKCE
		},
	}
=======
	}, nil
>>>>>>> 822df29c
}<|MERGE_RESOLUTION|>--- conflicted
+++ resolved
@@ -63,12 +63,8 @@
 		ScopesSupported: []string{
 			ScopeUser,
 		},
-<<<<<<< HEAD
 		CodeChallengeMethodsSupported: []string{
 			PKCECodeChallengeMethodS256, // S256 method supported for optional PKCE
 		},
-	}
-=======
 	}, nil
->>>>>>> 822df29c
 }