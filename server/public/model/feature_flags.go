--- conflicted
+++ resolved
@@ -47,11 +47,9 @@
 	CloudIPFiltering bool
 	ConsumePostHook  bool
 
-<<<<<<< HEAD
+	CloudAnnualRenewals bool
+
 	OutgoingOAuthConnections bool
-=======
-	CloudAnnualRenewals bool
->>>>>>> f6d41bcf
 }
 
 func (f *FeatureFlags) SetDefaults() {
@@ -69,11 +67,8 @@
 	f.StreamlinedMarketplace = true
 	f.CloudIPFiltering = false
 	f.ConsumePostHook = false
-<<<<<<< HEAD
+	f.CloudAnnualRenewals = false
 	f.OutgoingOAuthConnections = false
-=======
-	f.CloudAnnualRenewals = false
->>>>>>> f6d41bcf
 }
 
 // ToMap returns the feature flags as a map[string]string
