--- conflicted
+++ resolved
@@ -94,9 +94,7 @@
 	WebsocketScheduledPostCreated                     WebsocketEventType = "scheduled_post_created"
 	WebsocketScheduledPostUpdated                     WebsocketEventType = "scheduled_post_updated"
 	WebsocketScheduledPostDeleted                     WebsocketEventType = "scheduled_post_deleted"
-<<<<<<< HEAD
 	WebsocketWebhookEventListenerDataReceived         WebsocketEventType = "webhook_event_listener_data_received"
-=======
 	WebsocketEventCPAFieldCreated                     WebsocketEventType = "custom_profile_attributes_field_created"
 	WebsocketEventCPAFieldUpdated                     WebsocketEventType = "custom_profile_attributes_field_updated"
 	WebsocketEventCPAFieldDeleted                     WebsocketEventType = "custom_profile_attributes_field_deleted"
@@ -104,7 +102,6 @@
 
 	WebSocketMsgTypeResponse = "response"
 	WebSocketMsgTypeEvent    = "event"
->>>>>>> 0c38d893
 )
 
 type ActiveQueueItem struct {
