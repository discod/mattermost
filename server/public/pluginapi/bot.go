--- conflicted
+++ resolved
@@ -128,12 +128,9 @@
 	}
 }
 
-<<<<<<< HEAD
-=======
 // ProfileImageBytes configures EnsureBot to set a profile image from the given bytes.
 //
 // Using this option overrides any previously set ProfileImagePath option.
->>>>>>> acbaf4c2
 func ProfileImageBytes(bytes []byte) EnsureBotOption {
 	return func(args *ensureBotOptions) {
 		args.ProfileImageBytes = bytes
