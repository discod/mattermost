// Copyright (c) 2015-present Mattermost, Inc. All Rights Reserved.
// See LICENSE.txt for license information.

package imports

import (
	// This is a placeholder so this package can be imported in Team Edition when it will be otherwise empty.
	_ "github.com/mattermost/mattermost-server/v6/migrations"

	// This is a placeholder so this package can be imported in Team Edition when it will be otherwise empty.
	_ "github.com/mattermost/mattermost-server/v6/plugin/scheduler"

	// This is a placeholder so this package can be imported in Team Edition when it will be otherwise empty.
	_ "github.com/mattermost/mattermost-server/v6/services/searchengine/bleveengine/indexer"

	// This is a placeholder so this package can be imported in Team Edition when it will be otherwise empty.
	_ "github.com/mattermost/mattermost-server/v6/jobs/expirynotify"

	// This is a placeholder so this package can be imported in Team Edition when it will be otherwise empty.
	_ "github.com/mattermost/mattermost-server/v6/jobs/active_users"

	// This is a placeholder so this package can be imported in Team Edition when it will be otherwise empty.
	_ "github.com/mattermost/mattermost-server/v6/jobs/product_notices"

	// This is a placeholder so this package can be imported in Team Edition when it will be otherwise empty.
	_ "github.com/mattermost/mattermost-server/v6/jobs/import_process"

	// This is a placeholder so this package can be imported in Team Edition when it will be otherwise empty.
	_ "github.com/mattermost/mattermost-server/v6/jobs/import_delete"

	// This is a placeholder so this package can be imported in Team Edition when it will be otherwise empty.
	_ "github.com/mattermost/mattermost-server/v6/jobs/export_process"

	// This is a placeholder so this package can be imported in Team Edition when it will be otherwise empty.
	_ "github.com/mattermost/mattermost-server/v6/jobs/export_delete"

	// This is a placeholder so this package can be imported in Team Edition when it will be otherwise empty.
	_ "github.com/mattermost/mattermost-server/v6/jobs/resend_invitation_email"

	// This is a placeholder so this package can be imported in Team Edition when it will be otherwise empty.
	_ "github.com/mattermost/mattermost-server/v6/jobs/extract_content"
<<<<<<< HEAD
=======

	// This is a placeholder so this package can be imported in Team Edition when it will be otherwise empty.
	_ "github.com/mattermost/mattermost-server/v6/jobs/fix_crt_channel_unreads"
>>>>>>> 8588f698
)<|MERGE_RESOLUTION|>--- conflicted
+++ resolved
@@ -39,10 +39,7 @@
 
 	// This is a placeholder so this package can be imported in Team Edition when it will be otherwise empty.
 	_ "github.com/mattermost/mattermost-server/v6/jobs/extract_content"
-<<<<<<< HEAD
-=======
 
 	// This is a placeholder so this package can be imported in Team Edition when it will be otherwise empty.
 	_ "github.com/mattermost/mattermost-server/v6/jobs/fix_crt_channel_unreads"
->>>>>>> 8588f698
 )