--- conflicted
+++ resolved
@@ -72,8 +72,6 @@
 	PostPriority bool
 
 	PeopleProduct bool
-<<<<<<< HEAD
-=======
 
 	AnnualSubscription bool
 
@@ -83,7 +81,6 @@
 	ThreadsEverywhere bool
 
 	GlobalDrafts bool
->>>>>>> e031b16b
 }
 
 func (f *FeatureFlags) SetDefaults() {
@@ -110,14 +107,11 @@
 	f.SendWelcomePost = true
 	f.PostPriority = false
 	f.PeopleProduct = false
-<<<<<<< HEAD
-=======
 	f.WorkTemplate = false
 	f.AnnualSubscription = false
 	f.ReduceOnBoardingTaskList = false
 	f.ThreadsEverywhere = false
 	f.GlobalDrafts = false
->>>>>>> e031b16b
 }
 
 func (f *FeatureFlags) Plugins() map[string]string {
