--- conflicted
+++ resolved
@@ -25,10 +25,6 @@
   image: $CI_REGISTRY/mattermost/ci/images/golangci-lint:v1.39.0-1
   stage: test
   script:
-<<<<<<< HEAD
-    - GO111MODULE=off GOBIN=$PWD/bin go get -u github.com/mattermost/mattermost-govet
-=======
->>>>>>> 929caaff
     - make config-reset
     - make check-style #todo MM_VET_OPENSPEC_PATH='$CI_PROJECT_DIR/mattermost-api-reference/v4/html/static/mattermost-openapi-v4.yaml'
   timeout: 60 mins
