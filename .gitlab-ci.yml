--- conflicted
+++ resolved
@@ -7,11 +7,7 @@
 
 include:
   - project: mattermost/ci/mattermost-server
-<<<<<<< HEAD
-    ref: release-5.38
-=======
     ref: release-5.39
->>>>>>> bf88d605
     file: private.yml
 
 variables:
