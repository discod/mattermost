// Copyright (c) 2015-present Mattermost, Inc. All Rights Reserved.
// See LICENSE.txt for license information.

import {batchActions} from 'redux-batched-actions';

import type {FileSearchResults, FileSearchResultItem} from '@mattermost/types/files';
import type {PostList, PostSearchResults} from '@mattermost/types/posts';
import type {SearchParameter, OmniSearchResult} from '@mattermost/types/search';

import {SearchTypes} from 'mattermost-redux/action_types';
import {Client4} from 'mattermost-redux/client';
import {getCurrentUserId} from 'mattermost-redux/selectors/entities/users';
import type {ActionResult, ActionFuncAsync, ThunkActionFunc} from 'mattermost-redux/types/actions';

import {getChannelAndMyMember, getChannelMembers} from './channels';
import {logError} from './errors';
import {receivedFiles} from './files';
import {forceLogoutIfNecessary} from './helpers';
import {getMentionsAndStatusesForPosts, receivedPosts} from './posts';

export const WEBAPP_SEARCH_PER_PAGE = 20;

export function getMissingChannelsFromPosts(posts: PostList['posts']): ThunkActionFunc<unknown> {
    return async (dispatch, getState) => {
        const {
            channels,
            membersInChannel,
            myMembers,
        } = getState().entities.channels;
        const promises: Array<Promise<ActionResult>> = [];
        Object.values(posts).forEach((post) => {
            const id = post.channel_id;

            if (!channels[id] || !myMembers[id]) {
                promises.push(dispatch(getChannelAndMyMember(id)));
            }

            if (!membersInChannel[id]) {
                promises.push(dispatch(getChannelMembers(id)));
            }
        });
        return Promise.all(promises);
    };
}

export function getMissingChannelsFromFiles(files: Map<string, FileSearchResultItem>): ThunkActionFunc<Promise<ActionResult[]>> {
    return async (dispatch, getState) => {
        const {
            channels,
            membersInChannel,
            myMembers,
        } = getState().entities.channels;
        const promises: Array<Promise<ActionResult>> = [];
        Object.values(files).forEach((file) => {
            const id = file.channel_id;

            if (!channels[id] || !myMembers[id]) {
                promises.push(dispatch(getChannelAndMyMember(id)));
            }

            if (!membersInChannel[id]) {
                promises.push(dispatch(getChannelMembers(id)));
            }
        });
        return Promise.all(promises);
    };
}

export function searchPostsWithParams(teamId: string, params: SearchParameter): ActionFuncAsync<PostSearchResults> {
    return async (dispatch, getState) => {
        const isGettingMore = params.page > 0;
        dispatch({
            type: SearchTypes.SEARCH_POSTS_REQUEST,
            isGettingMore,
        });
        let posts;

        try {
            posts = await Client4.searchPostsWithParams(teamId, params);

            const profilesAndStatuses = getMentionsAndStatusesForPosts(posts.posts, dispatch, getState);
            const missingChannels = dispatch(getMissingChannelsFromPosts(posts.posts));
            const arr = [profilesAndStatuses, missingChannels];
            await Promise.all(arr);
        } catch (error) {
            forceLogoutIfNecessary(error, dispatch, getState);
            dispatch(logError(error));
            return {error};
        }

        dispatch(batchActions([
            {
                type: SearchTypes.RECEIVED_SEARCH_POSTS,
                data: posts,
                isGettingMore,
            },
            receivedPosts(posts),
            {
                type: SearchTypes.RECEIVED_SEARCH_TERM,
                data: {
                    teamId,
                    params,
                    isEnd: posts.order.length === 0,
                },
            },
            {
                type: SearchTypes.SEARCH_POSTS_SUCCESS,
            },
        ], 'SEARCH_POST_BATCH'));

        return {data: posts};
    };
}

export function searchPosts(teamId: string, terms: string, isOrSearch: boolean, includeDeletedChannels: boolean) {
    return searchPostsWithParams(teamId, {terms, is_or_search: isOrSearch, include_deleted_channels: includeDeletedChannels, page: 0, per_page: WEBAPP_SEARCH_PER_PAGE});
}

<<<<<<< HEAD
export function getMoreOmnisearchForSearch(): ActionFuncAsync {
    return async (dispatch, getState) => {
        const teamId = getCurrentTeamId(getState());
        const {params, isOmniSearchAtEnd} = getState().entities.search.current[teamId];
        if (!isOmniSearchAtEnd) {
            const newParams = Object.assign({}, params);
            newParams.page += 1;
            return dispatch(searchInOmniSearch(newParams));
        }
        return {data: true};
    };
}

export function getMorePostsForSearch(): ActionFuncAsync {
=======
export function getMorePostsForSearch(teamId: string): ActionFuncAsync {
>>>>>>> ae9e6174
    return async (dispatch, getState) => {
        const {params, isEnd} = getState().entities.search.current[teamId || 'ALL_TEAMS'];
        if (!isEnd) {
            const newParams = Object.assign({}, params);
            newParams.page += 1;
            return dispatch(searchPostsWithParams(teamId, newParams));
        }
        return {data: true};
    };
}

export function clearSearch(): ActionFuncAsync {
    return async (dispatch) => {
        dispatch({type: SearchTypes.REMOVE_SEARCH_POSTS});
        dispatch({type: SearchTypes.REMOVE_SEARCH_FILES});
        dispatch({type: SearchTypes.REMOVE_SEARCH_OMNISEARCH});

        return {data: true};
    };
}

export function searchFilesWithParams(teamId: string, params: SearchParameter): ActionFuncAsync {
    return async (dispatch, getState) => {
        const isGettingMore = params.page > 0;
        dispatch({
            type: SearchTypes.SEARCH_FILES_REQUEST,
            isGettingMore,
        });

        let files: FileSearchResults;
        try {
            files = await Client4.searchFilesWithParams(teamId, params);

            await dispatch(getMissingChannelsFromFiles(files.file_infos));
        } catch (error) {
            forceLogoutIfNecessary(error, dispatch, getState);
            dispatch(logError(error));
            return {error};
        }

        dispatch(batchActions([
            {
                type: SearchTypes.RECEIVED_SEARCH_FILES,
                data: files,
                isGettingMore,
            },
            receivedFiles(files.file_infos),
            {
                type: SearchTypes.RECEIVED_SEARCH_TERM,
                data: {
                    teamId,
                    params,
                    isFilesEnd: files.order.length === 0,
                },
            },
            {
                type: SearchTypes.SEARCH_FILES_SUCCESS,
            },
        ], 'SEARCH_FILE_BATCH'));

        return {data: files};
    };
}

<<<<<<< HEAD
export function searchInOmniSearch(params: SearchParameter): ActionFuncAsync {
    return async (dispatch, getState) => {
        const teamId = getCurrentTeamId(getState());
        const isGettingMore = params.page > 0;
        dispatch({
            type: SearchTypes.SEARCH_OMNISEARCH_REQUEST,
            isGettingMore,
        });

        let results: OmniSearchResult[];
        try {
            results = await Client4.searchInOmniSearch(params);
        } catch (error) {
            forceLogoutIfNecessary(error, dispatch, getState);
            dispatch(logError(error));
            return {error};
        }

        dispatch(batchActions([
            {
                type: SearchTypes.RECEIVED_OMNISEARCH_RESULTS,
                data: results,
                isGettingMore,
            },
            {
                type: SearchTypes.RECEIVED_SEARCH_TERM,
                data: {
                    teamId,
                    params,
                    isOmniSearchAtEnd: results.length === 0,
                },
            },
            {
                type: SearchTypes.SEARCH_OMNISEARCH_SUCCESS,
            },
        ], 'SEARCH_OMNISEARCH_BATCH'));

        return {data: results};
    };
}

export function getMoreFilesForSearch(): ActionFuncAsync {
=======
export function getMoreFilesForSearch(teamId: string): ActionFuncAsync {
>>>>>>> ae9e6174
    return async (dispatch, getState) => {
        const {params, isFilesEnd} = getState().entities.search.current[teamId || 'ALL_TEAMS'];
        if (!isFilesEnd) {
            const newParams = Object.assign({}, params);
            newParams.page += 1;
            return dispatch(searchFilesWithParams(teamId, newParams));
        }
        return {data: true};
    };
}

export function getFlaggedPosts(): ActionFuncAsync<PostList> {
    return async (dispatch, getState) => {
        const state = getState();
        const userId = getCurrentUserId(state);

        dispatch({type: SearchTypes.SEARCH_FLAGGED_POSTS_REQUEST});

        let posts;
        try {
            posts = await Client4.getFlaggedPosts(userId);

            await Promise.all([getMentionsAndStatusesForPosts(posts.posts, dispatch, getState), dispatch(getMissingChannelsFromPosts(posts.posts))]);
        } catch (error) {
            forceLogoutIfNecessary(error, dispatch, getState);
            dispatch({type: SearchTypes.SEARCH_FLAGGED_POSTS_FAILURE, error});
            dispatch(logError(error));
            return {error};
        }

        dispatch(batchActions([
            {
                type: SearchTypes.RECEIVED_SEARCH_FLAGGED_POSTS,
                data: posts,
            },
            receivedPosts(posts),
            {
                type: SearchTypes.SEARCH_FLAGGED_POSTS_SUCCESS,
            },
        ], 'SEARCH_FLAGGED_POSTS_BATCH'));

        return {data: posts};
    };
}

export function getPinnedPosts(channelId: string): ActionFuncAsync {
    return async (dispatch, getState) => {
        dispatch({type: SearchTypes.SEARCH_PINNED_POSTS_REQUEST});

        let result;
        try {
            result = await Client4.getPinnedPosts(channelId);

            const profilesAndStatuses = getMentionsAndStatusesForPosts(result.posts, dispatch, getState);
            const missingChannels = dispatch(getMissingChannelsFromPosts(result.posts));
            const arr = [profilesAndStatuses, missingChannels];
            await Promise.all(arr);
        } catch (error) {
            forceLogoutIfNecessary(error, dispatch, getState);
            dispatch({type: SearchTypes.SEARCH_PINNED_POSTS_FAILURE, error});
            return {error};
        }

        dispatch(batchActions([
            {
                type: SearchTypes.RECEIVED_SEARCH_PINNED_POSTS,
                data: {
                    pinned: result,
                    channelId,
                },
            },
            receivedPosts(result),
            {
                type: SearchTypes.SEARCH_PINNED_POSTS_SUCCESS,
            },
        ], 'SEARCH_PINNED_POSTS_BATCH'));

        return {data: result};
    };
}

export default {
    clearSearch,
    searchPosts,
};<|MERGE_RESOLUTION|>--- conflicted
+++ resolved
@@ -10,6 +10,7 @@
 import {SearchTypes} from 'mattermost-redux/action_types';
 import {Client4} from 'mattermost-redux/client';
 import {getCurrentUserId} from 'mattermost-redux/selectors/entities/users';
+import {getCurrentTeamId} from 'mattermost-redux/selectors/entities/teams';
 import type {ActionResult, ActionFuncAsync, ThunkActionFunc} from 'mattermost-redux/types/actions';
 
 import {getChannelAndMyMember, getChannelMembers} from './channels';
@@ -116,7 +117,6 @@
     return searchPostsWithParams(teamId, {terms, is_or_search: isOrSearch, include_deleted_channels: includeDeletedChannels, page: 0, per_page: WEBAPP_SEARCH_PER_PAGE});
 }
 
-<<<<<<< HEAD
 export function getMoreOmnisearchForSearch(): ActionFuncAsync {
     return async (dispatch, getState) => {
         const teamId = getCurrentTeamId(getState());
@@ -130,10 +130,7 @@
     };
 }
 
-export function getMorePostsForSearch(): ActionFuncAsync {
-=======
 export function getMorePostsForSearch(teamId: string): ActionFuncAsync {
->>>>>>> ae9e6174
     return async (dispatch, getState) => {
         const {params, isEnd} = getState().entities.search.current[teamId || 'ALL_TEAMS'];
         if (!isEnd) {
@@ -198,7 +195,6 @@
     };
 }
 
-<<<<<<< HEAD
 export function searchInOmniSearch(params: SearchParameter): ActionFuncAsync {
     return async (dispatch, getState) => {
         const teamId = getCurrentTeamId(getState());
@@ -240,10 +236,7 @@
     };
 }
 
-export function getMoreFilesForSearch(): ActionFuncAsync {
-=======
 export function getMoreFilesForSearch(teamId: string): ActionFuncAsync {
->>>>>>> ae9e6174
     return async (dispatch, getState) => {
         const {params, isFilesEnd} = getState().entities.search.current[teamId || 'ALL_TEAMS'];
         if (!isFilesEnd) {
