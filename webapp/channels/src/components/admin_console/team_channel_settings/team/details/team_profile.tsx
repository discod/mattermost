--- conflicted
+++ resolved
@@ -2,15 +2,8 @@
 // See LICENSE.txt for license information.
 
 import classNames from 'classnames';
-<<<<<<< HEAD
 import React from 'react';
-import {FormattedMessage} from 'react-intl';
-=======
-import {noop} from 'lodash';
-import React, {useEffect, useState} from 'react';
 import {FormattedMessage, defineMessage, useIntl} from 'react-intl';
-import {useDispatch, useSelector} from 'react-redux';
->>>>>>> ce8cf7e8
 
 import type {Team} from '@mattermost/types/teams';
 
@@ -18,13 +11,7 @@
 import AdminPanel from 'components/widgets/admin_console/admin_panel';
 import TeamIcon from 'components/widgets/team_icon/team_icon';
 
-<<<<<<< HEAD
-import {t} from 'utils/i18n';
-import {imageURLForTeam, localizeMessage} from 'utils/utils';
-=======
-import {ModalIdentifiers} from 'utils/constants';
 import {imageURLForTeam} from 'utils/utils';
->>>>>>> ce8cf7e8
 
 import './team_profile.scss';
 
@@ -37,26 +24,8 @@
 
 export function TeamProfile({team, isArchived, onToggleArchive, isDisabled}: Props) {
     const teamIconUrl = imageURLForTeam(team);
-<<<<<<< HEAD
-=======
-    const usageDeltas = useGetUsageDeltas();
-    const dispatch = useDispatch();
-    const usage = useGetUsage();
-    const license = useSelector(getLicense);
-    const intl = useIntl();
 
-    const [overrideRestoreDisabled, setOverrideRestoreDisabled] = useState(false);
-    const [restoreDisabled, setRestoreDisabled] = useState(usageDeltas.teams.teamsLoaded && usageDeltas.teams.active >= 0 && isArchived);
-
-    useEffect(() => {
-        setRestoreDisabled(license.Cloud === 'true' && usageDeltas.teams.teamsLoaded && usageDeltas.teams.active >= 0 && isArchived && !overrideRestoreDisabled && !saveNeeded);
-    }, [usageDeltas, isArchived, overrideRestoreDisabled, saveNeeded, license]);
-
-    // If in a cloud context and the teams usage hasn't loaded, don't render anything to prevent weird flashes on the screen
-    if (license.Cloud === 'true' && !usage.teams.teamsLoaded) {
-        return null;//
-    }
->>>>>>> ce8cf7e8
+    const {formatMessage} = useIntl();
 
     const archiveBtn = isArchived ?
         defineMessage({id: 'admin.team_settings.team_details.unarchiveTeam', defaultMessage: 'Unarchive Team'}) :
@@ -66,65 +35,6 @@
         onToggleArchive();
     };
     const button = () => {
-<<<<<<< HEAD
-=======
-        if (restoreDisabled) {
-            return (
-                <OverlayTrigger
-                    delay={400}
-                    placement='bottom'
-                    disabled={!restoreDisabled}
-                    overlay={
-                        <Tooltip id='sharedTooltip'>
-                            <div className={'tooltip-title'}>
-                                <FormattedMessage
-                                    id={'workspace_limits.teams_limit_reached.upgrade_to_unarchive'}
-                                    defaultMessage={'Upgrade to Unarchive'}
-                                />
-                            </div>
-                            <div className={'tooltip-body'}>
-                                <FormattedMessage
-                                    id={'workspace_limits.teams_limit_reached.tool_tip'}
-                                    defaultMessage={'You\'ve reached the team limit for your current plan. Consider upgrading to unarchive this team or archive your other teams'}
-                                />
-                            </div>
-                        </Tooltip>
-                    }
-                >
-                    {/* OverlayTrigger doesn't play nicely with `disabled` buttons, because the :hover events don't fire. This is a workaround to ensure the popover appears see: https://github.com/react-bootstrap/react-bootstrap/issues/1588*/}
-                    <div
-                        className={'disabled-overlay-wrapper'}
-                    >
-                        <button
-                            type='button'
-                            disabled={restoreDisabled}
-                            style={{pointerEvents: 'none'}}
-                            className={
-                                classNames(
-                                    'btn',
-                                    'btn-danger',
-                                    'ArchiveButton',
-                                    {ArchiveButton___archived: isArchived},
-                                    {ArchiveButton___unarchived: !isArchived},
-                                    {disabled: isDisabled},
-                                    'cloud-limits-disabled',
-                                )
-                            }
-                            onClick={noop}
-                        >
-                            {isArchived ? (
-                                <i className='icon icon-archive-arrow-up-outline'/>
-                            ) : (
-                                <i className='icon icon-archive-outline'/>
-                            )}
-                            <FormattedMessage {...archiveBtn}/>
-                        </button>
-                    </div>
-                </OverlayTrigger>
-
-            );
-        }
->>>>>>> ce8cf7e8
         return (
             <button
                 type='button'
@@ -183,7 +93,7 @@
                                     defaultMessage='**Team Description**:'
                                 />
                                 <br/>
-                                {team.description || <span className='greyed-out'>{intl.formatMessage({id: 'admin.team_settings.team_detail.profileNoDescription', defaultMessage: 'No team description added.'})}</span>}
+                                {team.description || <span className='greyed-out'>{formatMessage({id: 'admin.team_settings.team_detail.profileNoDescription', defaultMessage: 'No team description added.'})}</span>}
                             </div>
                         </div>
                     </div>
