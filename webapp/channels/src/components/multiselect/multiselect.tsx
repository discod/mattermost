// Copyright (c) 2015-present Mattermost, Inc. All Rights Reserved.
// See LICENSE.txt for license information.

import classNames from 'classnames';
import React from 'react';
import type {ReactNode} from 'react';
import type {IntlShape, MessageDescriptor} from 'react-intl';
<<<<<<< HEAD
import {defineMessages, FormattedMessage} from 'react-intl';
=======
import {FormattedMessage} from 'react-intl';
>>>>>>> cd43bac1
import ReactSelect, {components} from 'react-select';
import type {getOptionValue} from 'react-select/src/builtins';
import type {InputActionMeta} from 'react-select/src/types';

import Button from 'components/button';
import SaveButton from 'components/button/save_button';
import CloseCircleSolidIcon from 'components/widgets/icons/close_circle_solid_icon';
import Avatar from 'components/widgets/users/avatar';

import {Constants, A11yCustomEventTypes} from 'utils/constants';
import {formatAsComponent, formatAsString} from 'utils/i18n';
import {imageURLForUser, getDisplayName} from 'utils/utils';

import MultiSelectList from './multiselect_list';

export type Value = {
    deleteAt?: number;
    display_name?: string;
    id: string;
    label: string;
    scheme_id?: string;
    value: string;
};

export type Props<T extends Value> = {
    ariaLabelRenderer: getOptionValue<T>;
    backButtonClick?: () => void;
    backButtonClass?: string;
<<<<<<< HEAD
    backButtonText?: string;
    buttonSubmitLoadingText?: string | MessageDescriptor;
    buttonSubmitText?: string | MessageDescriptor;
=======
    backButtonText?: string | MessageDescriptor;
    buttonSubmitLoadingText?: ReactNode | MessageDescriptor;
    buttonSubmitText?: ReactNode | MessageDescriptor;
>>>>>>> cd43bac1
    handleAdd: (value: T) => void;
    handleDelete: (values: T[]) => void;
    handleInput: (input: string, multiselect: MultiSelect<T>) => void;
    handlePageChange?: (newPage: number, currentPage: number) => void;
    handleSubmit: (value?: T[]) => void;
    intl: IntlShape;
    loading?: boolean;
    saveButtonPosition?: string;
    maxValues?: number;
    noteText?: ReactNode;
    numRemainingText?: ReactNode | MessageDescriptor;
    optionRenderer: (
        option: T,
        isSelected: boolean,
        add: (value: T) => void,
        select: (value: T) => void
    ) => void;
    selectedItemRef?: React.RefObject<HTMLDivElement>;
    options: T[];
    perPage: number;
    placeholderText?: string | MessageDescriptor;
    saving?: boolean;
    submitImmediatelyOn?: (value: T) => boolean;
    totalCount?: number;
    users?: unknown[];
    valueWithImage: boolean;
    valueRenderer?: (props: {data: T}) => any;
    values: T[];
    focusOnLoad?: boolean;
    savingEnabled?: boolean;
    handleCancel?: () => void;
    customNoOptionsMessage?: React.ReactNode;
}

export type State = {
    a11yActive: boolean;
    input: string;
    page: number;
}

const KeyCodes = Constants.KeyCodes;

const messages = defineMessages({
    next: {id: 'filtered_user_list.next', defaultMessage: 'Next'},
    previous: {id: 'filtered_user_list.prev', defaultMessage: 'Previous'},
    go: {id: 'multiselect.go', defaultMessage: 'Go'},
});

export class MultiSelect<T extends Value> extends React.PureComponent<Props<T>, State> {
    private listRef = React.createRef<MultiSelectList<T>>();
    private reactSelectRef = React.createRef<ReactSelect>();
    private selected: T | null = null;

    public static defaultProps = {
        ariaLabelRenderer: defaultAriaLabelRenderer,
        saveButtonPosition: 'top',
        valueWithImage: false,
        focusOnLoad: true,
        savingEnabled: true,
    };

    public constructor(props: Props<T>) {
        super(props);

        this.state = {
            a11yActive: false,
            page: 0,
            input: '',
        };
    }

    public componentDidMount() {
        const inputRef: unknown = this.reactSelectRef.current && this.reactSelectRef.current.select.inputRef;

        document.addEventListener<'keydown'>('keydown', this.handleEnterPress);
        if (inputRef && typeof (inputRef as HTMLElement).addEventListener === 'function') {
            (inputRef as HTMLElement).addEventListener(A11yCustomEventTypes.ACTIVATE, this.handleA11yActivateEvent);
            (inputRef as HTMLElement).addEventListener(A11yCustomEventTypes.DEACTIVATE, this.handleA11yDeactivateEvent);

            if (this.props.focusOnLoad) {
                requestAnimationFrame(() => {
                    // known from ternary definition of inputRef
                    this.reactSelectRef.current!.focus();
                });
            }
        }
    }

    public componentWillUnmount() {
        const inputRef: unknown = this.reactSelectRef.current && this.reactSelectRef.current.select.inputRef;

        if (inputRef && typeof (inputRef as HTMLElement).addEventListener === 'function') {
            (inputRef as HTMLElement).removeEventListener(A11yCustomEventTypes.ACTIVATE, this.handleA11yActivateEvent);
            (inputRef as HTMLElement).removeEventListener(A11yCustomEventTypes.DEACTIVATE, this.handleA11yDeactivateEvent);
        }

        document.removeEventListener('keydown', this.handleEnterPress);
    }

    private handleA11yActivateEvent = () => {
        this.setState({a11yActive: true});
    };

    private handleA11yDeactivateEvent = () => {
        this.setState({a11yActive: false});
    };

    private nextPage = () => {
        if (this.props.handlePageChange) {
            this.props.handlePageChange(this.state.page + 1, this.state.page);
        }
        if (this.listRef.current) {
            this.listRef.current.setSelected(0);
        }
        this.setState({page: this.state.page + 1});
    };

    private prevPage = () => {
        if (this.state.page === 0) {
            return;
        }

        if (this.props.handlePageChange) {
            this.props.handlePageChange(this.state.page - 1, this.state.page);
        }

        if (this.listRef.current) {
            this.listRef.current.setSelected(0);
        }
        this.setState({page: this.state.page - 1});
    };

    public resetPaging = () => {
        this.setState({page: 0});
    };

    private onSelect = (selected: T | null) => {
        this.selected = selected;
    };

    private onAdd = (value: T) => {
        if (this.props.maxValues && this.props.values.length >= this.props.maxValues) {
            return;
        }

        for (let i = 0; i < this.props.values.length; i++) {
            if (this.props.values[i].id === value.id) {
                return;
            }
        }

        this.props.handleAdd(value);
        this.selected = null;

        if (this.reactSelectRef.current) {
            this.reactSelectRef.current.select.handleInputChange(
                {currentTarget: {value: ''}} as React.KeyboardEvent<HTMLInputElement>,
            );
            this.reactSelectRef.current.focus();
        }

        const submitImmediatelyOn = this.props.submitImmediatelyOn;
        if (submitImmediatelyOn && submitImmediatelyOn(value)) {
            this.props.handleSubmit([value]);
        }
    };

    private onInput = (input: string, change: InputActionMeta) => {
        if (!change) {
            return;
        }

        if (change.action === 'input-blur' || change.action === 'menu-close') {
            return;
        }

        if (this.state.input === input) {
            return;
        }

        this.setState({input});

        if (this.listRef.current) {
            if (input === '') {
                this.listRef.current.setSelected(-1);
            } else {
                this.listRef.current.setSelected(0);
            }
        }
        this.selected = null;

        this.props.handleInput(input, this);
    };

    private onInputKeyDown = (e: React.KeyboardEvent) => {
        switch (e.key) {
        case KeyCodes.ENTER[0]:
            e.preventDefault();
            break;
        }
    };

    private handleEnterPress = (e: KeyboardEvent) => {
        switch (e.key) {
        case KeyCodes.ENTER[0]:
            if (this.selected == null) {
                this.props.handleSubmit();
                return;
            }
            this.onAdd(this.selected);
            break;
        }
    };

    private handleOnClick = (e: React.MouseEvent<HTMLButtonElement>) => {
        e.preventDefault();
        this.props.handleSubmit();
    };

    private onChange: ReactSelect['onChange'] = (_, change) => {
        if (change.action !== 'remove-value' && change.action !== 'pop-value') {
            return;
        }

        const values = [...this.props.values];
        for (let i = 0; i < values.length; i++) {
            // Types of ReactSelect do not match the behavior here,
            if (values[i].id === (change as any).removedValue.id) {
                values.splice(i, 1);
                break;
            }
        }

        this.props.handleDelete(values);
    };

    MultiValueRemove = ({children, innerProps}: any) => (
        <div {...innerProps}>
            {children || <CloseCircleSolidIcon/>}
        </div>
    );

    formatOptionLabel = (user: any) => {
        const profileImg = imageURLForUser(user.id, user.last_picture_update);

        return (
            <>
                <Avatar
                    size='sm'
                    username={user.username}
                    url={profileImg}
                />
                <div className='react-select__value__name'>
                    {getDisplayName(user)}
                </div>
            </>
        );
    };

    valueRenderer = (props: any) => {
        return this.props.valueWithImage ? <components.MultiValueLabel {...props}/> : this.props.valueRenderer;
    };

    public render() {
        const options = Object.assign([...this.props.options]);
        const {totalCount, users, values} = this.props;

        let numRemainingText;
        if (this.props.numRemainingText) {
            numRemainingText = formatAsComponent(this.props.numRemainingText);
        } else if (this.props.maxValues != null && this.props.maxValues !== undefined) {
            numRemainingText = (
                <FormattedMessage
                    id='multiselect.numRemaining'
                    defaultMessage='Up to {max, number} can be added at a time. You have {num, number} remaining.'
                    values={{
                        max: this.props.maxValues,
                        num: this.props.maxValues - this.props.values.length,
                    }}
                />
            );
        }

        let buttonSubmitText: string | MessageDescriptor | undefined;
        if (this.props.buttonSubmitText) {
            buttonSubmitText = formatAsComponent(this.props.buttonSubmitText);
        } else if (this.props.maxValues != null) {
            buttonSubmitText = messages.go;
        }

        let backButtonText: ReactNode;
        if (this.props.backButtonText) {
            backButtonText = formatAsComponent(this.props.backButtonText);
        } else {
            backButtonText = (
                <FormattedMessage
                    id='multiselect.backButton'
                    defaultMessage='Back'
                />
            );
        }

        let optionsToDisplay = [];
        let nextButton;
        let previousButton;
        let noteTextContainer;

        if (this.props.noteText) {
            noteTextContainer = (
                <div className='multi-select__note'>
                    <div className='note__icon'>
                        <i
                            className='fa fa-info'
                            title={this.props.intl.formatMessage({id: 'generic_icons.info', defaultMessage: 'Info Icon'})}
                        />
                    </div>
                    <div>{this.props.noteText}</div>
                </div>
            );
        }

        const valueMap: Record<string, boolean> = {};
        for (let i = 0; i < values.length; i++) {
            valueMap[values[i].id] = true;
        }

        for (let i = options.length - 1; i >= 0; i--) {
            if (valueMap[options[i].id]) {
                options.splice(i, 1);
            }
        }

        if (options && options.length > this.props.perPage) {
            const pageStart = this.state.page * this.props.perPage;
            const pageEnd = pageStart + this.props.perPage;
            optionsToDisplay = options.slice(pageStart, pageEnd);
            if (!this.props.loading) {
                if (options.length > pageEnd) {
                    nextButton = (
                        <Button
                            emphasis='tertiary'
                            size='small'
                            onClick={this.nextPage}
                            label={messages.next}
                            pull='right'
                            testId={'filter-control__next'}
                        />
                    );
                }

                if (this.state.page > 0) {
                    previousButton = (
                        <Button
                            emphasis='tertiary'
                            size='small'
                            onClick={this.prevPage}
                            label={messages.previous}
                        />
                    );
                }
            }
        } else {
            optionsToDisplay = options;
        }

        let multiSelectList;

        if (this.props.saveButtonPosition === 'bottom') {
            if (this.state.input) {
                multiSelectList = (
                    <MultiSelectList
                        ref={this.listRef}
                        options={optionsToDisplay}
                        optionRenderer={this.props.optionRenderer}
                        ariaLabelRenderer={this.props.ariaLabelRenderer}
                        page={this.state.page}
                        perPage={this.props.perPage}
                        onPageChange={this.props.handlePageChange}
                        onAdd={this.onAdd}
                        onSelect={this.onSelect}
                        loading={this.props.loading}
                        query={this.state.input}
                        selectedItemRef={this.props.selectedItemRef}
                        customNoOptionsMessage={this.props.customNoOptionsMessage || undefined}
                    />
                );
            }
        } else {
            multiSelectList = (
                <MultiSelectList
                    ref={this.listRef}
                    options={optionsToDisplay}
                    optionRenderer={this.props.optionRenderer}
                    ariaLabelRenderer={this.props.ariaLabelRenderer}
                    page={this.state.page}
                    perPage={this.props.perPage}
                    onPageChange={this.props.handlePageChange}
                    onAdd={this.onAdd}
                    onSelect={this.onSelect}
                    loading={this.props.loading}
                    query={this.state.input}
                    selectedItemRef={this.props.selectedItemRef}
                    customNoOptionsMessage={this.props.customNoOptionsMessage || undefined}
                />
            );
        }

        let memberCount;
        if (users && users.length && totalCount) {
            memberCount = (
                <FormattedMessage
                    id='multiselect.numMembers'
                    defaultMessage='{memberOptions, number} of {totalCount, number} members'
                    values={{
                        memberOptions: optionsToDisplay.length,
                        totalCount: this.props.totalCount,
                    }}
                />
            );
        }

        return (
            <>
                <div className='filtered-user-list'>
                    <div className='filter-row filter-row--full'>
                        <div className='multi-select__container react-select'>
                            <ReactSelect
                                id='selectItems'
                                ref={this.reactSelectRef as React.RefObject<any>} // type of ref on @types/react-select is outdated
                                isMulti={true}
                                options={this.props.options}
                                styles={styles}
                                components={{
                                    Menu: nullComponent,
                                    IndicatorsContainer: nullComponent,
                                    MultiValueLabel: this.props.valueWithImage ? components.MultiValueLabel : paddedComponent(this.props.valueRenderer),
                                    MultiValueRemove: this.props.valueWithImage ? this.MultiValueRemove : components.MultiValueRemove,
                                }}
                                isClearable={false}
                                openMenuOnFocus={false}
                                menuIsOpen={false}
                                onInputChange={this.onInput}
                                onKeyDown={this.onInputKeyDown as React.KeyboardEventHandler}
                                onChange={this.onChange}
                                value={this.props.values}
                                formatOptionLabel={this.props.valueWithImage ? this.formatOptionLabel : undefined}
                                placeholder={formatAsString(this.props.intl.formatMessage, this.props.placeholderText)}
                                inputValue={this.state.input}
                                getOptionValue={(option: Value) => option.id}
                                getOptionLabel={this.props.ariaLabelRenderer}
                                aria-label={formatAsString(this.props.intl.formatMessage, this.props.placeholderText)}
                                className={this.state.a11yActive ? 'multi-select__focused' : ''}
                                classNamePrefix='react-select-auto react-select'
                            />
                            {this.props.saveButtonPosition === 'top' &&
                                <SaveButton
                                    testId='saveItems'
                                    saving={this.props.saving}
                                    disabled={this.props.saving}
                                    onClick={this.handleOnClick}
                                    defaultMessage={buttonSubmitText}
                                    savingMessage={formatAsComponent(this.props.buttonSubmitLoadingText)}
                                />
                            }
                        </div>
                        <div
                            id='multiSelectHelpMemberInfo'
                            className='multi-select__help'
                        >
                            {numRemainingText}
                            {memberCount}
                        </div>
                    </div>
                    {multiSelectList}
                    <div
                        id='multiSelectMessageNote'
                        className='multi-select__help'
                    >
                        {noteTextContainer}
                    </div>
                    {this.props.saveButtonPosition === 'top' &&
                        <div className='filter-controls'>
                            {previousButton}
                            {nextButton}
                        </div>
                    }
                </div>
                {this.props.saveButtonPosition === 'bottom' &&
                    <div className='multi-select__footer modal-footer'>
                        {
                            this.props.backButtonClick &&
                            <button
                                onClick={(e: React.MouseEvent<HTMLButtonElement>) => {
                                    e.preventDefault();
                                    if (this.props.backButtonClick) {
                                        this.props.backButtonClick();
                                    }
                                }}
                                className={classNames('btn btn-tertiary', this.props.backButtonClass)}
                            >
                                {backButtonText}
                            </button>
                        }
                        <SaveButton
                            testId='saveItems'
                            saving={this.props.saving}
                            disabled={this.props.saving || !this.props.savingEnabled}
                            onClick={this.handleOnClick}
                            defaultMessage={buttonSubmitText}
                            savingMessage={formatAsComponent(this.props.buttonSubmitLoadingText)}
                        />
                    </div>
                }
            </>
        );
    }
}

function defaultAriaLabelRenderer(option: Value) {
    if (!option) {
        return null;
    }
    return option.label;
}

const nullComponent = () => null;

const paddedComponent = (WrappedComponent: any) => {
    return (props: {data: any}) => {
        return (
            <div className='react-select__padded-component'>
                <WrappedComponent {...props}/>
            </div>
        );
    };
};

const styles = {
    container: () => {
        return {
            display: 'flex',
            overflow: 'hidden',
            flex: 'auto',
        };
    },
};

export default MultiSelect;<|MERGE_RESOLUTION|>--- conflicted
+++ resolved
@@ -5,11 +5,7 @@
 import React from 'react';
 import type {ReactNode} from 'react';
 import type {IntlShape, MessageDescriptor} from 'react-intl';
-<<<<<<< HEAD
 import {defineMessages, FormattedMessage} from 'react-intl';
-=======
-import {FormattedMessage} from 'react-intl';
->>>>>>> cd43bac1
 import ReactSelect, {components} from 'react-select';
 import type {getOptionValue} from 'react-select/src/builtins';
 import type {InputActionMeta} from 'react-select/src/types';
@@ -38,15 +34,9 @@
     ariaLabelRenderer: getOptionValue<T>;
     backButtonClick?: () => void;
     backButtonClass?: string;
-<<<<<<< HEAD
-    backButtonText?: string;
+    backButtonText?: string | MessageDescriptor;
     buttonSubmitLoadingText?: string | MessageDescriptor;
     buttonSubmitText?: string | MessageDescriptor;
-=======
-    backButtonText?: string | MessageDescriptor;
-    buttonSubmitLoadingText?: ReactNode | MessageDescriptor;
-    buttonSubmitText?: ReactNode | MessageDescriptor;
->>>>>>> cd43bac1
     handleAdd: (value: T) => void;
     handleDelete: (values: T[]) => void;
     handleInput: (input: string, multiselect: MultiSelect<T>) => void;
@@ -332,7 +322,7 @@
 
         let buttonSubmitText: string | MessageDescriptor | undefined;
         if (this.props.buttonSubmitText) {
-            buttonSubmitText = formatAsComponent(this.props.buttonSubmitText);
+            buttonSubmitText = this.props.buttonSubmitText;
         } else if (this.props.maxValues != null) {
             buttonSubmitText = messages.go;
         }
@@ -508,7 +498,7 @@
                                     disabled={this.props.saving}
                                     onClick={this.handleOnClick}
                                     defaultMessage={buttonSubmitText}
-                                    savingMessage={formatAsComponent(this.props.buttonSubmitLoadingText)}
+                                    savingMessage={this.props.buttonSubmitLoadingText}
                                 />
                             }
                         </div>
@@ -556,7 +546,7 @@
                             disabled={this.props.saving || !this.props.savingEnabled}
                             onClick={this.handleOnClick}
                             defaultMessage={buttonSubmitText}
-                            savingMessage={formatAsComponent(this.props.buttonSubmitLoadingText)}
+                            savingMessage={this.props.buttonSubmitLoadingText}
                         />
                     </div>
                 }
