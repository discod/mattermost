--- conflicted
+++ resolved
@@ -224,56 +224,16 @@
                     },
                     {
                         id: 'file-id-2',
-<<<<<<< HEAD
-                        name: 'audio.mp3',
-                        extension: 'mp3',
-                        size: 512000,
-                        mime_type: 'audio/mpeg',
-=======
                         name: 'file.txt',
                         extension: 'txt',
                         size: 512000,
                         mime_type: 'text/plain;charset=UTF-8',
->>>>>>> 12ff74dc
                     },
                 ],
             },
         } as Post;
 
         mockedClient4.getFlaggedPost.mockResolvedValue(postWithAttachments);
-
-<<<<<<< HEAD
-=======
-        const stateWithFiles = {
-            ...baseState,
-            entities: {
-                ...baseState.entities,
-                posts: {posts: {}},
-                files: {
-                    fileIdsByPostId: {
-                        [postWithAttachments.id]: ['file-id-1', 'file-id-2'],
-                    },
-                    files: {
-                        'file-id-1': {
-                            id: 'file-id-1',
-                            name: 'document.pdf',
-                            extension: 'pdf',
-                            size: 1024000,
-                            mime_type: 'application/pdf',
-                        },
-                        'file-id-2': {
-                            id: 'file-id-2',
-                            name: 'file.txt',
-                            extension: 'txt',
-                            size: 512000,
-                            mime_type: 'text/plain;charset=UTF-8',
-                        },
-                    },
-                },
-            },
-        };
-
->>>>>>> 12ff74dc
         mockUseChannel.mockReturnValue(mockChannel);
         mockUseTeam.mockReturnValue(mockTeam);
 
@@ -289,10 +249,6 @@
 
         // Assert that file attachments are visible
         expect(getByText('document.pdf')).toBeVisible();
-<<<<<<< HEAD
-        expect(getByText('audio.mp3')).toBeVisible();
-=======
         expect(getByText('file.txt')).toBeVisible();
->>>>>>> 12ff74dc
     });
 });