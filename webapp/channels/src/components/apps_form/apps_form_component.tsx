--- conflicted
+++ resolved
@@ -36,11 +36,8 @@
 
 export type AppsFormProps = {
     form: AppForm;
-<<<<<<< HEAD
+    timezone?: string;
     updateType?: 'submit' | 'refresh';
-=======
-    timezone?: string;
->>>>>>> 43f6995f
     isEmbedded?: boolean;
     onExited: () => void;
     onHide?: () => void;
@@ -260,11 +257,7 @@
             }
 
             return {
-<<<<<<< HEAD
-                values,
-=======
                 values: initFormValues(nextProps.form, nextProps.timezone),
->>>>>>> 43f6995f
                 form: nextProps.form,
             };
         }
