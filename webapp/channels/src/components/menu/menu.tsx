// Copyright (c) 2015-present Mattermost, Inc. All Rights Reserved.
// See LICENSE.txt for license information.

import MuiMenuList from '@mui/material/MenuList';
import MuiPopover from '@mui/material/Popover';
import type {PopoverOrigin} from '@mui/material/Popover';
import classNames from 'classnames';
import React, {
    useState,
    useEffect,
    useCallback,
} from 'react';
import type {
    ReactNode,
    MouseEvent,
    KeyboardEvent,
} from 'react';
import {useDispatch, useSelector} from 'react-redux';

import {GenericModal} from '@mattermost/components';

import {getTheme} from 'mattermost-redux/selectors/entities/preferences';

import {openModal, closeModal} from 'actions/views/modals';
import {getIsMobileView} from 'selectors/views/browser';

import CompassDesignProvider from 'components/compass_design_provider';
import WithTooltip from 'components/with_tooltip';

import Constants, {A11yClassNames} from 'utils/constants';
import {isKeyPressed} from 'utils/keyboard';

import {MenuContext, useMenuContextValue} from './menu_context';

import './menu.scss';

export const ELEMENT_ID_FOR_MENU_BACKDROP = 'backdropForMenuComponent';

const MENU_OPEN_ANIMATION_DURATION = 150;
const MENU_CLOSE_ANIMATION_DURATION = 100;

type MenuButtonProps = {
    id: string;
    dataTestId?: string;
    'aria-label'?: string;
    'aria-describedby'?: string;
    disabled?: boolean;
    class?: string;
    as?: keyof JSX.IntrinsicElements;
    children: ReactNode;
}

type MenuButtonTooltipProps = {
    isVertical?: boolean;
    class?: string;
    text: string;
    disabled?: boolean;
}

type MenuProps = {

    /**
     * ID is mandatory as it is used in mobileWebview to open modal equivalent to menu
     */
    id: string;
    'aria-label'?: string;
    className?: string;
    'aria-labelledby'?: string;

    /**
     * @warning Make the styling of your components such a way that they don't need this handler
     */
    onToggle?: (isOpen: boolean) => void;
    onKeyDown?: (event: KeyboardEvent<HTMLDivElement>, forceCloseMenu?: () => void) => void;
    width?: string;
<<<<<<< HEAD
    minWidth?: string;
    maxWidth?: string;
=======
    isMenuOpen?: boolean;
>>>>>>> 502506a5
}

const defaultAnchorOrigin = {vertical: 'bottom', horizontal: 'left'} as PopoverOrigin;
const defaultTransformOrigin = {vertical: 'top', horizontal: 'left'} as PopoverOrigin;

interface Props {
    menuButton: MenuButtonProps;
    menuButtonTooltip?: MenuButtonTooltipProps;
    menuHeader?: ReactNode;
    menuFooter?: ReactNode;
    menu: MenuProps;
    children: ReactNode[];
    closeMenuOnTab?: boolean;

    // Use MUI Anchor Playgroup to try various anchorOrigin
    // and transformOrigin values - https://mui.com/material-ui/react-popover/#anchor-playground
    anchorOrigin?: PopoverOrigin;
    transformOrigin?: PopoverOrigin;
}

/**
 * @example
 * import * as Menu from 'components/menu';
 *
 * <Menu.Container>
 *  <Menu.Item>
 *  <Menu.Item>
 *  <Menu.Separator/>
 * </Menu.Item>
 */
export function Menu(props: Props) {
    const {closeMenuOnTab = true} = props;
    const theme = useSelector(getTheme);

    const isMobileView = useSelector(getIsMobileView);

    const dispatch = useDispatch();

    const [anchorElement, setAnchorElement] = useState<null | HTMLElement>(null);
    const isMenuOpen = Boolean(anchorElement);

    // Callback function handler called when menu is closed by escapeKeyDown, backdropClick or tabKeyDown
    function handleMenuClose(event: MouseEvent<HTMLDivElement>) {
        event.preventDefault();
        setAnchorElement(null);
    }

    // Handle function injected into menu items to close the menu
    const closeMenu = useCallback(() => {
        setAnchorElement(null);
    }, []);

    function handleMenuModalClose(modalId: MenuProps['id']) {
        dispatch(closeModal(modalId));
        setAnchorElement(null);
    }

    // Stop synthetic events from bubbling up to the parent
    // @see https://github.com/mui/material-ui/issues/32064
    function handleMenuClick(e: MouseEvent<HTMLDivElement> | KeyboardEvent<HTMLDivElement>) {
        e.stopPropagation();
    }

    function handleMenuKeyDown(event: KeyboardEvent<HTMLDivElement>) {
        if (isKeyPressed(event, Constants.KeyCodes.ENTER) || isKeyPressed(event, Constants.KeyCodes.SPACE)) {
            const target = event.target as HTMLElement;
            const ariaHasPopupAttribute = target?.getAttribute('aria-haspopup') === 'true';
            const ariaHasExpandedAttribute = target?.getAttribute('aria-expanded') === 'true';

            if (ariaHasPopupAttribute && ariaHasExpandedAttribute) {
                // Avoid closing the sub menu item on enter
            } else {
                setAnchorElement(null);
            }
        }

        if (props.menu.onKeyDown) {
            // We need to pass the closeMenu function to the onKeyDown handler so that the menu can be closed manually
            // This is helpful for cases when menu needs to be closed after certain keybindings are pressed in components which uses menu
            // This however is not the case for mouse events as they are handled/closed by menu item click handlers
            props.menu.onKeyDown(event, closeMenu);
        }

        // To handle closing the menu when TAB is pressed by default.
        // This is added as MUI popover component does not automatically close the menu when TAB is pressed.
        // `closeMenuOnTab` is used in case if we want to opt out from closing the menu on TAB.
        if (closeMenuOnTab && isKeyPressed(event, Constants.KeyCodes.TAB)) {
            closeMenu();
        }
    }

    function handleMenuButtonClick(event: MouseEvent) {
        event.preventDefault();
        event.stopPropagation();

        if (isMobileView) {
            dispatch(
                openModal<MenuModalProps>({
                    modalId: props.menu.id,
                    dialogType: MenuModal,
                    dialogProps: {
                        menuButtonId: props.menuButton.id,
                        menuId: props.menu.id,
                        menuAriaLabel: props.menu?.['aria-label'] ?? '',
                        className: props.menu.className,
                        onModalClose: handleMenuModalClose,
                        children: props.children,
                        onKeyDown: props.menu.onKeyDown,
                        menuHeader: props.menuHeader,
                        menuFooter: props.menuFooter,
                    },
                }),
            );
        } else {
            setAnchorElement(event.currentTarget as HTMLElement);
        }
    }

    // We construct the menu button so we can set onClick correctly here to support both web and mobile view
    function renderMenuButton() {
        const MenuButtonComponent = props.menuButton?.as ?? 'button';

        const triggerElement = (
            <MenuButtonComponent
                id={props.menuButton.id}
                data-testid={props.menuButton.dataTestId}
                aria-controls={props.menu.id}
                aria-haspopup={true}
                aria-expanded={isMenuOpen}
                disabled={props.menuButton?.disabled ?? false}
                aria-label={props.menuButton?.['aria-label']}
                aria-describedby={props.menuButton?.['aria-describedby']}
                className={props.menuButton?.class ?? ''}
                onClick={handleMenuButtonClick}
            >
                {props.menuButton.children}
            </MenuButtonComponent>
        );

        if (props.menuButtonTooltip && props.menuButtonTooltip.text && !isMobileView) {
            return (
                <WithTooltip
                    title={props.menuButtonTooltip.text}
                    isVertical={props.menuButtonTooltip?.isVertical ?? true}
                    disabled={isMenuOpen || props.menuButton?.disabled}
                    className={props.menuButtonTooltip.class}
                >
                    {triggerElement}
                </WithTooltip>
            );
        }

        return triggerElement;
    }

    useEffect(() => {
        if (props.menu.onToggle) {
            props.menu.onToggle(isMenuOpen);
        }
    }, [isMenuOpen]);

    useEffect(() => {
        if (props.menu.isMenuOpen === false) {
            setAnchorElement(null);
        }
    }, [props.menu.isMenuOpen]);

    const providerValue = useMenuContextValue(closeMenu, Boolean(anchorElement));

    if (isMobileView) {
        // In mobile view, the menu is rendered as a modal
        return renderMenuButton();
    }

    return (
        <CompassDesignProvider theme={theme}>
            {renderMenuButton()}
            <MenuContext.Provider value={providerValue}>
                <MuiPopover
                    anchorEl={anchorElement}
                    open={isMenuOpen}
                    onClose={handleMenuClose}
                    onClick={handleMenuClick}
                    onKeyDown={handleMenuKeyDown}
                    className={classNames(A11yClassNames.POPUP, 'menu_menuStyled')}
                    marginThreshold={0}
                    anchorOrigin={props.anchorOrigin || defaultAnchorOrigin}
                    transformOrigin={props.transformOrigin || defaultTransformOrigin}
<<<<<<< HEAD
                    disableAutoFocusItem={disableAutoFocusItem} // This is not anti-pattern, see handleMenuButtonMouseDown
                    MenuListProps={{
                        id: props.menu.id,
                        className: props.menu.className,
                        'aria-label': props.menu?.['aria-label'],
                        'aria-labelledby': props.menu?.['aria-labelledby'],
                        style: {
                            width: props.menu?.width,
                            minWidth: props.menu?.minWidth,
                            maxWidth: props.menu?.maxWidth,
                        },
                    }}
=======
>>>>>>> 502506a5
                    TransitionProps={{
                        mountOnEnter: true,
                        unmountOnExit: true,
                        timeout: {
                            enter: MENU_OPEN_ANIMATION_DURATION,
                            exit: MENU_CLOSE_ANIMATION_DURATION,
                        },
                    }}
                    slotProps={{
                        backdrop: {
                            id: ELEMENT_ID_FOR_MENU_BACKDROP,
                        },
                    }}
                    // eslint-disable-next-line @typescript-eslint/ban-ts-comment
                    // @ts-expect-error This exists in source code of mui, but its types are missing
                    onTransitionExited={providerValue.handleClosed}
                >
                    {props.menuHeader}
                    <MuiMenuList
                        id={props.menu.id}
                        aria-label={props.menu?.['aria-label']}
                        aria-labelledby={props.menu['aria-labelledby']}
                        className={props.menu.className}
                        style={{
                            width: props.menu.width,
                        }}
                        autoFocusItem={isMenuOpen}
                    >
                        {props.children}
                    </MuiMenuList>
                    {props.menuFooter}
                </MuiPopover>
            </MenuContext.Provider>
        </CompassDesignProvider>
    );
}

interface MenuModalProps {
    menuButtonId: MenuButtonProps['id'];
    menuId: MenuProps['id'];
    menuAriaLabel: MenuProps['aria-label'];
    className: MenuProps['className'];
    onModalClose: (modalId: MenuProps['id']) => void;
    children: Props['children'];
    onKeyDown?: MenuProps['onKeyDown'];
    menuHeader?: Props['menuHeader'];
    menuFooter?: Props['menuFooter'];
}

function MenuModal(props: MenuModalProps) {
    const theme = useSelector(getTheme);

    function closeMenuModal() {
        props.onModalClose(props.menuId);
    }

    function handleModalClickCapture(event: MouseEvent<HTMLDivElement>) {
        if (event && event.currentTarget.contains(event.target as Node)) {
            for (const currentElement of event.currentTarget.children) {
                if (currentElement.contains(event.target as Node) && !currentElement.ariaHasPopup) {
                    // We check for property ariaHasPopup because we don't want to close the menu
                    // if the user clicks on a submenu item or menu item which open modal. And let submenu component handle the click.
                    closeMenuModal();
                    break;
                }
            }
        }
    }

    function handleKeydown(event?: React.KeyboardEvent<HTMLDivElement>) {
        if (event && props.onKeyDown) {
            props.onKeyDown(event, closeMenuModal);
        }
    }

    return (
        <CompassDesignProvider theme={theme}>
            <GenericModal
                id={props.menuId}
                className='menuModal'
                backdrop={true}
                ariaLabel={props.menuAriaLabel}
                onExited={closeMenuModal}
                enforceFocus={false}
                handleKeydown={handleKeydown}
            >
                <MuiMenuList // serves as backdrop for modals
                    component='div'
                    aria-labelledby={props.menuButtonId}
                    onClick={handleModalClickCapture}
                    className={props.className}
                >
                    {props.menuHeader}
                    {props.children}
                    {props.menuFooter}
                </MuiMenuList>
            </GenericModal>
        </CompassDesignProvider>
    );
}<|MERGE_RESOLUTION|>--- conflicted
+++ resolved
@@ -73,12 +73,7 @@
     onToggle?: (isOpen: boolean) => void;
     onKeyDown?: (event: KeyboardEvent<HTMLDivElement>, forceCloseMenu?: () => void) => void;
     width?: string;
-<<<<<<< HEAD
-    minWidth?: string;
-    maxWidth?: string;
-=======
     isMenuOpen?: boolean;
->>>>>>> 502506a5
 }
 
 const defaultAnchorOrigin = {vertical: 'bottom', horizontal: 'left'} as PopoverOrigin;
@@ -267,21 +262,6 @@
                     marginThreshold={0}
                     anchorOrigin={props.anchorOrigin || defaultAnchorOrigin}
                     transformOrigin={props.transformOrigin || defaultTransformOrigin}
-<<<<<<< HEAD
-                    disableAutoFocusItem={disableAutoFocusItem} // This is not anti-pattern, see handleMenuButtonMouseDown
-                    MenuListProps={{
-                        id: props.menu.id,
-                        className: props.menu.className,
-                        'aria-label': props.menu?.['aria-label'],
-                        'aria-labelledby': props.menu?.['aria-labelledby'],
-                        style: {
-                            width: props.menu?.width,
-                            minWidth: props.menu?.minWidth,
-                            maxWidth: props.menu?.maxWidth,
-                        },
-                    }}
-=======
->>>>>>> 502506a5
                     TransitionProps={{
                         mountOnEnter: true,
                         unmountOnExit: true,
