--- conflicted
+++ resolved
@@ -340,46 +340,6 @@
                         key='premadeCustom'
                         className='user-settings__radio-group-inline'
                     >
-<<<<<<< HEAD
-                        <label>
-                            <input
-                                id='standardThemes'
-                                type='radio'
-                                name='theme'
-                                checked={!displayCustom}
-                                onChange={this.updateType.bind(this, 'premade')}
-                                aria-controls='premadeThemesSection'
-                            />
-                            <FormattedMessage
-                                id='user.settings.display.theme.themeColors'
-                                defaultMessage='Theme Colors'
-                            />
-                        </label>
-                    </div>,
-                );
-            }
-
-            if (this.props.allowCustomThemes) {
-                inputs.push(
-                    <div
-                        className='radio'
-                        key='customThemeColorLabel'
-                    >
-                        <label>
-                            <input
-                                id='customThemes'
-                                type='radio'
-                                name='theme'
-                                checked={displayCustom}
-                                onChange={this.updateType.bind(this, 'custom')}
-                                aria-controls='customThemesSection'
-                            />
-                            <FormattedMessage
-                                id='user.settings.display.theme.customTheme'
-                                defaultMessage='Custom Theme'
-                            />
-                        </label>
-=======
                         <div className='radio radio-inline'>
                             <label>
                                 <input
@@ -410,7 +370,6 @@
                                 />
                             </label>
                         </div>
->>>>>>> e99aa4e4
                     </div>,
                 );
 
@@ -433,7 +392,7 @@
                 if (this.props.allowCustomThemes) {
                     inputs.push(
                         <div
-                            className='radio'
+                            className='radio radio-inline'
                             key='premadeDarkThemeColorLabel'
                         >
                             <label>
@@ -446,11 +405,10 @@
                                     aria-controls='premadeDarkThemesSection'
                                 />
                                 <FormattedMessage
-                                    id='user.settings.display.theme.themeColors'
-                                    defaultMessage='Theme Colors'
+                                    id='user.settings.display.theme.premadeThemes'
+                                    defaultMessage='Premade Themes'
                                 />
                             </label>
-                            <br/>
                         </div>,
                     );
                 }
@@ -458,7 +416,7 @@
                 if (this.props.allowCustomThemes) {
                     inputs.push(
                         <div
-                            className='radio'
+                            className='radio radio-inline'
                             key='customDarkThemeColorLabel'
                         >
                             <label>
