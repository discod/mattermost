// Copyright (c) 2015-present Mattermost, Inc. All Rights Reserved.
// See LICENSE.txt for license information.

import {useCallback} from 'react';
import {useSelector} from 'react-redux';

import {getCloudCustomer, isCurrentLicenseCloud} from 'mattermost-redux/selectors/entities/cloud';
import {getCurrentUser} from 'mattermost-redux/selectors/entities/users';

import {LicenseLinks} from 'utils/constants';
import {buildMMURL, goToMattermostContactSalesForm} from 'utils/contact_support_sales';

const utmSource = 'mattermost';

export default function useOpenSalesLink(): [() => void, string] {
    const isCloud = useSelector(isCurrentLicenseCloud);
    const customer = useSelector(getCloudCustomer);
    const currentUser = useSelector(getCurrentUser);
    let customerEmail = '';
    let firstName = '';
    let lastName = '';
    let companyName = '';
    let utmMedium = 'in-product';

    if (isCloud && customer) {
        customerEmail = customer.email || '';
        firstName = customer.contact_first_name || '';
        lastName = customer.contact_last_name || '';
        companyName = customer.name || '';
        utmMedium = 'in-product-cloud';
    } else {
        customerEmail = currentUser?.email || '';
    }

    const contactSalesLink = buildMMURL(LicenseLinks.CONTACT_SALES, firstName, lastName, companyName, customerEmail, utmSource, utmMedium);
    const goToSalesLinkFunc = useCallback(() => {
        goToMattermostContactSalesForm(firstName, lastName, companyName, customerEmail, utmSource, utmMedium);
<<<<<<< HEAD
    }, [companyName, customerEmail, firstName, lastName, utmMedium]);
=======
    }, [firstName, lastName, companyName, customerEmail, utmMedium]);
>>>>>>> 5dba6e08

    return [goToSalesLinkFunc, contactSalesLink];
}<|MERGE_RESOLUTION|>--- conflicted
+++ resolved
@@ -35,11 +35,7 @@
     const contactSalesLink = buildMMURL(LicenseLinks.CONTACT_SALES, firstName, lastName, companyName, customerEmail, utmSource, utmMedium);
     const goToSalesLinkFunc = useCallback(() => {
         goToMattermostContactSalesForm(firstName, lastName, companyName, customerEmail, utmSource, utmMedium);
-<<<<<<< HEAD
-    }, [companyName, customerEmail, firstName, lastName, utmMedium]);
-=======
     }, [firstName, lastName, companyName, customerEmail, utmMedium]);
->>>>>>> 5dba6e08
 
     return [goToSalesLinkFunc, contactSalesLink];
 }