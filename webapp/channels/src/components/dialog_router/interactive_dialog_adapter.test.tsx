// Copyright (c) 2015-present Mattermost, Inc. All Rights Reserved.
// See LICENSE.txt for license information.

import {waitFor} from '@testing-library/react';
import React from 'react';

import type {DialogElement} from '@mattermost/types/integrations';

import {AppFieldTypes} from 'mattermost-redux/constants/apps';

import {renderWithContext} from 'tests/react_testing_utils';
import EmojiMap from 'utils/emoji_map';

import InteractiveDialogAdapter from './interactive_dialog_adapter';

// Mock AppsFormContainer to avoid dynamic import complexity in tests

jest.mock('components/apps_form/apps_form_container', () => {
    return {
        __esModule: true,
        default: jest.fn((props: any) => {
            return (
                <div data-testid='apps-form-container'>
                    <div data-testid='form-title'>{props.form?.title}</div>
                    <div data-testid='form-header'>{props.form?.header}</div>
                    <div data-testid='form-icon'>{props.form?.icon}</div>
                    <div data-testid='form-fields-count'>{props.form?.fields?.length || 0}</div>
                    {props.form?.fields?.map((field: any) => (
                        <div
                            key={field.name}
                            data-testid={`field-${field.name}`}
                        >
                            <span data-testid={`field-type-${field.name}`}>{field.type}</span>
                            <span data-testid={`field-value-${field.name}`}>{JSON.stringify(field.value)}</span>
                            <span data-testid={`field-required-${field.name}`}>{field.is_required ? 'required' : 'optional'}</span>
                        </div>
                    ))}
                </div>
            );
        }),
    };
});

// Mock console methods for testing logging
const mockConsole = {
    debug: jest.fn(),
    warn: jest.fn(),
    error: jest.fn(),
};

// Get the mock function reference
const MockAppsFormContainer = require('components/apps_form/apps_form_container').default;

describe('components/interactive_dialog/InteractiveDialogAdapter', () => {
    const baseProps = {
        url: 'https://example.com',
        callbackId: 'abc123',
        title: 'Test Dialog',
        introductionText: 'Test introduction',
        iconUrl: 'https://example.com/icon.png',
        submitLabel: 'Submit',
        state: 'test-state',
        notifyOnCancel: true,
        emojiMap: new EmojiMap(new Map()),
        onExited: jest.fn(),
        actions: {
            submitInteractiveDialog: jest.fn().mockResolvedValue({data: {}}),
            lookupInteractiveDialog: jest.fn().mockResolvedValue({data: {items: []}}),
        },
        elements: [] as DialogElement[],
    };

    beforeEach(() => {
        // Mock console methods before each test
        global.console.debug = mockConsole.debug;
        global.console.warn = mockConsole.warn;
        global.console.error = mockConsole.error;
    });

    afterEach(() => {
        jest.clearAllMocks();
        mockConsole.debug.mockClear();
        mockConsole.warn.mockClear();
        mockConsole.error.mockClear();
    });

    describe('Basic Rendering and Conversion', () => {
        test('should render AppsFormContainer with correct basic props', async () => {
            const {getByTestId} = renderWithContext(
                <InteractiveDialogAdapter {...baseProps}/>,
            );

            await waitFor(() => {
                expect(getByTestId('apps-form-container')).toBeInTheDocument();
            });

            expect(getByTestId('form-title')).toHaveTextContent('Test Dialog');
            expect(getByTestId('form-header')).toHaveTextContent('Test introduction');
            expect(getByTestId('form-icon')).toHaveTextContent('https://example.com/icon.png');
        });

        test('should convert text element correctly', async () => {
            const textElement: DialogElement = {
                name: 'test-text',
                type: 'text',
                display_name: 'Test Text',
                help_text: 'Help text',
                placeholder: 'Enter text',
                default: 'default value',
                optional: false,
                max_length: 100,
                subtype: '',
                min_length: 0,
                data_source: '',
                options: [],
            };

            const props = {
                ...baseProps,
                elements: [textElement],
            };

            const {getByTestId} = renderWithContext(
                <InteractiveDialogAdapter {...props}/>,
            );

            await waitFor(() => {
                expect(getByTestId('form-fields-count')).toHaveTextContent('1');
            });
            expect(getByTestId('field-test-text')).toBeInTheDocument();
            expect(getByTestId('field-type-test-text')).toHaveTextContent(AppFieldTypes.TEXT);
            expect(getByTestId('field-value-test-text')).toHaveTextContent('"default value"');
            expect(getByTestId('field-required-test-text')).toHaveTextContent('required');
        });

        test('should convert select element with default option', async () => {
            const selectElement: DialogElement = {
                name: 'test-select',
                type: 'select',
                display_name: 'Test Select',
                help_text: 'Help text',
                placeholder: 'Choose option',
                default: 'option2',
                optional: false,
                max_length: 0,
                min_length: 0,
                subtype: '',
                data_source: '',
                options: [
                    {text: 'Option 1', value: 'option1'},
                    {text: 'Option 2', value: 'option2'},
                    {text: 'Option 3', value: 'option3'},
                ],
            };

            const props = {
                ...baseProps,
                elements: [selectElement],
            };

            const {getByTestId} = renderWithContext(
                <InteractiveDialogAdapter {...props}/>,
            );

            await waitFor(() => {
                expect(getByTestId('field-type-test-select')).toHaveTextContent(AppFieldTypes.STATIC_SELECT);
            });

            // Check that the default value was converted to AppSelectOption format
            const valueText = getByTestId('field-value-test-select').textContent;
            expect(valueText).toContain('Option 2');
            expect(valueText).toContain('option2');
        });

        test('should convert multiselect element with default options', async () => {
            const multiselectElement: DialogElement = {
                name: 'test-multiselect',
                type: 'select',
                display_name: 'Test Multiselect',
                help_text: 'Help text',
                placeholder: 'Choose options',
                default: 'option1,option3',
                optional: false,
                max_length: 0,
                min_length: 0,
                subtype: '',
                data_source: '',
                multiselect: true,
                options: [
                    {text: 'Option 1', value: 'option1'},
                    {text: 'Option 2', value: 'option2'},
                    {text: 'Option 3', value: 'option3'},
                ],
            };

            const props = {
                ...baseProps,
                elements: [multiselectElement],
            };

            const {getByTestId} = renderWithContext(
                <InteractiveDialogAdapter {...props}/>,
            );

            await waitFor(() => {
                expect(getByTestId('field-type-test-multiselect')).toHaveTextContent(AppFieldTypes.STATIC_SELECT);
            });

            // Check that the default value was converted to array of AppSelectOption format
            const valueText = getByTestId('field-value-test-multiselect').textContent;
            expect(valueText).toContain('Option 1');
            expect(valueText).toContain('option1');
            expect(valueText).toContain('Option 3');
            expect(valueText).toContain('option3');
        });
    });

    describe('XSS Prevention and Sanitization', () => {
        test('should sanitize introduction text with iframe tags', async () => {
            const maliciousIntro = 'Introduction <iframe src="evil.com"></iframe> text';
            const props = {
                ...baseProps,
                introductionText: maliciousIntro,
            };

            const {getByTestId} = renderWithContext(
                <InteractiveDialogAdapter {...props}/>,
            );

            await waitFor(() => {
                // Should escape HTML tags
                expect(getByTestId('form-header')).toHaveTextContent('Introduction &lt;iframe src=&quot;evil.com&quot;&gt;&lt;/iframe&gt; text');
            });
        });

        test('should not sanitize element values - only introductionText is sanitized', async () => {
            const maliciousElement: DialogElement = {
                name: 'test-malicious',
                type: 'text',
                display_name: 'Test <img src=x onerror=alert(1)>',
                help_text: 'Help text',
                placeholder: '',
                default: 'value with onclick=alert("xss")',
                optional: false,
                max_length: 0,
                min_length: 0,
                subtype: '',
                data_source: '',
                options: [],
            };

            const props = {
                ...baseProps,
                elements: [maliciousElement],
            };

            const {getByTestId} = renderWithContext(
                <InteractiveDialogAdapter {...props}/>,
            );

            await waitFor(() => {
                expect(getByTestId('field-test-malicious')).toBeInTheDocument();
            });

            // Element values are not sanitized - only introductionText is
            const valueText = getByTestId('field-value-test-malicious').textContent;
            expect(valueText).toContain('value with onclick=alert(\\"xss\\")');
        });
    });

    describe('Validation Functionality', () => {
        test('should render successfully with invalid elements in default mode', async () => {
            const invalidElement: DialogElement = {
                name: '', // Invalid: missing name
                type: 'text',
                display_name: '', // Invalid: missing display_name
                help_text: '',
                placeholder: '',
                default: '',
                optional: false,
                max_length: 0,
                min_length: 0,
                subtype: '',
                data_source: '',
                options: [],
            };

            const props = {
                ...baseProps,
                elements: [invalidElement],
            };

            const {getByTestId} = renderWithContext(
                <InteractiveDialogAdapter {...props}/>,
            );

            await waitFor(() => {
                expect(getByTestId('apps-form-container')).toBeInTheDocument();
            });

            // Should render successfully in default mode with fallback behavior
            expect(getByTestId('form-fields-count')).toHaveTextContent('1');
            expect(mockConsole.warn).not.toHaveBeenCalled();
        });

        test('should block rendering when enhanced validation is enabled and validation fails', async () => {
            const invalidElement: DialogElement = {
                name: '', // Invalid: missing name
                type: 'text',
                display_name: '', // Invalid: missing display_name
                help_text: '',
                placeholder: '',
                default: '',
                optional: false,
                max_length: 0,
                min_length: 0,
                subtype: '',
                data_source: '',
                options: [],
            };

            const props = {
                ...baseProps,
                elements: [invalidElement],
                conversionOptions: {
                    enhanced: true,
                },
            };

            const {container} = renderWithContext(
                <InteractiveDialogAdapter {...props}/>,
            );

            await waitFor(() => {
                // Should return null when validation fails in enhanced mode
                expect(container.firstChild).toBeNull();
            });

            // Should log error about failed conversion
            expect(mockConsole.error).toHaveBeenCalledWith(
                '[InteractiveDialogAdapter]',
                'Failed to convert dialog to app form',
                expect.any(String),
            );
        });

        test('should render successfully with valid elements in enhanced mode', async () => {
            const validElement: DialogElement = {
                name: 'valid-text',
                type: 'text',
                display_name: 'Valid Text Field',
                help_text: 'This is a valid text field',
                placeholder: 'Enter text',
                default: 'default value',
                optional: false,
                max_length: 100,
                min_length: 0,
                subtype: '',
                data_source: '',
                options: [],
            };

            const props = {
                ...baseProps,
                elements: [validElement],
                conversionOptions: {
                    enhanced: true,
                },
            };

            const {getByTestId} = renderWithContext(
                <InteractiveDialogAdapter {...props}/>,
            );

            await waitFor(() => {
                expect(getByTestId('apps-form-container')).toBeInTheDocument();
                expect(getByTestId('field-valid-text')).toBeInTheDocument();
            });

            // Should not log any warnings for valid elements
            expect(mockConsole.warn).not.toHaveBeenCalled();
        });

        test('should handle server-side length validation by logging warnings in enhanced mode', async () => {
            const longNameElement: DialogElement = {
                name: 'a'.repeat(301), // Exceeds 300 char limit
                type: 'text',
                display_name: 'b'.repeat(25), // Exceeds 24 char limit
                help_text: 'c'.repeat(151), // Exceeds 150 char limit
                placeholder: '',
                default: '',
                optional: false,
                max_length: 4000, // Exceeds 150 char limit for text
                min_length: 0,
                subtype: '',
                data_source: '',
                options: [],
            };

            const props = {
                ...baseProps,
                elements: [longNameElement],
                conversionOptions: {
                    enhanced: true,
                },
            };

            const {container} = renderWithContext(
                <InteractiveDialogAdapter {...props}/>,
            );

            await waitFor(() => {
                expect(container.firstChild).toBeNull();
            });

            // Should log error about conversion failure due to validation
            expect(mockConsole.error).toHaveBeenCalledWith(
                '[InteractiveDialogAdapter]',
                'Failed to convert dialog to app form',
                expect.any(String),
            );
        });

        test('should validate select options and render with fallback in default mode', async () => {
            const invalidSelectElement: DialogElement = {
                name: 'test-select',
                type: 'select',
                display_name: 'Test Select',
                help_text: '',
                placeholder: '',
                default: '',
                optional: false,
                max_length: 0,
                min_length: 0,
                subtype: '',
                data_source: '',
                options: [
                    {text: '', value: 'valid'}, // Invalid: empty text
                    {text: 'Valid Text', value: ''}, // Invalid: empty value
                ],
            };

            const props = {
                ...baseProps,
                elements: [invalidSelectElement],

                // Default mode (enhanced: false)
            };

            const {getByTestId} = renderWithContext(
                <InteractiveDialogAdapter {...props}/>,
            );

            await waitFor(() => {
                expect(getByTestId('apps-form-container')).toBeInTheDocument();
                expect(getByTestId('field-test-select')).toBeInTheDocument();
            });

            // Should render successfully in default mode
            expect(getByTestId('field-type-test-select')).toHaveTextContent(AppFieldTypes.STATIC_SELECT);
        });

        test('should detect conflicting select configuration and render with fallback', async () => {
            const conflictingSelectElement: DialogElement = {
                name: 'test-select',
                type: 'select',
                display_name: 'Test Select',
                help_text: '',
                placeholder: '',
                default: '',
                optional: false,
                max_length: 0,
                min_length: 0,
                subtype: '',
                data_source: 'users', // Conflict: has both data_source and options
                options: [
                    {text: 'Option 1', value: 'option1'},
                ],
            };

            const props = {
                ...baseProps,
                elements: [conflictingSelectElement],

                // Default mode (enhanced: false)
            };

            const {getByTestId} = renderWithContext(
                <InteractiveDialogAdapter {...props}/>,
            );

            await waitFor(() => {
                expect(getByTestId('apps-form-container')).toBeInTheDocument();
                expect(getByTestId('field-test-select')).toBeInTheDocument();
            });

            // Should render successfully with fallback behavior
            expect(getByTestId('field-type-test-select')).toHaveTextContent('user');
        });
    });

    describe('Enhanced Logging', () => {
        test('should handle unknown element types with fallback behavior', async () => {
            const unknownElement: DialogElement = {
                name: 'test-unknown',
                type: 'unknown-type' as any,
                display_name: 'Unknown Element',
                help_text: '',
                placeholder: '',
                default: '',
                optional: false,
                max_length: 0,
                min_length: 0,
                subtype: '',
                data_source: '',
                options: [],
            };

            const props = {
                ...baseProps,
                elements: [unknownElement],

                // Default mode (enhanced: false)
            };

            const {getByTestId} = renderWithContext(
                <InteractiveDialogAdapter {...props}/>,
            );

            await waitFor(() => {
                expect(getByTestId('apps-form-container')).toBeInTheDocument();
                expect(getByTestId('field-test-unknown')).toBeInTheDocument();
            });

            // Should log validation warnings about unknown type
            expect(mockConsole.warn).toHaveBeenCalledWith(
                '[InteractiveDialogAdapter]',
                'Dialog validation errors detected (non-blocking)',
                expect.objectContaining({
                    errorCount: expect.any(Number),
                    errors: expect.arrayContaining([
                        expect.objectContaining({
                            field: 'test-unknown',
                            message: expect.stringContaining('Unknown field type'),
                            code: 'INVALID_TYPE',
                        }),
                    ]),
                }),
            );
        });
    });

    describe('Enhanced Type Safety and Default Values', () => {
        test('should handle boolean conversion correctly', async () => {
            const booleanTests = [
                {default: true, expected: true, name: 'true'},
                {default: false, expected: false, name: 'false'},
                {default: 'true', expected: true, name: 'string-true'},
                {default: 'false', expected: false, name: 'string-false'},
                {default: '1', expected: true, name: 'one'},
                {default: '0', expected: false, name: 'zero'},
                {default: 'yes', expected: true, name: 'yes'},
                {default: 'no', expected: false, name: 'no'},
                {default: 'invalid', expected: false, name: 'invalid'},
            ];

            // Test all boolean conversions in parallel to avoid await-in-loop
            const testPromises = booleanTests.map(async (test) => {
                const boolElement: DialogElement = {
                    name: `test-bool-${test.name}`,
                    type: 'bool',
                    display_name: 'Test Boolean',
                    help_text: '',
                    placeholder: '',
                    default: test.default as any,
                    optional: false,
                    max_length: 0,
                    min_length: 0,
                    subtype: '',
                    data_source: '',
                    options: [],
                };

                const props = {
                    ...baseProps,
                    elements: [boolElement],
                };

                const {getByTestId} = renderWithContext(
                    <InteractiveDialogAdapter {...props}/>,
                );

                await waitFor(() => {
                    expect(getByTestId(`field-value-test-bool-${test.name}`)).toHaveTextContent(String(test.expected));
                });
            });

            await Promise.all(testPromises);
        });

        test('should handle numeric subtype conversion', async () => {
            const numericElement: DialogElement = {
                name: 'test-numeric',
                type: 'text',
                display_name: 'Test Numeric',
                help_text: '',
                placeholder: '',
                default: '123.45',
                optional: false,
                max_length: 0,
                min_length: 0,
                subtype: 'number',
                data_source: '',
                options: [],
            };

            const props = {
                ...baseProps,
                elements: [numericElement],
            };

            const {getByTestId} = renderWithContext(
                <InteractiveDialogAdapter {...props}/>,
            );

            await waitFor(() => {
                expect(getByTestId('field-value-test-numeric')).toHaveTextContent('"123.45"');
            });
        });

        test('should handle empty default values correctly', async () => {
            const emptyDefaultElement: DialogElement = {
                name: 'test-empty-default',
                type: 'text',
                display_name: 'Test Empty Default',
                help_text: '',
                placeholder: '',
                default: '', // Empty default value
                optional: true,
                max_length: 0,
                min_length: 0,
                subtype: '',
                data_source: '',
                options: [],
            };

            const props = {
                ...baseProps,
                elements: [emptyDefaultElement],
            };

            const {getByTestId} = renderWithContext(
                <InteractiveDialogAdapter {...props}/>,
            );

            await waitFor(() => {
                // Should preserve empty string as-is
                expect(getByTestId('field-value-test-empty-default')).toHaveTextContent('""');
            });
        });

        test('should handle missing default values in select options gracefully', async () => {
            const selectElement: DialogElement = {
                name: 'test-select',
                type: 'select',
                display_name: 'Test Select',
                help_text: '',
                placeholder: '',
                default: 'nonexistent', // This option doesn't exist
                optional: false,
                max_length: 0,
                min_length: 0,
                subtype: '',
                data_source: '',
                options: [
                    {text: 'Option 1', value: 'option1'},
                    {text: 'Option 2', value: 'option2'},
                ],
            };

            const props = {
                ...baseProps,
                elements: [selectElement],
                conversionOptions: {
                    enhanced: true,
                },
            };

            const {getByTestId} = renderWithContext(
                <InteractiveDialogAdapter {...props}/>,
            );

            await waitFor(() => {
                expect(getByTestId('apps-form-container')).toBeInTheDocument();
                expect(getByTestId('field-test-select')).toBeInTheDocument();
            });

            // Should render successfully even with nonexistent default value
            // Server-side validation will handle this case
            expect(getByTestId('field-type-test-select')).toHaveTextContent(AppFieldTypes.STATIC_SELECT);
        });
    });

    describe('Backwards Compatibility', () => {
        test('should work with minimal dialog configuration', async () => {
            const minimalProps = {
                actions: {
                    submitInteractiveDialog: jest.fn(),
                    lookupInteractiveDialog: jest.fn(),
                },
            };

            expect(() => {
                renderWithContext(
                    <InteractiveDialogAdapter {...minimalProps}/>,
                );
            }).not.toThrow();
        });

        test('should handle empty elements array', async () => {
            const props = {
                ...baseProps,
                elements: [],
            };

            const {getByTestId} = renderWithContext(
                <InteractiveDialogAdapter {...props}/>,
            );

            await waitFor(() => {
                expect(getByTestId('form-fields-count')).toHaveTextContent('0');
            });
        });

        test('should handle undefined elements', async () => {
            const props = {
                ...baseProps,
                elements: undefined,
            };

            const {getByTestId} = renderWithContext(
                <InteractiveDialogAdapter {...props}/>,
            );

            await waitFor(() => {
                expect(getByTestId('form-fields-count')).toHaveTextContent('0');
            });
        });
    });

    describe('Submit and Cancel Functionality', () => {
        test('should handle submit adapter with successful response', async () => {
            const mockSubmitSuccess = jest.fn().mockResolvedValue({
                data: {}, // Success response (no error or errors)
            });

            const textElement: DialogElement = {
                name: 'test-field',
                type: 'text',
                display_name: 'Test Field',
                help_text: '',
                placeholder: '',
                default: 'test value',
                optional: false,
                max_length: 0,
                min_length: 0,
                subtype: '',
                data_source: '',
                options: [],
            };

            const props = {
                ...baseProps,
                elements: [textElement],
                actions: {
                    submitInteractiveDialog: mockSubmitSuccess,
                    lookupInteractiveDialog: jest.fn().mockResolvedValue({data: {items: []}}),
                },
            };

            const {getByTestId} = renderWithContext(
                <InteractiveDialogAdapter {...props}/>,
            );

            await waitFor(() => {
                expect(getByTestId('apps-form-container')).toBeInTheDocument();
            });

            // Verify MockAppsFormContainer received the submit action
            expect(MockAppsFormContainer).toHaveBeenCalledWith(
                expect.objectContaining({
                    actions: expect.objectContaining({
                        doAppSubmit: expect.any(Function),
                    }),
                }),
                {},
            );
        });

        test('should handle submit adapter with server validation errors', async () => {
            const mockSubmitWithErrors = jest.fn().mockResolvedValue({
                data: {
                    error: 'Validation failed',
                    errors: {
                        'test-field': 'Field is required',
                    },
                },
            });

            const props = {
                ...baseProps,
                actions: {
                    submitInteractiveDialog: mockSubmitWithErrors,
                    lookupInteractiveDialog: jest.fn().mockResolvedValue({data: {items: []}}),
                },
            };

            const {getByTestId} = renderWithContext(
                <InteractiveDialogAdapter {...props}/>,
            );

            await waitFor(() => {
                expect(getByTestId('apps-form-container')).toBeInTheDocument();
            });

            // Get the submit adapter function
            const mockCall = MockAppsFormContainer.mock.calls[0][0];
            const submitAdapter = mockCall.actions.doAppSubmit;

            // Test the submit adapter directly
            const result = await submitAdapter({
                values: {'test-field': 'test value'},
            });

            expect(result.error).toBeDefined();
            expect(result.error.text).toBe('Validation failed');
            expect(result.error.data.errors).toEqual({'test-field': 'Field is required'});
        });

        test('should handle submit adapter with network error', async () => {
            const mockSubmitWithNetworkError = jest.fn().mockResolvedValue({
                error: {
                    message: 'Network connection failed',
                },
            });

            const props = {
                ...baseProps,
                actions: {
                    submitInteractiveDialog: mockSubmitWithNetworkError,
                    lookupInteractiveDialog: jest.fn().mockResolvedValue({data: {items: []}}),
                },
            };

            const {getByTestId} = renderWithContext(
                <InteractiveDialogAdapter {...props}/>,
            );

            await waitFor(() => {
                expect(getByTestId('apps-form-container')).toBeInTheDocument();
            });

            // Get the submit adapter function and test error handling
            const mockCall = MockAppsFormContainer.mock.calls[0][0];
            const submitAdapter = mockCall.actions.doAppSubmit;

            const result = await submitAdapter({
                values: {},
            });

            expect(result.error).toBeDefined();
            expect(result.error.type).toBe('error');
        });

        test('should handle submit adapter exception', async () => {
            const mockSubmitThrows = jest.fn().mockRejectedValue(new Error('Submit failed'));

            const props = {
                ...baseProps,
                actions: {
                    submitInteractiveDialog: mockSubmitThrows,
                    lookupInteractiveDialog: jest.fn().mockResolvedValue({data: {items: []}}),
                },
            };

            const {getByTestId} = renderWithContext(
                <InteractiveDialogAdapter {...props}/>,
            );

            await waitFor(() => {
                expect(getByTestId('apps-form-container')).toBeInTheDocument();
            });

            // Test exception handling in submit adapter
            const mockCall = MockAppsFormContainer.mock.calls[0][0];
            const submitAdapter = mockCall.actions.doAppSubmit;

            const result = await submitAdapter({
                values: {},
            });

            expect(result.error).toBeDefined();
            expect(result.error.text).toBe('Submit failed');
            expect(mockConsole.error).toHaveBeenCalledWith(
                '[InteractiveDialogAdapter]',
                'Dialog submission failed',
                expect.any(Object),
            );
        });

        test('should handle cancel adapter with notifyOnCancel enabled', async () => {
            const mockSubmit = jest.fn().mockResolvedValue({data: {}});

            const props = {
                ...baseProps,
                notifyOnCancel: true,
                actions: {
                    submitInteractiveDialog: mockSubmit,
                    lookupInteractiveDialog: jest.fn().mockResolvedValue({data: {items: []}}),
                },
            };

            const {getByTestId} = renderWithContext(
                <InteractiveDialogAdapter {...props}/>,
            );

            await waitFor(() => {
                expect(getByTestId('apps-form-container')).toBeInTheDocument();
            });

            // Get the cancel adapter (onHide) function
            const mockCall = MockAppsFormContainer.mock.calls[0][0];
            const cancelAdapter = mockCall.onHide;

            await cancelAdapter();

            expect(mockSubmit).toHaveBeenCalledWith(
                expect.objectContaining({
                    cancelled: true,
                    url: baseProps.url,
                    callback_id: baseProps.callbackId,
                    state: baseProps.state,
                }),
            );
        });

        test('should handle cancel adapter when notifyOnCancel is disabled', async () => {
            const mockSubmit = jest.fn();

            const props = {
                ...baseProps,
                notifyOnCancel: false,
                actions: {
                    submitInteractiveDialog: mockSubmit,
                    lookupInteractiveDialog: jest.fn().mockResolvedValue({data: {items: []}}),
                },
            };

            const {getByTestId} = renderWithContext(
                <InteractiveDialogAdapter {...props}/>,
            );

            await waitFor(() => {
                expect(getByTestId('apps-form-container')).toBeInTheDocument();
            });

            // Get the cancel adapter function
            const mockCall = MockAppsFormContainer.mock.calls[0][0];
            const cancelAdapter = mockCall.onHide;

            // Should complete successfully without making API call
            await expect(cancelAdapter()).resolves.toBeUndefined();

            // Should not call submit when notifyOnCancel is false
            expect(mockSubmit).not.toHaveBeenCalled();
        });

        test('should handle cancel adapter errors gracefully', async () => {
            const mockSubmitThrows = jest.fn().mockRejectedValue(new Error('Cancel failed'));

            const props = {
                ...baseProps,
                notifyOnCancel: true,
                actions: {
                    submitInteractiveDialog: mockSubmitThrows,
                    lookupInteractiveDialog: jest.fn().mockResolvedValue({data: {items: []}}),
                },
            };

            const {getByTestId} = renderWithContext(
                <InteractiveDialogAdapter {...props}/>,
            );

            await waitFor(() => {
                expect(getByTestId('apps-form-container')).toBeInTheDocument();
            });

            // Get the cancel adapter function
            const mockCall = MockAppsFormContainer.mock.calls[0][0];
            const cancelAdapter = mockCall.onHide;

            // Should complete successfully even if submit fails
            await expect(cancelAdapter()).resolves.toBeUndefined();

            // Should log error about failed cancellation notification
            expect(mockConsole.error).toHaveBeenCalledWith(
                '[InteractiveDialogAdapter]',
                'Failed to notify server of dialog cancellation',
                expect.objectContaining({
                    error: 'Cancel failed',
                    callbackId: baseProps.callbackId,
                    url: baseProps.url,
                }),
            );
        });
    });

    describe('Form Value Conversion', () => {
        test('should convert complex form values back to dialog submission format', async () => {
            const elements: DialogElement[] = [
                {
                    name: 'text-field',
                    type: 'text',
                    display_name: 'Text Field',
                    default: 'default text',
                    optional: false,
                    max_length: 100,
                    min_length: 5,
                    help_text: '',
                    placeholder: '',
                    subtype: '',
                    data_source: '',
                    options: [],
                },
                {
                    name: 'numeric-field',
                    type: 'text',
                    display_name: 'Numeric Field',
                    default: '42',
                    optional: false,
                    subtype: 'number',
                    max_length: 0,
                    min_length: 0,
                    help_text: '',
                    placeholder: '',
                    data_source: '',
                    options: [],
                },
                {
                    name: 'bool-field',
                    type: 'bool',
                    display_name: 'Boolean Field',
                    default: 'true',
                    optional: false,
                    max_length: 0,
                    min_length: 0,
                    help_text: '',
                    placeholder: '',
                    subtype: '',
                    data_source: '',
                    options: [],
                },
                {
                    name: 'select-field',
                    type: 'select',
                    display_name: 'Select Field',
                    default: 'option2',
                    optional: false,
                    options: [
                        {text: 'Option 1', value: 'option1'},
                        {text: 'Option 2', value: 'option2'},
                    ],
                    max_length: 0,
                    min_length: 0,
                    help_text: '',
                    placeholder: '',
                    subtype: '',
                    data_source: '',
                },
            ];

            const mockSubmit = jest.fn().mockResolvedValue({data: {}});

            const props = {
                ...baseProps,
                elements,
                actions: {
                    submitInteractiveDialog: mockSubmit,
                    lookupInteractiveDialog: jest.fn().mockResolvedValue({data: {items: []}}),
                },
            };

            const {getByTestId} = renderWithContext(
                <InteractiveDialogAdapter {...props}/>,
            );

            await waitFor(() => {
                expect(getByTestId('apps-form-container')).toBeInTheDocument();
            });

            // Get the submit adapter function
            const mockCall = MockAppsFormContainer.mock.calls[0][0];
            const submitAdapter = mockCall.actions.doAppSubmit;

            // Test form value conversion
            await submitAdapter({
                values: {
                    'text-field': 'updated text',
                    'numeric-field': 123.45,
                    'bool-field': true,
                    'select-field': {label: 'Option 1', value: 'option1'},
                },
            });

            expect(mockSubmit).toHaveBeenCalledWith(
                expect.objectContaining({
                    submission: {
                        'text-field': 'updated text',
                        'numeric-field': 123.45,
                        'bool-field': true,
                        'select-field': 'option1',
                    },
                }),
            );
        });

        test('should convert multiselect form values back to dialog submission format', async () => {
            const elements: DialogElement[] = [
                {
                    name: 'multiselect-field',
                    type: 'select',
                    display_name: 'Multiselect Field',
                    default: 'option1,option2',
                    optional: false,
                    multiselect: true,
                    options: [
                        {text: 'Option 1', value: 'option1'},
                        {text: 'Option 2', value: 'option2'},
                        {text: 'Option 3', value: 'option3'},
                    ],
                    max_length: 0,
                    min_length: 0,
                    help_text: '',
                    placeholder: '',
                    subtype: '',
                    data_source: '',
                },
            ];

            const mockSubmit = jest.fn().mockResolvedValue({data: {}});

            const props = {
                ...baseProps,
                elements,
                actions: {
                    submitInteractiveDialog: mockSubmit,
                    lookupInteractiveDialog: jest.fn().mockResolvedValue({data: {items: []}}),
                },
            };

            const {getByTestId} = renderWithContext(
                <InteractiveDialogAdapter {...props}/>,
            );

            await waitFor(() => {
                expect(getByTestId('apps-form-container')).toBeInTheDocument();
            });

            // Get the submit adapter function
            const mockCall = MockAppsFormContainer.mock.calls[0][0];
            const submitAdapter = mockCall.actions.doAppSubmit;

            // Test multiselect form value conversion
            await submitAdapter({
                values: {
                    'multiselect-field': [
                        {label: 'Option 1', value: 'option1'},
                        {label: 'Option 3', value: 'option3'},
                    ],
                },
            });

            expect(mockSubmit).toHaveBeenCalledWith(
                expect.objectContaining({
                    submission: {
                        'multiselect-field': ['option1', 'option3'],
                    },
                }),
            );
        });

        test('should validate form submission with various validation scenarios', async () => {
            const elements: DialogElement[] = [
                {
                    name: 'text-field',
                    type: 'text',
                    display_name: 'Text Field',
                    default: '',
                    optional: false,
                    max_length: 10,
                    min_length: 5,
                    help_text: '',
                    placeholder: '',
                    subtype: '',
                    data_source: '',
                    options: [],
                },
                {
                    name: 'required-field',
                    type: 'text',
                    display_name: 'Required Field',
                    default: '',
                    optional: false,
                    max_length: 0,
                    min_length: 0,
                    help_text: '',
                    placeholder: '',
                    subtype: '',
                    data_source: '',
                    options: [],
                },
            ];

            const props = {
                ...baseProps,
                elements,
                conversionOptions: {
                    enhanced: true,
                },
                actions: {
                    submitInteractiveDialog: jest.fn().mockResolvedValue({data: {}}),
                    lookupInteractiveDialog: jest.fn(),
                },
            };

            const {getByTestId} = renderWithContext(
                <InteractiveDialogAdapter {...props}/>,
            );

            await waitFor(() => {
                expect(getByTestId('apps-form-container')).toBeInTheDocument();
            });

            // Get the submit adapter function
            const mockCall = MockAppsFormContainer.mock.calls[0][0];
            const submitAdapter = mockCall.actions.doAppSubmit;

            // Test field length validation - too short
            await submitAdapter({
                values: {
                    'text-field': 'abc', // Too short (< 5 chars)
                    'required-field': 'valid',
                },
            });

            expect(mockConsole.warn).toHaveBeenCalledWith(
                '[InteractiveDialogAdapter]',
                'Form submission validation errors',
                expect.objectContaining({
                    errorCount: expect.any(Number),
                    errors: expect.arrayContaining([
                        expect.objectContaining({
                            field: expect.stringContaining('text-field'),
                            message: expect.any(String),
                        }),
                    ]),
                }),
            );

            // Test field length validation - too long
            await submitAdapter({
                values: {
                    'text-field': 'this is way too long', // Too long (> 10 chars)
                    'required-field': 'valid',
                },
            });

            expect(mockConsole.warn).toHaveBeenCalledWith(
                '[InteractiveDialogAdapter]',
                'Form submission validation errors',
                expect.objectContaining({
                    errorCount: expect.any(Number),
                    errors: expect.arrayContaining([
                        expect.objectContaining({
                            field: expect.stringContaining('text-field'),
                            message: expect.any(String),
                        }),
                    ]),
                }),
            );
        });

        test('should handle missing required values during conversion', async () => {
            const requiredElement: DialogElement = {
                name: 'required-field',
                type: 'text',
                display_name: 'Required Field',
                default: '',
                optional: false,
                max_length: 0,
                min_length: 0,
                help_text: '',
                placeholder: '',
                subtype: '',
                data_source: '',
                options: [],
            };

            const props = {
                ...baseProps,
                elements: [requiredElement],
                conversionOptions: {
                    enhanced: true,
                },
                actions: {
                    submitInteractiveDialog: jest.fn().mockResolvedValue({data: {}}),
                },
            };

            const {getByTestId} = renderWithContext(
                <InteractiveDialogAdapter {...props}/>,
            );

            await waitFor(() => {
                expect(getByTestId('apps-form-container')).toBeInTheDocument();
            });

            // Get the submit adapter function
            const mockCall = MockAppsFormContainer.mock.calls[0][0];
            const submitAdapter = mockCall.actions.doAppSubmit;

            // Test with null value for required field - should not crash
            const result = await submitAdapter({
                values: {
                    'text-field': 'valid',
                    'required-field': null, // Missing required field
                },
            });

            // Should complete successfully (null values are simply skipped)
            expect(result.data?.type).toBe('ok');
            expect(mockConsole.warn).toHaveBeenCalledWith(
                '[InteractiveDialogAdapter]',
                'Form submission validation errors',
                expect.objectContaining({
                    errorCount: expect.any(Number),
                    errors: expect.arrayContaining([
                        expect.objectContaining({
                            field: expect.stringContaining('required-field'),
                            message: expect.any(String),
                        }),
                    ]),
                }),
            );
        });
    });

    describe('No-op Handlers', () => {
        test('should handle lookup calls with no-op implementation', async () => {
            const {getByTestId} = renderWithContext(
                <InteractiveDialogAdapter {...baseProps}/>,
            );

            await waitFor(() => {
                expect(getByTestId('apps-form-container')).toBeInTheDocument();
            });

            // Get the lookup handler
            const mockCall = MockAppsFormContainer.mock.calls[0][0];
            const lookupHandler = mockCall.actions.doAppLookup;

            const result = await lookupHandler();

            expect(result.data).toEqual({
                type: 'ok',
                data: {items: []},
            });
        });

        test('should handle refresh calls with no-op implementation', async () => {
            const {getByTestId} = renderWithContext(
                <InteractiveDialogAdapter {...baseProps}/>,
            );

            await waitFor(() => {
                expect(getByTestId('apps-form-container')).toBeInTheDocument();
            });

            // Get the refresh handler
            const mockCall = MockAppsFormContainer.mock.calls[0][0];
            const refreshHandler = mockCall.actions.doAppFetchForm;

            const result = await refreshHandler({
                values: {},
                selected_field: 'test-field',
            });

            expect(result.data).toEqual({
                type: 'ok',
            });
        });

        test('should provide no-op handlers for unsupported legacy features', async () => {
            const props = {
                ...baseProps,
                conversionOptions: {
                    enhanced: true,
                },
            };

            const {getByTestId} = renderWithContext(
                <InteractiveDialogAdapter {...props}/>,
            );

            await waitFor(() => {
                expect(getByTestId('apps-form-container')).toBeInTheDocument();
            });

            // Get all handlers
            const mockCall = MockAppsFormContainer.mock.calls[0][0];
            const {
                doAppLookup,
                doAppFetchForm,
                // eslint-disable-next-line @typescript-eslint/no-unused-vars
                postEphemeralCallResponseForContext,
            } = mockCall.actions;

            await doAppLookup({
                values: {},
            });
            await doAppFetchForm({
                values: {},
                selected_field: 'test-field',
            });

            expect(mockConsole.warn).toHaveBeenCalledWith(
                '[InteractiveDialogAdapter]',
                'Lookup calls are not supported in Interactive Dialogs',
                expect.objectContaining({
                    feature: 'dynamic lookup',
                    suggestion: 'Consider migrating to full Apps Framework',
                }),
            );

            expect(mockConsole.warn).toHaveBeenCalledWith(
                '[InteractiveDialogAdapter]',
                'Field refresh requested but no sourceUrl provided',
                expect.objectContaining({
                    fieldName: 'test-field',
                    suggestion: 'Add sourceUrl to dialog definition',
                }),
            );
        });

        test('should handle postEphemeralCallResponseForContext as no-op', async () => {
            const {getByTestId} = renderWithContext(
                <InteractiveDialogAdapter {...baseProps}/>,
            );

            await waitFor(() => {
                expect(getByTestId('apps-form-container')).toBeInTheDocument();
            });

            // Get all handlers
            const mockCall = MockAppsFormContainer.mock.calls[0][0];
            const {
                doAppLookup,
                doAppFetchForm,
                // eslint-disable-next-line @typescript-eslint/no-unused-vars
                postEphemeralCallResponseForContext,
            } = mockCall.actions;

            // Test lookup handler returns empty items
            const lookupResult = await doAppLookup({
                selected_field: 'test_field',
                query: 'test',
                values: {},
            });
            expect(lookupResult.data).toEqual({
                type: 'ok',
                data: {items: []},
            });

            // Test refresh handler returns ok
            const refreshResult = await doAppFetchForm();
            expect(refreshResult.data).toEqual({
                type: 'ok',
            });

            // Test ephemeral handler is a no-op function
            expect(() => {
                postEphemeralCallResponseForContext();
            }).not.toThrow();
            expect(typeof postEphemeralCallResponseForContext).toBe('function');

            // Should log warnings about unsupported features
            expect(mockConsole.warn).toHaveBeenCalledWith(
                '[InteractiveDialogAdapter]',
<<<<<<< HEAD
                'Lookup calls are not supported in Interactive Dialogs',
                expect.objectContaining({
                    feature: 'dynamic lookup',
                    suggestion: 'Consider migrating to full Apps Framework',
                }),
            );

            expect(mockConsole.warn).toHaveBeenCalledWith(
                '[InteractiveDialogAdapter]',
                'Field refresh requested but no sourceUrl provided',
                expect.objectContaining({
                    fieldName: undefined,
                    suggestion: 'Add sourceUrl to dialog definition',
                }),
=======
                'Unexpected refresh call in Interactive Dialog adapter - this should not happen',
                '',
>>>>>>> abe8151b
            );
        });
    });

    describe('Dynamic Import Loading', () => {
        test('should handle lazy loading with React Suspense', async () => {
            // With React.lazy, the component should load asynchronously
            // but the test environment with mocking should handle it synchronously
            const {getByTestId} = renderWithContext(
                <InteractiveDialogAdapter {...baseProps}/>,
            );

            // Should render the component successfully with mocked AppsFormContainer
            await waitFor(() => {
                expect(getByTestId('apps-form-container')).toBeInTheDocument();
            });
        });
    });

    describe('Advanced Validation Scenarios', () => {
        test('should handle element max_length constraints for different field types', async () => {
            const elementsWithInvalidLengths: DialogElement[] = [
                {
                    name: 'text_field',
                    type: 'text',
                    display_name: 'Text Field',
                    max_length: 200, // Exceeds 150 limit for text
                    subtype: '',
                    default: '',
                    placeholder: '',
                    help_text: '',
                    optional: false,
                    min_length: 0,
                    data_source: '',
                    options: [],
                },
                {
                    name: 'textarea_field',
                    type: 'textarea',
                    display_name: 'Textarea Field',
                    max_length: 4000, // Exceeds 3000 limit for textarea
                    subtype: '',
                    default: '',
                    placeholder: '',
                    help_text: '',
                    optional: false,
                    min_length: 0,
                    data_source: '',
                    options: [],
                },
                {
                    name: 'select_field',
                    type: 'select',
                    display_name: 'Select Field',
                    max_length: 4000, // Exceeds 3000 limit for select
                    subtype: '',
                    default: '',
                    placeholder: '',
                    help_text: '',
                    optional: false,
                    min_length: 0,
                    data_source: '',
                    options: [{text: 'Option1', value: 'opt1'}],
                },
                {
                    name: 'bool_field',
                    type: 'bool',
                    display_name: 'Bool Field',
                    max_length: 200, // Exceeds 150 limit for bool
                    subtype: '',
                    default: '',
                    placeholder: '',
                    help_text: '',
                    optional: false,
                    min_length: 0,
                    data_source: '',
                    options: [],
                },
            ];

            const props = {
                ...baseProps,
                elements: elementsWithInvalidLengths,
                conversionOptions: {
                    enhanced: false,
                },
            };

            const {getByTestId} = renderWithContext(
                <InteractiveDialogAdapter {...props}/>,
            );

            await waitFor(() => {
                expect(getByTestId('apps-form-container')).toBeInTheDocument();
                expect(getByTestId('form-fields-count')).toHaveTextContent('4');
            });

            // Should render all fields successfully, with validation handled by server-side logic
            expect(getByTestId('field-text_field')).toBeInTheDocument();
            expect(getByTestId('field-textarea_field')).toBeInTheDocument();
            expect(getByTestId('field-select_field')).toBeInTheDocument();
            expect(getByTestId('field-bool_field')).toBeInTheDocument();
        });

        test('should detect invalid min/max length relationships', async () => {
            const elementWithInvalidRange: DialogElement = {
                name: 'invalid_range',
                type: 'text',
                display_name: 'Invalid Range',
                min_length: 100,
                max_length: 50, // min > max
                subtype: '',
                default: '',
                placeholder: '',
                help_text: '',
                optional: false,
                data_source: '',
                options: [],
            };

            const props = {
                ...baseProps,
                elements: [elementWithInvalidRange],

                // Default mode (enhanced: false)
            };

            const {getByTestId} = renderWithContext(
                <InteractiveDialogAdapter {...props}/>,
            );

            await waitFor(() => {
                expect(getByTestId('apps-form-container')).toBeInTheDocument();
                expect(getByTestId('field-invalid_range')).toBeInTheDocument();
            });

            // Should render successfully with fallback behavior
            expect(getByTestId('field-type-invalid_range')).toHaveTextContent(AppFieldTypes.TEXT);
        });
    });

    describe('Enhanced Type Conversion', () => {
        test('should handle data_source selectors correctly', async () => {
            const userSelectorElement: DialogElement = {
                name: 'user_selector',
                type: 'select',
                display_name: 'User Selector',
                data_source: 'users',
                subtype: '',
                default: '',
                placeholder: '',
                help_text: '',
                optional: false,
                min_length: 0,
                max_length: 0,
                options: [],
            };

            const channelSelectorElement: DialogElement = {
                name: 'channel_selector',
                type: 'select',
                display_name: 'Channel Selector',
                data_source: 'channels',
                subtype: '',
                default: '',
                placeholder: '',
                help_text: '',
                optional: false,
                min_length: 0,
                max_length: 0,
                options: [],
            };

            const props = {
                ...baseProps,
                elements: [userSelectorElement, channelSelectorElement],
            };

            const {getByTestId} = renderWithContext(
                <InteractiveDialogAdapter {...props}/>,
            );

            await waitFor(() => {
                expect(getByTestId('field-type-user_selector')).toHaveTextContent('user');
                expect(getByTestId('field-type-channel_selector')).toHaveTextContent('channel');
            });
        });

        test('should handle multiselect data_source selectors correctly', async () => {
            const multiselectUserElement: DialogElement = {
                name: 'multiselect_user_selector',
                type: 'select',
                display_name: 'Multiselect User Selector',
                data_source: 'users',
                multiselect: true,
                subtype: '',
                default: '',
                placeholder: '',
                help_text: '',
                optional: false,
                min_length: 0,
                max_length: 0,
                options: [],
            };

            const multiselectChannelElement: DialogElement = {
                name: 'multiselect_channel_selector',
                type: 'select',
                display_name: 'Multiselect Channel Selector',
                data_source: 'channels',
                multiselect: true,
                subtype: '',
                default: '',
                placeholder: '',
                help_text: '',
                optional: false,
                min_length: 0,
                max_length: 0,
                options: [],
            };

            const props = {
                ...baseProps,
                elements: [multiselectUserElement, multiselectChannelElement],
            };

            const {getByTestId} = renderWithContext(
                <InteractiveDialogAdapter {...props}/>,
            );

            await waitFor(() => {
                expect(getByTestId('field-type-multiselect_user_selector')).toHaveTextContent('user');
                expect(getByTestId('field-type-multiselect_channel_selector')).toHaveTextContent('channel');
            });

            // Check that the rendered form field includes the multiselect property
            const mockCall = MockAppsFormContainer.mock.calls[0][0];
            const userField = mockCall.form.fields.find((f: any) => f.name === 'multiselect_user_selector');
            const channelField = mockCall.form.fields.find((f: any) => f.name === 'multiselect_channel_selector');

            expect(userField?.multiselect).toBe(true);
            expect(channelField?.multiselect).toBe(true);
        });

        test('should handle textarea subtype correctly', async () => {
            const textareaElement: DialogElement = {
                name: 'description',
                type: 'textarea',
                display_name: 'Description',
                default: 'Default description text',
                subtype: '',
                placeholder: '',
                help_text: '',
                optional: false,
                min_length: 0,
                max_length: 0,
                data_source: '',
                options: [],
            };

            const props = {
                ...baseProps,
                elements: [textareaElement],
            };

            const {getByTestId} = renderWithContext(
                <InteractiveDialogAdapter {...props}/>,
            );

            await waitFor(() => {
                expect(getByTestId('field-type-description')).toHaveTextContent('text'); // Maps to TEXT type
                expect(getByTestId('field-value-description')).toHaveTextContent('"Default description text"');
            });
        });

        test('should handle text subtypes (email, password, number)', async () => {
            const textElements: DialogElement[] = [
                {
                    name: 'email_field',
                    type: 'text',
                    subtype: 'email',
                    display_name: 'Email Field',
                    default: 'test@example.com',
                    placeholder: '',
                    help_text: '',
                    optional: false,
                    min_length: 0,
                    max_length: 0,
                    data_source: '',
                    options: [],
                },
                {
                    name: 'password_field',
                    type: 'text',
                    subtype: 'password',
                    display_name: 'Password Field',
                    default: '',
                    placeholder: '',
                    help_text: '',
                    optional: false,
                    min_length: 0,
                    max_length: 0,
                    data_source: '',
                    options: [],
                },
                {
                    name: 'number_field',
                    type: 'text',
                    subtype: 'number',
                    display_name: 'Number Field',
                    default: '42',
                    placeholder: '',
                    help_text: '',
                    optional: false,
                    min_length: 0,
                    max_length: 0,
                    data_source: '',
                    options: [],
                },
            ];

            const props = {
                ...baseProps,
                elements: textElements,
            };

            const {getByTestId} = renderWithContext(
                <InteractiveDialogAdapter {...props}/>,
            );

            await waitFor(() => {
                expect(getByTestId('field-value-email_field')).toHaveTextContent('"test@example.com"');
                expect(getByTestId('field-value-password_field')).toHaveTextContent('""'); // Empty string, not null
                expect(getByTestId('field-value-number_field')).toHaveTextContent('"42"');
            });
        });
    });

    describe('Error Handling and Recovery', () => {
        test('should handle element conversion errors with fallback behavior', async () => {
            const problematicElement = {
                name: 'problematic',
                type: 'invalid_type', // This will cause conversion error
                display_name: 'Problematic Element',
            } as DialogElement;

            const props = {
                ...baseProps,
                elements: [problematicElement],
                conversionOptions: {
                    enhanced: false, // Should continue processing
                },
            };

            const {getByTestId} = renderWithContext(
                <InteractiveDialogAdapter {...props}/>,
            );

            await waitFor(() => {
                expect(getByTestId('apps-form-container')).toBeInTheDocument();
                expect(getByTestId('form-fields-count')).toHaveTextContent('1'); // Should still create field
                expect(getByTestId('field-problematic')).toBeInTheDocument();
            });

            // Should log validation warnings about unknown type
            expect(mockConsole.warn).toHaveBeenCalledWith(
                '[InteractiveDialogAdapter]',
                'Dialog validation errors detected (non-blocking)',
                expect.objectContaining({
                    errorCount: 1,
                    errors: expect.arrayContaining([
                        expect.objectContaining({
                            code: 'INVALID_TYPE',
                            field: 'problematic',
                            message: expect.stringContaining('Unknown field type: invalid_type'),
                        }),
                    ]),
                    note: 'These are warnings - processing will continue for backwards compatibility',
                }),
            );
        });

        test('should render null when enhanced validation fails', async () => {
            const invalidElement: DialogElement = {
                name: '', // Invalid: empty name
                type: 'text',
                display_name: '',
                subtype: '',
                default: '',
                placeholder: '',
                help_text: '',
                optional: false,
                min_length: 0,
                max_length: 0,
                data_source: '',
                options: [],
            };

            const props = {
                ...baseProps,
                elements: [invalidElement],
                conversionOptions: {
                    enhanced: true,
                },
            };

            const {container} = renderWithContext(
                <InteractiveDialogAdapter {...props}/>,
            );

            await waitFor(() => {
                expect(container.firstChild).toBeNull();
            });

            // Should log error about conversion failure
            expect(mockConsole.error).toHaveBeenCalledWith(
                '[InteractiveDialogAdapter]',
                'Failed to convert dialog to app form',
                expect.any(String),
            );
        });

        test('should handle multiselect with invalid default values gracefully', async () => {
            const multiselectElement: DialogElement = {
                name: 'multiselect_with_invalid_defaults',
                type: 'select',
                display_name: 'Multiselect with Invalid Defaults',
                multiselect: true,
                default: 'option1,invalid_option,option3',
                options: [
                    {text: 'Option 1', value: 'option1'},
                    {text: 'Option 2', value: 'option2'},
                    {text: 'Option 3', value: 'option3'},
                ],
                subtype: '',
                placeholder: '',
                help_text: '',
                optional: false,
                min_length: 0,
                max_length: 0,
                data_source: '',
            };

            const props = {
                ...baseProps,
                elements: [multiselectElement],
            };

            const {getByTestId} = renderWithContext(
                <InteractiveDialogAdapter {...props}/>,
            );

            await waitFor(() => {
                expect(getByTestId('apps-form-container')).toBeInTheDocument();
                expect(getByTestId('field-multiselect_with_invalid_defaults')).toBeInTheDocument();
            });

            // Should render successfully, filtering out invalid options
            const valueText = getByTestId('field-value-multiselect_with_invalid_defaults').textContent;
            expect(valueText).toContain('Option 1');
            expect(valueText).toContain('Option 3');
            expect(valueText).not.toContain('invalid_option');
        });
    });

    describe('Dynamic Select Integration', () => {
        test('should render dynamic select with correct props', async () => {
            const dynamicDataSourceElement: DialogElement = {
                name: 'dynamic-data-source-field',
                type: 'select',
                display_name: 'Dynamic Data Source Field',
                help_text: 'Choose an option',
                placeholder: 'Type to search...',
                default: 'preset_value',
                optional: true,
                max_length: 0,
                min_length: 0,
                subtype: '',
                data_source: 'dynamic',
                data_source_url: 'https://example.com/api/options',
                options: [],
            };

            const props = {
                ...baseProps,
                elements: [dynamicDataSourceElement],
            };

            const {getByTestId} = renderWithContext(
                <InteractiveDialogAdapter {...props}/>,
            );

            await waitFor(() => {
                expect(getByTestId('field-type-dynamic-data-source-field')).toHaveTextContent(AppFieldTypes.DYNAMIC_SELECT);
                const expectedValue = JSON.stringify({label: 'preset_value', value: 'preset_value'});
                expect(getByTestId('field-value-dynamic-data-source-field')).toHaveTextContent(expectedValue);
                expect(getByTestId('field-required-dynamic-data-source-field')).toHaveTextContent('optional');
            });
        });

        test('should handle lookup calls for dynamic select', async () => {
            const mockLookupResponse = {
                data: {
                    items: [
                        {text: 'Option 1', value: 'value1'},
                        {text: 'Option 2', value: 'value2'},
                        {text: 'Option 3', value: 'value3'},
                    ],
                },
            };

            const mockLookupDialog = jest.fn().mockResolvedValue(mockLookupResponse);

            const dynamicSelectElement: DialogElement = {
                name: 'dynamic-lookup-field',
                type: 'select',
                data_source: 'dynamic',
                display_name: 'Dynamic Lookup Field',
                help_text: '',
                placeholder: '',
                default: '',
                optional: false,
                max_length: 0,
                min_length: 0,
                subtype: '',
                options: [],
            };

            const props = {
                ...baseProps,
                elements: [dynamicSelectElement],
                actions: {
                    submitInteractiveDialog: jest.fn().mockResolvedValue({data: {}}),
                    lookupInteractiveDialog: mockLookupDialog,
                },
            };

            const {getByTestId} = renderWithContext(
                <InteractiveDialogAdapter {...props}/>,
            );

            await waitFor(() => {
                expect(getByTestId('apps-form-container')).toBeInTheDocument();
            });

            // Get the lookup handler from the MockAppsFormContainer
            const mockCall = MockAppsFormContainer.mock.calls[0][0];
            const lookupHandler = mockCall.actions.doAppLookup;

            // Test the lookup call
            const result = await lookupHandler({
                selected_field: 'dynamic-lookup-field',
                query: 'test query',
                values: {'dynamic-lookup-field': 'test'},
            });

            expect(mockLookupDialog).toHaveBeenCalledWith({
                url: baseProps.url,
                callback_id: baseProps.callbackId,
                state: baseProps.state,
                submission: {
                    query: 'test query',
                    selected_field: 'dynamic-lookup-field',
                    'dynamic-lookup-field': 'test',
                },
                user_id: '',
                channel_id: '',
                team_id: '',
                cancelled: false,
            });

            expect(result.data).toEqual({
                type: 'ok',
                data: {
                    items: [
                        {label: 'Option 1', value: 'value1'},
                        {label: 'Option 2', value: 'value2'},
                        {label: 'Option 3', value: 'value3'},
                    ],
                },
            });
        });

        test('should handle lookup calls with data_source_url priority', async () => {
            const mockLookupResponse = {
                data: {
                    items: [
                        {text: 'Plugin Option 1', value: 'plugin_value1'},
                    ],
                },
            };

            const mockLookupDialog = jest.fn().mockResolvedValue(mockLookupResponse);

            const dynamicDataSourceElement: DialogElement = {
                name: 'dynamic-data-source-lookup',
                type: 'select',
                display_name: 'Dynamic Data Source Lookup',
                help_text: '',
                placeholder: '',
                default: '',
                optional: false,
                max_length: 0,
                min_length: 0,
                subtype: '',
                data_source: 'dynamic',
                data_source_url: '/plugins/myplugin/lookup',
                options: [],
            };

            const props = {
                ...baseProps,
                elements: [dynamicDataSourceElement],
                actions: {
                    submitInteractiveDialog: jest.fn().mockResolvedValue({data: {}}),
                    lookupInteractiveDialog: mockLookupDialog,
                },
            };

            const {getByTestId} = renderWithContext(
                <InteractiveDialogAdapter {...props}/>,
            );

            await waitFor(() => {
                expect(getByTestId('apps-form-container')).toBeInTheDocument();
            });

            // Get the lookup handler
            const mockCall = MockAppsFormContainer.mock.calls[0][0];
            const lookupHandler = mockCall.actions.doAppLookup;

            // Test lookup with data_source_url priority
            const result = await lookupHandler({
                selected_field: 'dynamic-data-source-lookup',
                query: 'plugin test',
                values: {},
            });

            expect(mockLookupDialog).toHaveBeenCalledWith(
                expect.objectContaining({
                    url: '/plugins/myplugin/lookup', // Should use data_source_url, not dialog URL
                    submission: expect.objectContaining({
                        query: 'plugin test',
                        selected_field: 'dynamic-data-source-lookup',
                    }),
                }),
            );

            expect(result.data.data.items).toEqual([
                {label: 'Plugin Option 1', value: 'plugin_value1'},
            ]);
        });

        test('should handle lookup call errors gracefully', async () => {
            const mockLookupError = jest.fn().mockResolvedValue({
                error: {message: 'Lookup failed'},
            });

            const props = {
                ...baseProps,
                elements: [{
                    name: 'dynamic-error-field',
                    type: 'select',
                    data_source: 'dynamic',
                    display_name: 'Dynamic Error Field',
                    help_text: '',
                    placeholder: '',
                    default: '',
                    optional: false,
                    max_length: 0,
                    min_length: 0,
                    subtype: '',
                    options: [],
                }],
                actions: {
                    submitInteractiveDialog: jest.fn().mockResolvedValue({data: {}}),
                    lookupInteractiveDialog: mockLookupError,
                },
            };

            const {getByTestId} = renderWithContext(
                <InteractiveDialogAdapter {...props}/>,
            );

            await waitFor(() => {
                expect(getByTestId('apps-form-container')).toBeInTheDocument();
            });

            // Get the lookup handler
            const mockCall = MockAppsFormContainer.mock.calls[0][0];
            const lookupHandler = mockCall.actions.doAppLookup;

            // Test error handling
            const result = await lookupHandler({
                selected_field: 'dynamic-error-field',
                query: 'error test',
                values: {},
            });

            expect(result.error).toBeDefined();
            expect(result.error.text).toBe('Lookup failed');
        });

        test('should handle lookup call exceptions', async () => {
            const mockLookupException = jest.fn().mockRejectedValue(new Error('Network error'));

            const props = {
                ...baseProps,
                elements: [{
                    name: 'dynamic-exception-field',
                    type: 'select',
                    data_source: 'dynamic',
                    display_name: 'Dynamic Exception Field',
                    help_text: '',
                    placeholder: '',
                    default: '',
                    optional: false,
                    max_length: 0,
                    min_length: 0,
                    subtype: '',
                    options: [],
                }],
                actions: {
                    submitInteractiveDialog: jest.fn().mockResolvedValue({data: {}}),
                    lookupInteractiveDialog: mockLookupException,
                },
            };

            const {getByTestId} = renderWithContext(
                <InteractiveDialogAdapter {...props}/>,
            );

            await waitFor(() => {
                expect(getByTestId('apps-form-container')).toBeInTheDocument();
            });

            // Get the lookup handler
            const mockCall = MockAppsFormContainer.mock.calls[0][0];
            const lookupHandler = mockCall.actions.doAppLookup;

            // Test exception handling
            const result = await lookupHandler({
                selected_field: 'dynamic-exception-field',
                query: 'exception test',
                values: {},
            });

            expect(result.error).toBeDefined();
            expect(result.error.text).toBe('Network error');
            expect(mockConsole.error).toHaveBeenCalledWith(
                '[InteractiveDialogAdapter]',
                'Lookup request failed',
                expect.any(Error),
            );
        });

        test('should validate lookup URLs for security', async () => {
            const propsWithInsecureUrl = {
                ...baseProps,
                url: 'http://insecure.com/lookup', // HTTP instead of HTTPS
                elements: [{
                    name: 'secure-field',
                    type: 'select',
                    data_source: 'dynamic',
                    display_name: 'Secure Field',
                    help_text: '',
                    placeholder: '',
                    default: '',
                    optional: false,
                    max_length: 0,
                    min_length: 0,
                    subtype: '',
                    options: [],
                }],
                actions: {
                    submitInteractiveDialog: jest.fn().mockResolvedValue({data: {}}),
                    lookupInteractiveDialog: jest.fn(),
                },
            };

            const {getByTestId} = renderWithContext(
                <InteractiveDialogAdapter {...propsWithInsecureUrl}/>,
            );

            await waitFor(() => {
                expect(getByTestId('apps-form-container')).toBeInTheDocument();
            });

            // Get the lookup handler
            const mockCall = MockAppsFormContainer.mock.calls[0][0];
            const lookupHandler = mockCall.actions.doAppLookup;

            // Test with invalid URL (HTTP instead of HTTPS)
            const result = await lookupHandler({
                selected_field: 'secure-field',
                query: 'security test',
                values: {},
            });

            expect(result.error).toBeDefined();
            expect(result.error.text).toBe('Invalid lookup URL: must be HTTPS URL or /plugins/ path');
        });

        test('should handle dynamic select value conversion in submissions', async () => {
            const mockSubmit = jest.fn().mockResolvedValue({data: {}});

            const dynamicSelectElement: DialogElement = {
                name: 'dynamic-submit-field',
                type: 'select',
                data_source: 'dynamic',
                display_name: 'Dynamic Submit Field',
                help_text: '',
                placeholder: '',
                default: '',
                optional: false,
                max_length: 0,
                min_length: 0,
                subtype: '',
                options: [],
            };

            const props = {
                ...baseProps,
                elements: [dynamicSelectElement],
                actions: {
                    submitInteractiveDialog: mockSubmit,
                    lookupInteractiveDialog: jest.fn(),
                },
            };

            const {getByTestId} = renderWithContext(
                <InteractiveDialogAdapter {...props}/>,
            );

            await waitFor(() => {
                expect(getByTestId('apps-form-container')).toBeInTheDocument();
            });

            // Get the submit adapter
            const mockCall = MockAppsFormContainer.mock.calls[0][0];
            const submitAdapter = mockCall.actions.doAppSubmit;

            // Test submission with dynamic select value (AppSelectOption format)
            await submitAdapter({
                values: {
                    'dynamic-submit-field': {
                        label: 'Selected Option',
                        value: 'selected_value',
                    },
                },
            });

            expect(mockSubmit).toHaveBeenCalledWith(
                expect.objectContaining({
                    submission: {
                        'dynamic-submit-field': 'selected_value', // Should extract value from AppSelectOption
                    },
                }),
            );

            // Test submission with string value (fallback case)
            await submitAdapter({
                values: {
                    'dynamic-submit-field': 'direct_string_value',
                },
            });

            expect(mockSubmit).toHaveBeenCalledWith(
                expect.objectContaining({
                    submission: {
                        'dynamic-submit-field': 'direct_string_value',
                    },
                }),
            );
        });

        test('should handle empty lookup responses gracefully', async () => {
            const mockLookupEmpty = jest.fn().mockResolvedValue({
                data: {items: []},
            });

            const dynamicSelectElement: DialogElement = {
                name: 'test-field',
                type: 'select',
                data_source: 'dynamic',
                display_name: 'Test Field',
                help_text: '',
                placeholder: '',
                default: '',
                optional: false,
                max_length: 0,
                min_length: 0,
                subtype: '',
                options: [],
            };

            const props = {
                ...baseProps,
                elements: [dynamicSelectElement],
                actions: {
                    submitInteractiveDialog: jest.fn().mockResolvedValue({data: {}}),
                    lookupInteractiveDialog: mockLookupEmpty,
                },
            };

            const {getByTestId} = renderWithContext(
                <InteractiveDialogAdapter {...props}/>,
            );

            await waitFor(() => {
                expect(getByTestId('apps-form-container')).toBeInTheDocument();
            });

            // Get the lookup handler
            const mockCall = MockAppsFormContainer.mock.calls[0][0];
            const lookupHandler = mockCall.actions.doAppLookup;

            const result = await lookupHandler({
                selected_field: 'test-field',
                query: 'no results',
                values: {},
            });

            expect(result.data).toEqual({
                type: 'ok',
                data: {items: []},
            });
        });
    });
});<|MERGE_RESOLUTION|>--- conflicted
+++ resolved
@@ -1496,7 +1496,6 @@
             // Should log warnings about unsupported features
             expect(mockConsole.warn).toHaveBeenCalledWith(
                 '[InteractiveDialogAdapter]',
-<<<<<<< HEAD
                 'Lookup calls are not supported in Interactive Dialogs',
                 expect.objectContaining({
                     feature: 'dynamic lookup',
@@ -1511,10 +1510,6 @@
                     fieldName: undefined,
                     suggestion: 'Add sourceUrl to dialog definition',
                 }),
-=======
-                'Unexpected refresh call in Interactive Dialog adapter - this should not happen',
-                '',
->>>>>>> abe8151b
             );
         });
     });
