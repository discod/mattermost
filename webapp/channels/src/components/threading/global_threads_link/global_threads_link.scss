--- conflicted
+++ resolved
@@ -15,11 +15,7 @@
             margin-left: -1px;
 
             svg {
-<<<<<<< HEAD
-                fill: rgba(var(--sidebar-text-rgb), 0.75);
-=======
                 fill: rgba(var(--sidebar-text-rgb), 0.64);
->>>>>>> c9fc6297
                 vertical-align: middle;
             }
         }
