--- conflicted
+++ resolved
@@ -750,7 +750,59 @@
             expect(form.fields?.[1].name).toBe('valid_field');
         });
 
-<<<<<<< HEAD
+        it('should convert dynamic select element with data_source_url', () => {
+            const elements: DialogElement[] = [
+                {
+                    name: 'dynamic_field',
+                    type: 'select',
+                    display_name: 'Dynamic Field',
+                    data_source: 'dynamic',
+                    data_source_url: '/plugins/myplugin/lookup',
+                    optional: false,
+                } as DialogElement,
+            ];
+
+            const {form, errors} = convertDialogToAppForm(
+                elements,
+                'Test Dialog',
+                undefined,
+                undefined,
+                undefined,
+                legacyOptions,
+            );
+
+            expect(errors).toHaveLength(0);
+            expect(form.fields).toHaveLength(1);
+            expect(form.fields?.[0].type).toBe('dynamic_select');
+            expect(form.fields?.[0].lookup?.path).toBe('/plugins/myplugin/lookup');
+        });
+
+        it('should convert dynamic select element without data_source_url', () => {
+            const elements: DialogElement[] = [
+                {
+                    name: 'dynamic_field',
+                    type: 'select',
+                    display_name: 'Dynamic Field',
+                    data_source: 'dynamic',
+                    optional: false,
+                } as DialogElement,
+            ];
+
+            const {form, errors} = convertDialogToAppForm(
+                elements,
+                'Test Dialog',
+                undefined,
+                undefined,
+                undefined,
+                legacyOptions,
+            );
+
+            expect(errors).toHaveLength(0);
+            expect(form.fields).toHaveLength(1);
+            expect(form.fields?.[0].type).toBe('dynamic_select');
+            expect(form.fields?.[0].lookup?.path).toBe('');
+        });
+
         it('should handle refresh property for select fields', () => {
             const elements: DialogElement[] = [
                 {
@@ -772,27 +824,15 @@
                     options: [
                         {text: 'Option X', value: 'optX'},
                     ],
-=======
-        it('should convert dynamic select element with data_source_url', () => {
-            const elements: DialogElement[] = [
-                {
-                    name: 'dynamic_field',
-                    type: 'select',
-                    display_name: 'Dynamic Field',
-                    data_source: 'dynamic',
-                    data_source_url: '/plugins/myplugin/lookup',
-                    optional: false,
->>>>>>> abe8151b
-                } as DialogElement,
-            ];
-
-            const {form, errors} = convertDialogToAppForm(
-                elements,
-                'Test Dialog',
-                undefined,
-                undefined,
-                undefined,
-<<<<<<< HEAD
+                } as DialogElement,
+            ];
+
+            const {form, errors} = convertDialogToAppForm(
+                elements,
+                'Test Dialog',
+                undefined,
+                undefined,
+                undefined,
                 'http://example.com',
                 '',
                 legacyOptions,
@@ -833,13 +873,10 @@
                 undefined,
                 '', // Empty sourceUrl
                 '',
-=======
->>>>>>> abe8151b
-                legacyOptions,
-            );
-
-            expect(errors).toHaveLength(0);
-<<<<<<< HEAD
+                legacyOptions,
+            );
+
+            expect(errors).toHaveLength(0);
             expect(form.source).toBeUndefined();
         });
 
@@ -882,31 +919,15 @@
                     display_name: 'Test Field',
                     optional: false,
                     refresh: true,
-=======
-            expect(form.fields).toHaveLength(1);
-            expect(form.fields?.[0].type).toBe('dynamic_select');
-            expect(form.fields?.[0].lookup?.path).toBe('/plugins/myplugin/lookup');
-        });
-
-        it('should convert dynamic select element without data_source_url', () => {
-            const elements: DialogElement[] = [
-                {
-                    name: 'dynamic_field',
-                    type: 'select',
-                    display_name: 'Dynamic Field',
-                    data_source: 'dynamic',
-                    optional: false,
->>>>>>> abe8151b
-                } as DialogElement,
-            ];
-
-            const {form, errors} = convertDialogToAppForm(
-                elements,
-                'Test Dialog',
-                undefined,
-                undefined,
-                undefined,
-<<<<<<< HEAD
+                } as DialogElement,
+            ];
+
+            const {form, errors} = convertDialogToAppForm(
+                elements,
+                'Test Dialog',
+                undefined,
+                undefined,
+                undefined,
                 'http://example.com/source',
                 'step1_data', // State parameter
                 legacyOptions,
@@ -926,20 +947,12 @@
                 undefined,
                 'http://example.com/source',
                 '', // Empty state
-=======
->>>>>>> abe8151b
-                legacyOptions,
-            );
-
-            expect(errors).toHaveLength(0);
-<<<<<<< HEAD
+                legacyOptions,
+            );
+
+            expect(errors).toHaveLength(0);
             expect(form.submit?.state).toBeUndefined();
             expect(form.source?.state).toBeUndefined();
-=======
-            expect(form.fields).toHaveLength(1);
-            expect(form.fields?.[0].type).toBe('dynamic_select');
-            expect(form.fields?.[0].lookup?.path).toBe('');
->>>>>>> abe8151b
         });
     });
 
