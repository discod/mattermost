// Copyright (c) 2015-present Mattermost, Inc. All Rights Reserved.
// See LICENSE.txt for license information.

/* eslint-disable max-lines */

import solarizedDarkCSS from 'highlight.js/styles/base16/solarized-dark.css';
import solarizedLightCSS from 'highlight.js/styles/base16/solarized-light.css';
import githubCSS from 'highlight.js/styles/github.css';
import monokaiCSS from 'highlight.js/styles/monokai.css';
import keyMirror from 'key-mirror';
import {defineMessage, defineMessages} from 'react-intl';

import {CustomStatusDuration} from '@mattermost/types/users';

import {Preferences as ReduxPreferences} from 'mattermost-redux/constants';
import Permissions from 'mattermost-redux/constants/permissions';
import * as PostListUtils from 'mattermost-redux/utils/post_list';

import audioIcon from 'images/icons/audio.svg';
import codeIcon from 'images/icons/code.svg';
import excelIcon from 'images/icons/excel.svg';
import genericIcon from 'images/icons/generic.svg';
import patchIcon from 'images/icons/patch.svg';
import pdfIcon from 'images/icons/pdf.svg';
import pptIcon from 'images/icons/ppt.svg';
import videoIcon from 'images/icons/video.svg';
import wordIcon from 'images/icons/word.svg';
import githubIcon from 'images/themes/code_themes/github.png';
import monokaiIcon from 'images/themes/code_themes/monokai.png';
import solarizedDarkIcon from 'images/themes/code_themes/solarized-dark.png';
import solarizedLightIcon from 'images/themes/code_themes/solarized-light.png';
import logoWebhook from 'images/webhook_icon.jpg';

export const SettingsTypes = {
    TYPE_TEXT: 'text' as const,
    TYPE_LONG_TEXT: 'longtext' as const,
    TYPE_NUMBER: 'number' as const,
    TYPE_COLOR: 'color' as const,
    TYPE_BOOL: 'bool' as const,
    TYPE_PERMISSION: 'permission' as const,
    TYPE_RADIO: 'radio' as const,
    TYPE_BANNER: 'banner' as const,
    TYPE_DROPDOWN: 'dropdown' as const,
    TYPE_GENERATED: 'generated' as const,
    TYPE_USERNAME: 'username' as const,
    TYPE_BUTTON: 'button' as const,
    TYPE_LANGUAGE: 'language' as const,
    TYPE_JOBSTABLE: 'jobstable' as const,
    TYPE_FILE_UPLOAD: 'fileupload' as const,
    TYPE_CUSTOM: 'custom' as const,
    TYPE_ROLES: 'roles' as const,
};

export const InviteTypes = {
    INVITE_MEMBER: 'member',
    INVITE_GUEST: 'guest',
};

export const PreviousViewedTypes = {
    CHANNELS: 'channels',
    THREADS: 'threads',
};

export const Preferences = {
    CATEGORY_CHANNEL_OPEN_TIME: 'channel_open_time',
    CATEGORY_DIRECT_CHANNEL_SHOW: ReduxPreferences.CATEGORY_DIRECT_CHANNEL_SHOW,
    CATEGORY_GROUP_CHANNEL_SHOW: ReduxPreferences.CATEGORY_GROUP_CHANNEL_SHOW,
    CATEGORY_DISPLAY_SETTINGS: 'display_settings',
    CATEGORY_SIDEBAR_SETTINGS: 'sidebar_settings',
    CATEGORY_ADVANCED_SETTINGS: 'advanced_settings',
    TUTORIAL_STEP: 'tutorial_step',
    TUTORIAL_STEP_AUTO_TOUR_STATUS: 'tutorial_step_auto_tour_status',
    CRT_TUTORIAL_TRIGGERED: 'crt_tutorial_triggered',
    CRT_TUTORIAL_AUTO_TOUR_STATUS: 'crt_tutorial_auto_tour_status',
    CRT_TUTORIAL_STEP: 'crt_tutorial_step',
    EXPLORE_OTHER_TOOLS_TUTORIAL_STEP: 'explore_other_tools_step',
    CRT_THREAD_PANE_STEP: 'crt_thread_pane_step',
    CHANNEL_DISPLAY_MODE: 'channel_display_mode',
    CHANNEL_DISPLAY_MODE_CENTERED: 'centered',
    CHANNEL_DISPLAY_MODE_FULL_SCREEN: 'full',
    CHANNEL_DISPLAY_MODE_DEFAULT: 'full',
    MESSAGE_DISPLAY: 'message_display',
    MESSAGE_DISPLAY_CLEAN: 'clean',
    MESSAGE_DISPLAY_COMPACT: 'compact',
    MESSAGE_DISPLAY_DEFAULT: 'clean',
    COLORIZE_USERNAMES: 'colorize_usernames',
    COLORIZE_USERNAMES_DEFAULT: 'true',
    COLLAPSED_REPLY_THREADS: 'collapsed_reply_threads',
    COLLAPSED_REPLY_THREADS_OFF: 'off',
    COLLAPSED_REPLY_THREADS_ON: 'on',
    CLICK_TO_REPLY: 'click_to_reply',
    CLICK_TO_REPLY_DEFAULT: 'true',
    COLLAPSED_REPLY_THREADS_FALLBACK_DEFAULT: 'off',
    LINK_PREVIEW_DISPLAY: 'link_previews',
    LINK_PREVIEW_DISPLAY_DEFAULT: 'true',
    COLLAPSE_DISPLAY: 'collapse_previews',
    COLLAPSE_DISPLAY_DEFAULT: 'false',
    AVAILABILITY_STATUS_ON_POSTS: 'availability_status_on_posts',
    AVAILABILITY_STATUS_ON_POSTS_DEFAULT: 'true',
    USE_MILITARY_TIME: 'use_military_time',
    USE_MILITARY_TIME_DEFAULT: 'false',
    UNREAD_SCROLL_POSITION: 'unread_scroll_position',
    UNREAD_SCROLL_POSITION_START_FROM_LEFT: 'start_from_left_off',
    UNREAD_SCROLL_POSITION_START_FROM_NEWEST: 'start_from_newest',
    CATEGORY_THEME: 'theme',
    CATEGORY_NOTIFICATIONS: 'notifications',
    EMAIL_INTERVAL: 'email_interval',
    INTERVAL_IMMEDIATE: 30, // "immediate" is a 30 second interval
    INTERVAL_FIFTEEN_MINUTES: 15 * 60,
    INTERVAL_HOUR: 60 * 60,
    INTERVAL_NEVER: 0,
    NAME_NAME_FORMAT: 'name_format',
    CATEGORY_SYSTEM_NOTICE: 'system_notice',
    RECOMMENDED_NEXT_STEPS: 'recommended_next_steps',
    TEAMS_ORDER: 'teams_order',
    CLOUD_UPGRADE_BANNER: 'cloud_upgrade_banner',
    CLOUD_TRIAL_BANNER: 'cloud_trial_banner',
    START_TRIAL_MODAL: 'start_trial_modal',
    ADMIN_CLOUD_UPGRADE_PANEL: 'admin_cloud_upgrade_panel',
    CATEGORY_EMOJI: 'emoji',
    EMOJI_SKINTONE: 'emoji_skintone',
    ONE_CLICK_REACTIONS_ENABLED: 'one_click_reactions_enabled',
    ONE_CLICK_REACTIONS_ENABLED_DEFAULT: 'true',
    CLOUD_TRIAL_END_BANNER: 'cloud_trial_end_banner',
    CLOUD_USER_EPHEMERAL_INFO: 'cloud_user_ephemeral_info',
    CATEGORY_CLOUD_LIMITS: 'cloud_limits',
    THREE_DAYS_LEFT_TRIAL_MODAL: 'three_days_left_trial_modal',

    // For one off things that have a special, attention-grabbing UI until you interact with them
    TOUCHED: 'touched',

    // Category for actions/interactions that will happen just once
    UNIQUE: 'unique',

    // A/B test preference value
    AB_TEST_PREFERENCE_VALUE: 'ab_test_preference_value',

    RECENT_EMOJIS: 'recent_emojis',
    ONBOARDING: 'onboarding',
    ADVANCED_TEXT_EDITOR: 'advanced_text_editor',

    FORWARD_POST_VIEWED: 'forward_post_viewed',
    HIDE_POST_FILE_UPGRADE_WARNING: 'hide_post_file_upgrade_warning',
    SHOWN_LIMITS_REACHED_ON_LOGIN: 'shown_limits_reached_on_login',
    USE_CASE: 'use_case',
    DELINQUENCY_MODAL_CONFIRMED: 'delinquency_modal_confirmed',
    CONFIGURATION_BANNERS: 'configuration_banners',
    NOTIFY_ADMIN_REVOKE_DOWNGRADED_WORKSPACE: 'admin_revoke_downgraded_instance',
    OVERAGE_USERS_BANNER: ReduxPreferences.CATEGORY_OVERAGE_USERS_BANNER,
    TO_CLOUD_YEARLY_PLAN_NUDGE: 'to_cloud_yearly_plan_nudge',
    TO_PAID_PLAN_NUDGE: 'to_paid_plan_nudge',
    CLOUD_ANNUAL_RENEWAL_BANNER: 'cloud_annual_renewal_banner',
};

// For one off things that have a special, attention-grabbing UI until you interact with them
export const Touched = {
    ADD_CHANNELS_CTA: 'add_channels_cta',
};

// Category for actions/interactions that will happen just once
export const Unique = {
    HAS_CLOUD_PURCHASE: 'has_cloud_purchase',
    REQUEST_TRIAL_AFTER_SERVER_UPGRADE: 'request_trial_after_upgrade',
    CLICKED_UPGRADE_AND_TRIAL_BTN: 'clicked_upgradeandtrial_btn',
};

export const TrialPeriodDays = {
    TRIAL_30_DAYS: 30,
    TRIAL_14_DAYS: 14,
    TRIAL_WARNING_THRESHOLD: 7,
    TRIAL_2_DAYS: 2,
    TRIAL_1_DAY: 1,
    TRIAL_0_DAYS: 0,
};

export const suitePluginIds = {
    playbooks: 'playbooks',
    focalboard: 'focalboard',

    apps: 'com.mattermost.apps',
    calls: 'com.mattermost.calls',
    nps: 'com.mattermost.nps',
    channelExport: 'com.mattermost.plugin-channel-export',
};

export const ActionTypes = keyMirror({
    SET_PRODUCT_SWITCHER_OPEN: null,
    RECEIVED_FOCUSED_POST: null,
    SELECT_POST: null,
    HIGHLIGHT_REPLY: null,
    CLEAR_HIGHLIGHT_REPLY: null,
    SELECT_POST_CARD: null,
    INCREASE_POST_VISIBILITY: null,
    LOADING_POSTS: null,

    UPDATE_RHS_STATE: null,
    UPDATE_RHS_SEARCH_TERMS: null,
    UPDATE_RHS_SEARCH_TEAM: null,
    UPDATE_RHS_SEARCH_TYPE: null,
    UPDATE_RHS_SEARCH_RESULTS_TERMS: null,
    UPDATE_RHS_SEARCH_RESULTS_TYPE: null,

    SET_RHS_SIZE: null,

    RHS_GO_BACK: null,
    RHS_FOCUSED: null,

    SET_RHS_EXPANDED: null,
    TOGGLE_RHS_EXPANDED: null,

    UPDATE_MOBILE_VIEW: null,

    SET_NAVIGATION_BLOCKED: null,
    DEFER_NAVIGATION: null,
    CANCEL_NAVIGATION: null,
    CONFIRM_NAVIGATION: null,

    TOGGLE_IMPORT_THEME_MODAL: null,
    TOGGLE_DELETE_POST_MODAL: null,
    TOGGLE_EDITING_POST: null,

    EMITTED_SHORTCUT_REACT_TO_LAST_POST: null,

    BROWSER_CHANGE_FOCUS: null,
    BROWSER_WINDOW_RESIZED: null,

    RECEIVED_PLUGIN_COMPONENT: null,
    REMOVED_PLUGIN_COMPONENT: null,
    RECEIVED_PLUGIN_POST_COMPONENT: null,
    RECEIVED_PLUGIN_POST_CARD_COMPONENT: null,
    REMOVED_PLUGIN_POST_COMPONENT: null,
    REMOVED_PLUGIN_POST_CARD_COMPONENT: null,
    RECEIVED_WEBAPP_PLUGINS: null,
    RECEIVED_WEBAPP_PLUGIN: null,
    REMOVED_WEBAPP_PLUGIN: null,
    RECEIVED_ADMIN_CONSOLE_REDUCER: null,
    REMOVED_ADMIN_CONSOLE_REDUCER: null,
    RECEIVED_ADMIN_CONSOLE_CUSTOM_COMPONENT: null,
    RECEIVED_ADMIN_CONSOLE_CUSTOM_SECTION: null,
    RECEIVED_PLUGIN_STATS_HANDLER: null,
    RECEIVED_PLUGIN_USER_SETTINGS: null,

    MODAL_OPEN: null,
    MODAL_CLOSE: null,

    SELECT_CHANNEL_WITH_MEMBER: null,
    SET_LAST_UNREAD_CHANNEL: null,
    UPDATE_CHANNEL_LAST_VIEWED_AT: null,

    INCREMENT_EMOJI_PICKER_PAGE: null,
    SET_RECENT_SKIN: null,

    ADD_CHANNEL_DROPDOWN_TOGGLE: null,
    ADD_CHANNEL_CTA_DROPDOWN_TOGGLE: null,

    SHOW_ONBOARDING_TASK_COMPLETION: null,
    SHOW_ONBOARDING_COMPLETE_PROFILE_TOUR: null,
    SHOW_ONBOARDING_VISIT_CONSOLE_TOUR: null,

    TOGGLE_LHS: null,
    OPEN_LHS: null,
    CLOSE_LHS: null,
    SET_LHS_SIZE: null,
    SELECT_STATIC_PAGE: null,

    SET_SHOW_PREVIEW_ON_CREATE_COMMENT: null,
    SET_SHOW_PREVIEW_ON_CREATE_POST: null,
    SET_SHOW_PREVIEW_ON_EDIT_CHANNEL_HEADER_MODAL: null,

    TOGGLE_RHS_MENU: null,
    OPEN_RHS_MENU: null,
    CLOSE_RHS_MENU: null,

    DISMISS_NOTICE: null,
    SHOW_NOTICE: null,

    SELECT_ATTACHMENT_MENU_ACTION: null,

    RECEIVED_TRANSLATIONS: null,

    INCREMENT_WS_ERROR_COUNT: null,
    RESET_WS_ERROR_COUNT: null,
    RECEIVED_POSTS_FOR_CHANNEL_AT_TIME: null,
    CHANNEL_POSTS_STATUS: null,
    CHANNEL_SYNC_STATUS: null,
    ALL_CHANNEL_SYNC_STATUS: null,

    UPDATE_ACTIVE_SECTION: null,

    RECEIVED_MARKETPLACE_PLUGINS: null,
    RECEIVED_MARKETPLACE_APPS: null,
    FILTER_MARKETPLACE_LISTING: null,
    INSTALLING_MARKETPLACE_ITEM: null,
    INSTALLING_MARKETPLACE_ITEM_SUCCEEDED: null,
    INSTALLING_MARKETPLACE_ITEM_FAILED: null,

    POST_UNREAD_SUCCESS: null,

    SET_UNREAD_FILTER_ENABLED: null,
    UPDATE_TOAST_STATUS: null,
    UPDATE_THREAD_TOAST_STATUS: null,

    SIDEBAR_DRAGGING_SET_STATE: null,
    SIDEBAR_DRAGGING_STOP: null,
    ADD_NEW_CATEGORY_ID: null,
    MULTISELECT_CHANNEL: null,
    MULTISELECT_CHANNEL_ADD: null,
    MULTISELECT_CHANNEL_TO: null,
    MULTISELECT_CHANNEL_CLEAR: null,

    TRACK_ANNOUNCEMENT_BAR: null,
    DISMISS_ANNOUNCEMENT_BAR: null,

    PREFETCH_POSTS_FOR_CHANNEL: null,

    SET_FILES_FILTER_BY_EXT: null,

    SUPPRESS_RHS: null,
    UNSUPPRESS_RHS: null,

    SET_EDIT_CHANNEL_MEMBERS: null,
    NEEDS_LOGGED_IN_LIMIT_REACHED_CHECK: null,

    SET_DRAFT_SOURCE: null,

    SET_ADMIN_CONSOLE_USER_MANAGEMENT_TABLE_PROPERTIES: null,
    CLEAR_ADMIN_CONSOLE_USER_MANAGEMENT_TABLE_PROPERTIES: null,
});

export const PostRequestTypes = keyMirror({
    BEFORE_ID: null,
    AFTER_ID: null,
});

export const ModalIdentifiers = {
    ABOUT: 'about',
    TEAM_SETTINGS: 'team_settings',
    CHANNEL_INFO: 'channel_info',
    DELETE_CHANNEL: 'delete_channel',
    UNARCHIVE_CHANNEL: 'unarchive_channel',
    CHANNEL_NOTIFICATIONS: 'channel_notifications',
    CHANNEL_INVITE: 'channel_invite',
    CHANNEL_MEMBERS: 'channel_members',
    TEAM_MEMBERS: 'team_members',
    ADD_USER_TO_CHANNEL: 'add_user_to_channel',
    ADD_USER_TO_ROLE: 'add_user_to_role',
    ADD_USER_TO_TEAM: 'add_user_to_team',
    CREATE_DM_CHANNEL: 'create_dm_channel',
    EDIT_CHANNEL_HEADER: 'edit_channel_header',
    EDIT_CHANNEL_PURPOSE: 'edit_channel_purpose',
    NOTIFICATIONS: 'notifications',
    DELETE_POST: 'delete_post',
    CONVERT_CHANNEL: 'convert_channel',
    RESET_STATUS: 'reset_status',
    LEAVE_TEAM: 'leave_team',
    RENAME_CHANNEL: 'rename_channel',
    USER_SETTINGS: 'user_settings',
    QUICK_SWITCH: 'quick_switch',
    REMOVED_FROM_CHANNEL: 'removed_from_channel',
    EMAIL_INVITE: 'email_invite',
    INTERACTIVE_DIALOG: 'interactive_dialog',
    APPS_MODAL: 'apps_modal',
    ADD_TEAMS_TO_SCHEME: 'add_teams_to_scheme',
    INVITATION: 'invitation',
    ADD_GROUPS_TO_TEAM: 'add_groups_to_team',
    ADD_GROUPS_TO_CHANNEL: 'add_groups_to_channel',
    MANAGE_TEAM_GROUPS: 'manage_team_groups',
    MANAGE_CHANNEL_GROUPS: 'manage_channel_groups',
    GROUP_MEMBERS: 'group_members',
    MOBILE_SUBMENU: 'mobile_submenu',
    PLUGIN_MARKETPLACE: 'plugin_marketplace',
    EDIT_CATEGORY: 'edit_category',
    DELETE_CATEGORY: 'delete_category',
    SIDEBAR_WHATS_NEW_MODAL: 'sidebar_whats_new_modal',
    UPGRADE_CLOUD_ACCOUNT: 'upgrade_cloud_account',
    START_TRIAL_MODAL: 'start_trial_modal',
    TRIAL_BENEFITS_MODAL: 'trial_benefits_modal',
    PRICING_MODAL: 'pricing_modal',
    LEARN_MORE_TRIAL_MODAL: 'learn_more_trial_modal',
    ENTERPRISE_EDITION_LICENSE: 'enterprise_edition_license',
    CONFIRM_NOTIFY_ADMIN: 'confirm_notify_admin',
    REMOVE_NEXT_STEPS_MODAL: 'remove_next_steps_modal',
    MORE_CHANNELS: 'more_channels',
    NEW_CHANNEL_MODAL: 'new_channel_modal',
    CLOUD_PURCHASE: 'cloud_purchase',
    SELF_HOSTED_PURCHASE: 'self_hosted_purchase',
    CLOUD_DOWNGRADE_CHOOSE_TEAM: 'cloud_downgrade_choose_team',
    SUCCESS_MODAL: 'success_modal',
    ERROR_MODAL: 'error_modal',
    DND_CUSTOM_TIME_PICKER: 'dnd_custom_time_picker',
    POST_REMINDER_CUSTOM_TIME_PICKER: 'post_reminder_custom_time_picker',
    CUSTOM_STATUS: 'custom_status',
    COMMERCIAL_SUPPORT: 'commercial_support',
    NO_INTERNET_CONNECTION: 'no_internet_connection',
    JOIN_CHANNEL_PROMPT: 'join_channel_prompt',
    COLLAPSED_REPLY_THREADS_MODAL: 'collapsed_reply_threads_modal',
    NOTIFY_CONFIRM_MODAL: 'notify_confirm_modal',
    CONFIRM_LICENSE_REMOVAL: 'confirm_license_removal',
    CONFIRM: 'confirm',
    USER_GROUPS: 'user_groups',
    USER_GROUPS_CREATE: 'user_groups_create',
    VIEW_USER_GROUP: 'view_user_group',
    ADD_USERS_TO_GROUP: 'add_users_to_group',
    EDIT_GROUP_MODAL: 'edit_group_modal',
    POST_DELETED_MODAL: 'post_deleted_modal',
    FILE_PREVIEW_MODAL: 'file_preview_modal',
    LEAVE_PRIVATE_CHANNEL_MODAL: 'leave_private_channel_modal',
    GET_PUBLIC_LINK_MODAL: 'get_public_link_modal',
    KEYBOARD_SHORTCUTS_MODAL: 'keyboar_shortcuts_modal',
    USERS_TO_BE_REMOVED: 'users_to_be_removed',
    DELETE_DRAFT: 'delete_draft_modal',
    SEND_DRAFT: 'send_draft_modal',
    UPLOAD_LICENSE: 'upload_license',
    CLOUD_LIMITS: 'cloud_limits',
    THREE_DAYS_LEFT_TRIAL_MODAL: 'three_days_left_trial_modal',
    REQUEST_BUSINESS_EMAIL_MODAL: 'request_business_email_modal',
    FEATURE_RESTRICTED_MODAL: 'feature_restricted_modal',
    FORWARD_POST_MODAL: 'forward_post_modal',
    JOIN_PUBLIC_CHANNEL_MODAL: 'join_public_channel_modal',
    CLOUD_INVOICE_PREVIEW: 'cloud_invoice_preview',
    BILLING_HISTORY: 'billing_history',
    SUM_OF_MEMBERS_MODAL: 'sum_of_members_modal',
    RESTORE_POST_MODAL: 'restore_post',
    INFO_TOAST: 'info_toast',
    MARK_ALL_THREADS_AS_READ: 'mark_all_threads_as_read_modal',
    DELINQUENCY_MODAL_DOWNGRADE: 'delinquency_modal_downgrade',
    CLOUD_LIMITS_DOWNGRADE: 'cloud_limits_downgrade',
    PERSIST_NOTIFICATION_CONFIRM_MODAL: 'persist_notification_confirm_modal',
    AIR_GAPPED_SELF_HOSTED_PURCHASE: 'air_gapped_self_hosted_purchase',
    DOWNGRADE_MODAL: 'downgrade_modal',
    PURCHASE_IN_PROGRESS: 'purchase_in_progress',
    DELETE_WORKSPACE: 'delete_workspace',
    FEEDBACK: 'feedback',
    DELETE_WORKSPACE_PROGRESS: 'delete_workspace_progress',
    DELETE_WORKSPACE_RESULT: 'delete_workspace_result',
    SCREENING_IN_PROGRESS: 'screening_in_progress',
    CONFIRM_SWITCH_TO_YEARLY: 'confirm_switch_to_yearly',
    EXPANSION_IN_PROGRESS: 'expansion_in_progress',
    SELF_HOSTED_EXPANSION: 'self_hosted_expansion',
    START_TRIAL_FORM_MODAL: 'start_trial_form_modal',
    START_TRIAL_FORM_MODAL_RESULT: 'start_trial_form_modal_result',
    MOVE_THREAD_MODAL: 'move_thread_modal',
    CONVERT_GM_TO_CHANNEL: 'convert_gm_to_channel',
    IP_FILTERING_ADD_EDIT_MODAL: 'ip_filtering_add_edit_modal',
    IP_FILTERING_DELETE_CONFIRMATION_MODAL: 'ip_filtering_delete_confirmation_modal',
    IP_FILTERING_SAVE_CONFIRMATION_MODAL: 'ip_filtering_save_confirmation_modal',
    REACTION_LIMIT_REACHED: 'reaction_limit_reached',
    AIR_GAPPED_CONTACT_SALES: 'air_gapped_contact_sales',
    MANAGE_ROLES_MODAL: 'manage_roles_modal',
    MANAGE_TEAMS_MODAL: 'manage_teams_modal',
    MANAGE_TOKENS_MODAL: 'manage_teams_modal',
    RESET_PASSWORD_MODAL: 'reset_password_modal',
    RESET_EMAIL_MODAL: 'reset_email_modal',
    DEACTIVATE_MEMBER_MODAL: 'deactivate_member_modal',
    PROMOTE_TO_MEMBER_MODAL: 'promote_to_member_modal',
    DEMOTE_TO_GUEST_MODAL: 'demote_to_guest_modal',
    REVOKE_SESSIONS_MODAL: 'revoke_sessions_modal',
    CREATE_GROUP_SYNCABLES_MEMBERSHIP_MODAL: 'create_group_syncables_membership_modal',
    EXPORT_USER_DATA_MODAL: 'export_user_data_modal',
    UPGRADE_EXPORT_DATA_MODAL: 'upgrade_export_data_modal',
    EXPORT_ERROR_MODAL: 'export_error_modal',
    CHANNEL_BOOKMARK_DELETE: 'channel_bookmark_delete',
    CHANNEL_BOOKMARK_CREATE: 'channel_bookmark_create',
    CONFIRM_MANAGE_USER_SETTINGS_MODAL: 'confirm_switch_to_settings',
    SCHEDULED_POST_CUSTOM_TIME_MODAL: 'scheduled_post_custom_time',
    SECURE_CONNECTION_DELETE: 'secure_connection_delete',
    SECURE_CONNECTION_CREATE_INVITE: 'secure_connection_create_invite',
    SECURE_CONNECTION_ACCEPT_INVITE: 'secure_connection_accept_invite',
    SHARED_CHANNEL_REMOTE_INVITE: 'shared_channel_remote_invite',
    SHARED_CHANNEL_REMOTE_UNINVITE: 'shared_channel_remote_uninvite',
    USER_PROPERTY_FIELD_DELETE: 'user_property_field_delete',
};

export const UserStatuses = {
    OUT_OF_OFFICE: 'ooo',
    OFFLINE: 'offline',
    AWAY: 'away',
    ONLINE: 'online',
    DND: 'dnd',
} as const;

export const EventTypes = Object.assign(
    {
        KEY_DOWN: 'keydown',
        KEY_UP: 'keyup',
        CLICK: 'click',
        FOCUS: 'focus',
        BLUR: 'blur',
        SHORTCUT: 'shortcut',
        MOUSE_DOWN: 'mousedown',
        MOUSE_UP: 'mouseup',
    },
    keyMirror({
        POST_LIST_SCROLL_TO_BOTTOM: null,
    }),
);

export const CloudProducts = {

    // STARTER sku is used by both free cloud starter
    // and paid cloud starter (legacy cloud starter).
    // Where differentiation is needed, check whether any limits are applied.
    // If none are applied, it must be legacy cloud starter.
    STARTER: 'cloud-starter',
    PROFESSIONAL: 'cloud-professional',
    ENTERPRISE: 'cloud-enterprise',
    LEGACY: 'cloud-legacy',
};

export const CloudBillingTypes = {
    INTERNAL: 'internal',
    LICENSED: 'licensed',
};

export const SelfHostedProducts = {
    STARTER: 'starter',
    PROFESSIONAL: 'professional',
    ENTERPRISE: 'enterprise',
};

export const MattermostFeatures = {
    GUEST_ACCOUNTS: 'mattermost.feature.guest_accounts',
    CUSTOM_USER_GROUPS: 'mattermost.feature.custom_user_groups',
    CREATE_MULTIPLE_TEAMS: 'mattermost.feature.create_multiple_teams',
    START_CALL: 'mattermost.feature.start_call',
    PLAYBOOKS_RETRO: 'mattermost.feature.playbooks_retro',
    UNLIMITED_MESSAGES: 'mattermost.feature.unlimited_messages',
    UNLIMITED_FILE_STORAGE: 'mattermost.feature.unlimited_file_storage',
    ALL_PROFESSIONAL_FEATURES: 'mattermost.feature.all_professional',
    ALL_ENTERPRISE_FEATURES: 'mattermost.feature.all_enterprise',
    UPGRADE_DOWNGRADED_WORKSPACE: 'mattermost.feature.upgrade_downgraded_workspace',
    PLUGIN_FEATURE: 'mattermost.feature.plugin',
    HIGHLIGHT_WITHOUT_NOTIFICATION: 'mattermost.feature.highlight_without_notification',
};

export enum LicenseSkus {
    E10 = 'E10',
    E20 = 'E20',
    Starter = 'starter',
    Professional = 'professional',
    Enterprise = 'enterprise',
}

export const CloudProductToSku = {
    [CloudProducts.PROFESSIONAL]: LicenseSkus.Professional,
    [CloudProducts.ENTERPRISE]: LicenseSkus.Enterprise,
};

export const A11yClassNames = {
    REGION: 'a11y__region',
    SECTION: 'a11y__section',
    ACTIVE: 'a11y--active',
    FOCUSED: 'a11y--focused',
    MODAL: 'a11y__modal',
    POPUP: 'a11y__popup',
};

export const A11yAttributeNames = {
    SORT_ORDER: 'data-a11y-sort-order',
    ORDER_REVERSE: 'data-a11y-order-reversed',
    FOCUS_CHILD: 'data-a11y-focus-child',
    LOOP_NAVIGATION: 'data-a11y-loop-navigation',
    DISABLE_NAVIGATION: 'data-a11y-disable-nav',
};

export const A11yCustomEventTypes = {
    ACTIVATE: 'a11yactivate',
    DEACTIVATE: 'a11ydeactivate',
    UPDATE: 'a11yupdate',
    FOCUS: 'a11yfocus',
};

export type A11yFocusEventDetail = {
    target: HTMLElement | null | undefined;
    keyboardOnly: boolean;
}

export function isA11yFocusEventDetail(o: unknown): o is A11yFocusEventDetail {
    return Boolean(o && typeof o === 'object' && 'keyboardOnly' in o);
}

export const AppEvents = {
    FOCUS_EDIT_TEXTBOX: 'focus_edit_textbox',
};

export const SocketEvents = {
    POSTED: 'posted',
    POST_EDITED: 'post_edited',
    POST_DELETED: 'post_deleted',
    POST_UPDATED: 'post_updated',
    POST_UNREAD: 'post_unread',
    CHANNEL_CONVERTED: 'channel_converted',
    CHANNEL_CREATED: 'channel_created',
    CHANNEL_DELETED: 'channel_deleted',
    CHANNEL_UNARCHIVED: 'channel_restored',
    CHANNEL_UPDATED: 'channel_updated',
    CHANNEL_BOOKMARK_CREATED: 'channel_bookmark_created',
    CHANNEL_BOOKMARK_DELETED: 'channel_bookmark_deleted',
    CHANNEL_BOOKMARK_UPDATED: 'channel_bookmark_updated',
    CHANNEL_BOOKMARK_SORTED: 'channel_bookmark_sorted',
    MULTIPLE_CHANNELS_VIEWED: 'multiple_channels_viewed',
    CHANNEL_MEMBER_UPDATED: 'channel_member_updated',
    CHANNEL_SCHEME_UPDATED: 'channel_scheme_updated',
    DIRECT_ADDED: 'direct_added',
    GROUP_ADDED: 'group_added',
    NEW_USER: 'new_user',
    ADDED_TO_TEAM: 'added_to_team',
    JOIN_TEAM: 'join_team',
    LEAVE_TEAM: 'leave_team',
    UPDATE_TEAM: 'update_team',
    DELETE_TEAM: 'delete_team',
    UPDATE_TEAM_SCHEME: 'update_team_scheme',
    USER_ADDED: 'user_added',
    USER_REMOVED: 'user_removed',
    USER_UPDATED: 'user_updated',
    USER_ROLE_UPDATED: 'user_role_updated',
    MEMBERROLE_UPDATED: 'memberrole_updated',
    ROLE_ADDED: 'role_added',
    ROLE_REMOVED: 'role_removed',
    ROLE_UPDATED: 'role_updated',
    TYPING: 'typing',
    PREFERENCE_CHANGED: 'preference_changed',
    PREFERENCES_CHANGED: 'preferences_changed',
    PREFERENCES_DELETED: 'preferences_deleted',
    EPHEMERAL_MESSAGE: 'ephemeral_message',
    STATUS_CHANGED: 'status_change',
    HELLO: 'hello',
    REACTION_ADDED: 'reaction_added',
    REACTION_REMOVED: 'reaction_removed',
    EMOJI_ADDED: 'emoji_added',
    PLUGIN_ENABLED: 'plugin_enabled',
    PLUGIN_DISABLED: 'plugin_disabled',
    LICENSE_CHANGED: 'license_changed',
    CONFIG_CHANGED: 'config_changed',
    PLUGIN_STATUSES_CHANGED: 'plugin_statuses_changed',
    OPEN_DIALOG: 'open_dialog',
    RECEIVED_GROUP: 'received_group',
    GROUP_MEMBER_ADD: 'group_member_add',
    GROUP_MEMBER_DELETED: 'group_member_deleted',
    RECEIVED_GROUP_ASSOCIATED_TO_TEAM: 'received_group_associated_to_team',
    RECEIVED_GROUP_NOT_ASSOCIATED_TO_TEAM: 'received_group_not_associated_to_team',
    RECEIVED_GROUP_ASSOCIATED_TO_CHANNEL: 'received_group_associated_to_channel',
    RECEIVED_GROUP_NOT_ASSOCIATED_TO_CHANNEL: 'received_group_not_associated_to_channel',
    SIDEBAR_CATEGORY_CREATED: 'sidebar_category_created',
    SIDEBAR_CATEGORY_UPDATED: 'sidebar_category_updated',
    SIDEBAR_CATEGORY_DELETED: 'sidebar_category_deleted',
    SIDEBAR_CATEGORY_ORDER_UPDATED: 'sidebar_category_order_updated',
    USER_ACTIVATION_STATUS_CHANGED: 'user_activation_status_change',
    CLOUD_PAYMENT_STATUS_UPDATED: 'cloud_payment_status_updated',
    CLOUD_SUBSCRIPTION_CHANGED: 'cloud_subscription_changed',
    APPS_FRAMEWORK_REFRESH_BINDINGS: 'custom_com.mattermost.apps_refresh_bindings',
    APPS_FRAMEWORK_PLUGIN_ENABLED: 'custom_com.mattermost.apps_plugin_enabled',
    APPS_FRAMEWORK_PLUGIN_DISABLED: 'custom_com.mattermost.apps_plugin_disabled',
    FIRST_ADMIN_VISIT_MARKETPLACE_STATUS_RECEIVED: 'first_admin_visit_marketplace_status_received',
    THREAD_UPDATED: 'thread_updated',
    THREAD_FOLLOW_CHANGED: 'thread_follow_changed',
    THREAD_READ_CHANGED: 'thread_read_changed',
    POST_ACKNOWLEDGEMENT_ADDED: 'post_acknowledgement_added',
    POST_ACKNOWLEDGEMENT_REMOVED: 'post_acknowledgement_removed',
    DRAFT_CREATED: 'draft_created',
    DRAFT_UPDATED: 'draft_updated',
    DRAFT_DELETED: 'draft_deleted',
    SCHEDULED_POST_CREATED: 'scheduled_post_created',
    SCHEDULED_POST_UPDATED: 'scheduled_post_updated',
    SCHEDULED_POST_DELETED: 'scheduled_post_deleted',
    PERSISTENT_NOTIFICATION_TRIGGERED: 'persistent_notification_triggered',
    HOSTED_CUSTOMER_SIGNUP_PROGRESS_UPDATED: 'hosted_customer_signup_progress_updated',
};

export const TutorialSteps = {
    ADD_FIRST_CHANNEL: -1,
    POST_POPOVER: 0,
    CHANNEL_POPOVER: 1,
    ADD_CHANNEL_POPOVER: 2,
    MENU_POPOVER: 3,
    PRODUCT_SWITCHER: 4,
    SETTINGS: 5,
    START_TRIAL: 6,
    FINISHED: 999,
};

// note: add steps in same order as the keys in TutorialSteps above
export const AdminTutorialSteps = ['START_TRIAL'];

export const CrtTutorialSteps = {
    WELCOME_POPOVER: 0,
    LIST_POPOVER: 1,
    UNREAD_POPOVER: 2,
    FINISHED: 999,
};

export const CrtTutorialTriggerSteps = {
    START: 0,
    STARTED: 1,
    FINISHED: 999,
};

export const CrtThreadPaneSteps = {
    THREADS_PANE_POPOVER: 0,
    FINISHED: 999,
};

export const TopLevelProducts = {
    BOARDS: 'Boards',
    PLAYBOOKS: 'Playbooks',
};

export enum ItemStatus {
    NONE = 'none',
    SUCCESS = 'success',
    INFO = 'info',
    WARNING = 'warning',
    ERROR = 'error',
}

export const RecommendedNextStepsLegacy = {
    COMPLETE_PROFILE: 'complete_profile',
    TEAM_SETUP: 'team_setup',
    INVITE_MEMBERS: 'invite_members',
    PREFERENCES_SETUP: 'preferences_setup',
    NOTIFICATION_SETUP: 'notification_setup',
    DOWNLOAD_APPS: 'download_apps',
    CREATE_FIRST_CHANNEL: 'create_first_channel',
    HIDE: 'hide',
    SKIP: 'skip',
};

export const Threads = {
    CHANGED_SELECTED_THREAD: 'changed_selected_thread',
    CHANGED_LAST_VIEWED_AT: 'changed_last_viewed_at',
    MANUALLY_UNREAD_THREAD: 'manually_unread_thread',
};

export const CloudBanners = {
    HIDE: 'hide',
    TRIAL: 'trial',
    UPGRADE_FROM_TRIAL: 'upgrade_from_trial',
    THREE_DAYS_LEFT_TRIAL_MODAL_DISMISSED: 'dismiss_3_days_left_trial_modal',
    NUDGE_TO_CLOUD_YEARLY_PLAN_SNOOZED: 'nudge_to_cloud_yearly_plan_snoozed',
    NUDGE_TO_PAID_PLAN_SNOOZED: 'nudge_to_paid_plan_snoozed',
    ANNUAL_RENEWAL_60_DAY: 'annual_renewal_60_day',
    ANNUAL_RENEWAL_30_DAY: 'annual_renewal_30_day',
};

export const ConfigurationBanners = {
    LICENSE_EXPIRED: 'license_expired',
};

export const AdvancedTextEditor = {
    COMMENT: 'comment',
    POST: 'post',
    EDIT: 'edit',
};

export const TELEMETRY_CATEGORIES = {
    CLOUD_PURCHASING: 'cloud_purchasing',
    CLOUD_PRICING: 'cloud_pricing',
    SELF_HOSTED_PURCHASING: 'self_hosted_purchasing',
    SELF_HOSTED_EXPANSION: 'self_hosted_expansion',
    CLOUD_ADMIN: 'cloud_admin',
    CLOUD_DELINQUENCY: 'cloud_delinquency',
    SELF_HOSTED_ADMIN: 'self_hosted_admin',
    POST_INFO_MORE: 'post_info_more_menu',
    POST_INFO: 'post_info',
    SELF_HOSTED_START_TRIAL_AUTO_MODAL: 'self_hosted_start_trial_auto_modal',
    SELF_HOSTED_START_TRIAL_MODAL: 'self_hosted_start_trial_modal',
    CLOUD_START_TRIAL_BUTTON: 'cloud_start_trial_button',
    CLOUD_THREE_DAYS_LEFT_MODAL: 'cloud_three_days_left_modal',
    SELF_HOSTED_START_TRIAL_TASK_LIST: 'self_hosted_start_trial_task_list',
    SELF_HOSTED_LICENSE_EXPIRED: 'self_hosted_license_expired',
    WORKSPACE_OPTIMIZATION_DASHBOARD: 'workspace_optimization_dashboard',
    REQUEST_BUSINESS_EMAIL: 'request_business_email',
    TRUE_UP_REVIEW: 'true_up_review',
};

export const TELEMETRY_LABELS = {
    UNSAVE: 'unsave',
    SAVE: 'save',
    COPY_LINK: 'copy_link',
    COPY_TEXT: 'copy_text',
    DELETE: 'delete',
    EDIT: 'edit',
    FOLLOW: 'follow',
    UNFOLLOW: 'unfollow',
    PIN: 'pin',
    UNPIN: 'unpin',
    REPLY: 'reply',
    UNREAD: 'unread',
    FORWARD: 'forward',
    MOVE_THREAD: 'move_thread',
};

export const PostTypes = {
    JOIN_LEAVE: 'system_join_leave',
    JOIN_CHANNEL: 'system_join_channel',
    LEAVE_CHANNEL: 'system_leave_channel',
    ADD_TO_CHANNEL: 'system_add_to_channel',
    REMOVE_FROM_CHANNEL: 'system_remove_from_channel',
    ADD_REMOVE: 'system_add_remove',
    JOIN_TEAM: 'system_join_team',
    LEAVE_TEAM: 'system_leave_team',
    ADD_TO_TEAM: 'system_add_to_team',
    REMOVE_FROM_TEAM: 'system_remove_from_team',
    HEADER_CHANGE: 'system_header_change',
    DISPLAYNAME_CHANGE: 'system_displayname_change',
    CONVERT_CHANNEL: 'system_convert_channel',
    PURPOSE_CHANGE: 'system_purpose_change',
    CHANNEL_DELETED: 'system_channel_deleted',
    CHANNEL_UNARCHIVED: 'system_channel_restored',
    SYSTEM_GENERIC: 'system_generic',
    FAKE_PARENT_DELETED: 'system_fake_parent_deleted',
    EPHEMERAL: 'system_ephemeral',
    EPHEMERAL_ADD_TO_CHANNEL: 'system_ephemeral_add_to_channel',
    REMOVE_LINK_PREVIEW: 'remove_link_preview',
    ME: 'me',
    REMINDER: 'reminder',
    WRANGLER: 'system_wrangler',
    CUSTOM_CALLS: 'custom_calls',
    CUSTOM_CALLS_RECORDING: 'custom_calls_recording',
};

export const StatTypes = keyMirror({
    TOTAL_USERS: null,
    TOTAL_PUBLIC_CHANNELS: null,
    TOTAL_PRIVATE_GROUPS: null,
    TOTAL_POSTS: null,
    TOTAL_TEAMS: null,
    TOTAL_FILE_POSTS: null,
    TOTAL_HASHTAG_POSTS: null,
    TOTAL_IHOOKS: null,
    TOTAL_OHOOKS: null,
    TOTAL_COMMANDS: null,
    TOTAL_SESSIONS: null,
    POST_PER_DAY: null,
    BOT_POST_PER_DAY: null,
    USERS_WITH_POSTS_PER_DAY: null,
    RECENTLY_ACTIVE_USERS: null,
    NEWLY_CREATED_USERS: null,
    TOTAL_WEBSOCKET_CONNECTIONS: null,
    TOTAL_MASTER_DB_CONNECTIONS: null,
    TOTAL_READ_DB_CONNECTIONS: null,
    DAILY_ACTIVE_USERS: null,
    MONTHLY_ACTIVE_USERS: null,
});

export const SearchTypes = keyMirror({
    SET_MODAL_SEARCH: null,
    SET_POPOVER_SEARCH: null,
    SET_MODAL_FILTERS: null,
    SET_USER_GRID_SEARCH: null,
    SET_USER_GRID_FILTERS: null,
    SET_TEAM_LIST_SEARCH: null,
    SET_CHANNEL_LIST_SEARCH: null,
    SET_CHANNEL_LIST_FILTERS: null,
    SET_CHANNEL_MEMBERS_RHS_SEARCH: null,
});

export const StorageTypes = keyMirror({
    SET_GLOBAL_ITEM: null,
    REMOVE_GLOBAL_ITEM: null,
    ACTION_ON_GLOBAL_ITEMS_WITH_PREFIX: null,
    STORAGE_REHYDRATE: null,
});

export const StoragePrefixes = {
    EMBED_VISIBLE: 'isVisible_',
    COMMENT_DRAFT: 'comment_draft_',
    EDIT_DRAFT: 'edit_draft_',
    DRAFT: 'draft_',
    LOGOUT: '__logout__',
    LOGIN: '__login__',
    ANNOUNCEMENT: '__announcement__',
    LANDING_PAGE_SEEN: '__landingPageSeen__',
    LANDING_PREFERENCE: '__landing-preference__',
    CHANNEL_CATEGORY_COLLAPSED: 'channelCategoryCollapsed_',
    INLINE_IMAGE_VISIBLE: 'isInlineImageVisible_',
    DELINQUENCY: 'delinquency_',
    HIDE_JOINED_CHANNELS: 'hideJoinedChannels',
    HIDE_NOTIFICATION_PERMISSION_REQUEST_BANNER: 'hideNotificationPermissionRequestBanner',
};

export const LandingPreferenceTypes = {
    MATTERMOSTAPP: 'mattermostapp',
    BROWSER: 'browser',
};

export const ErrorPageTypes = {
    LOCAL_STORAGE: 'local_storage',
    OAUTH_ACCESS_DENIED: 'oauth_access_denied',
    OAUTH_MISSING_CODE: 'oauth_missing_code',
    OAUTH_INVALID_PARAM: 'oauth_invalid_param',
    OAUTH_INVALID_REDIRECT_URL: 'oauth_invalid_redirect_url',
    PAGE_NOT_FOUND: 'page_not_found',
    PERMALINK_NOT_FOUND: 'permalink_not_found',
    TEAM_NOT_FOUND: 'team_not_found',
    CHANNEL_NOT_FOUND: 'channel_not_found',
    CLOUD_ARCHIVED: 'cloud_archived',
};

export const JobTypes = {
    DATA_RETENTION: 'data_retention',
    ELASTICSEARCH_POST_INDEXING: 'elasticsearch_post_indexing',
    BLEVE_POST_INDEXING: 'bleve_post_indexing',
    LDAP_SYNC: 'ldap_sync',
    MESSAGE_EXPORT: 'message_export',
} as const;

export const JobStatuses = {
    PENDING: 'pending',
    IN_PROGRESS: 'in_progress',
    SUCCESS: 'success',
    ERROR: 'error',
    CANCEL_REQUESTED: 'cancel_requested',
    CANCELED: 'canceled',
    WARNING: 'warning',
};

export const AnnouncementBarTypes = {
    ANNOUNCEMENT: 'announcement',
    CRITICAL: 'critical',
    DEVELOPER: 'developer',
    SUCCESS: 'success',
    ADVISOR: 'advisor',
    ADVISOR_ACK: 'advisor-ack',
    GENERAL: 'general',
};

export const AnnouncementBarMessages = {
    EMAIL_VERIFICATION_REQUIRED: 'announcement_bar.error.email_verification_required',
    EMAIL_VERIFIED: 'announcement_bar.notification.email_verified',
    LICENSE_EXPIRED: 'announcement_bar.error.license_expired',
    LICENSE_EXPIRING: 'announcement_bar.error.license_expiring',
    LICENSE_PAST_GRACE: 'announcement_bar.error.past_grace',
    PREVIEW_MODE: 'announcement_bar.error.preview_mode',
    WEBSOCKET_PORT_ERROR: 'channel_loader.socketError',
    TRIAL_LICENSE_EXPIRING: 'announcement_bar.error.trial_license_expiring',
};

// These messages correspond to AnnouncementBarMessages above
defineMessages({
    emailVerificationRequired: {
        id: 'announcement_bar.error.email_verification_required',
        defaultMessage: 'Check your email inbox to verify the address.',
    },
    emailVerified: {
        id: 'announcement_bar.notification.email_verified',
        defaultMessage: 'Email verified',
    },
    licenseExpired: {
        id: 'announcement_bar.error.license_expired',
        defaultMessage: '{licenseSku} license is expired and some features may be disabled.',
    },
    licenseExpiring: {
        id: 'announcement_bar.error.license_expiring',
        defaultMessage: '{licenseSku} license expires on {date, date, long}.',
    },
    pastGrace: {
        id: 'announcement_bar.error.past_grace',
        defaultMessage: '{licenseSku} license is expired and some features may be disabled. Please contact your System Administrator for details.',
    },
    previewMode: {
        id: 'announcement_bar.error.preview_mode',
        defaultMessage: 'Preview Mode: Email notifications have not been configured.',
    },
    socketError: {
        id: 'channel_loader.socketError',
        defaultMessage: 'Please check connection, Mattermost unreachable. If issue persists, ask administrator to [check WebSocket port](!https://docs.mattermost.com/install/troubleshooting.html#please-check-connection-mattermost-unreachable-if-issue-persists-ask-administrator-to-check-websocket-port).',
    },
    trialLicenseExpiring: {
        id: 'announcement_bar.error.trial_license_expiring',
        defaultMessage: 'There are {days} days left on your free trial.',
    },
});

export const VerifyEmailErrors = {
    FAILED_EMAIL_VERIFICATION: 'failed_email_verification',
    FAILED_USER_STATE_GET: 'failed_get_user_state',
};

export const FileTypes = {
    TEXT: 'text',
    IMAGE: 'image',
    AUDIO: 'audio',
    VIDEO: 'video',
    SPREADSHEET: 'spreadsheet',
    CODE: 'code',
    WORD: 'word',
    PRESENTATION: 'presentation',
    PDF: 'pdf',
    PATCH: 'patch',
    SVG: 'svg',
    OTHER: 'other',
    LICENSE_EXTENSION: '.mattermost-license',
};

export const NotificationLevels = {
    DEFAULT: 'default',
    ALL: 'all',
    MENTION: 'mention',
    NONE: 'none',
} as const;

export const DesktopSound = {
    DEFAULT: 'default',
    ON: 'on',
    OFF: 'off',
} as const;

export const IgnoreChannelMentions = {
    ON: 'on',
    OFF: 'off',
    DEFAULT: 'default',
} as const;

export const ChannelAutoFollowThreads = {
    ON: 'on',
    OFF: 'off',
} as const;

export const UserSettingsNotificationSections = {
    DESKTOP_AND_MOBILE: 'desktopAndMobile',
    DESKTOP_NOTIFICATION_SOUND: 'desktopNotificationSound',
    EMAIL: 'email',
    KEYWORDS_MENTIONS: 'keywordsAndMentions',
    KEYWORDS_HIGHLIGHT: 'keywordsAndHighlight',
    REPLY_NOTIFCATIONS: 'replyNotifications',
    AUTO_RESPONDER: 'autoResponder',
};

export const AdvancedSections = {
    CONTROL_SEND: 'advancedCtrlSend',
    FORMATTING: 'formatting',
    JOIN_LEAVE: 'joinLeave',
    PERFORMANCE_DEBUGGING: 'performanceDebugging',
    SYNC_DRAFTS: 'syncDrafts',
};

export const RHSStates = {
    MENTION: 'mention',
    SEARCH: 'search',
    FLAG: 'flag',
    PIN: 'pin',
    PLUGIN: 'plugin',
    CHANNEL_FILES: 'channel-files',
    CHANNEL_INFO: 'channel-info',
    CHANNEL_MEMBERS: 'channel-members',
    EDIT_HISTORY: 'edit-history',
};

export const UploadStatuses = {
    LOADING: 'loading',
    COMPLETE: 'complete',
    DEFAULT: '',
};

export const GroupUnreadChannels = {
    DISABLED: 'disabled',
    DEFAULT_ON: 'default_on',
    DEFAULT_OFF: 'default_off',
};

export const SidebarChannelGroups = {
    UNREADS: 'unreads',
    FAVORITE: 'favorite',
};

export const DraggingStates = {
    CAPTURE: 'capture',
    BEFORE: 'before',
    DURING: 'during',
};

export const DraggingStateTypes = {
    CATEGORY: 'category',
    CHANNEL: 'channel',
    DM: 'DM',
    MIXED_CHANNELS: 'mixed_channels',
};

export const AboutLinks = {
    TERMS_OF_SERVICE: 'https://mattermost.com/pl/terms-of-use/',
    PRIVACY_POLICY: 'https://mattermost.com/pl/privacy-policy/',
};

export const CloudLinks = {
    BILLING_DOCS: 'https://docs.mattermost.com/pl/cloud-billing',
    PRICING: 'https://mattermost.com/pl/pricing/',
    PRORATED_PAYMENT: 'https://mattermost.com/pl/mattermost-cloud-prorate-documentation',
    DEPLOYMENT_OPTIONS: 'https://mattermost.com/deploy/',
    DOWNLOAD_UPDATE: 'https://mattermost.com/deploy/',
    CLOUD_SIGNUP_PAGE: 'https://mattermost.com/sign-up/',
    SELF_HOSTED_SIGNUP: 'https://customers.mattermost.com/signup',
    DELINQUENCY_DOCS: 'https://docs.mattermost.com/about/cloud-subscriptions.html#failed-or-late-payments',
    SELF_HOSTED_PRICING: 'https://mattermost.com/pl/pricing/#self-hosted',
};

export const HostedCustomerLinks = {
    BILLING_DOCS: 'https://mattermost.com/pl/how-self-hosted-billing-works',
    SELF_HOSTED_BILLING: 'https://mattermost.com/pl/self-hosted-billing',
    TERMS_AND_CONDITIONS: 'https://mattermost.com/enterprise-edition-terms/',
    SECURITY_UPDATES: 'https://mattermost.com/security-updates/',
    DOWNLOAD: 'https://mattermost.com/download',
    NEWSLETTER_UNSUBSCRIBE_LINK: 'https://forms.mattermost.com/UnsubscribePage.html',
    PRIVACY: AboutLinks.PRIVACY_POLICY,
};

export const DocLinks = {
    ABOUT_TEAMS: 'https://docs.mattermost.com/welcome/about-teams.html#team-url',
    ADVANCED_LOGGING: 'https://mattermost.com/pl/advanced-logging',
    CONFIGURE_DOCUMENT_CONTENT_SEARCH: 'https://mattermost.com/pl/configure-document-content-search',
    CONFIGURE_AD_LDAP_QUERY_TIMEOUT: 'https://mattermost.com/pl/configure-ad-ldap-query-timeout',
    CONFIGURE_OVERRIDE_SAML_BIND_DATA_WITH_LDAP: 'https://mattermost.com/pl/configure-override-saml-bind-data-with-ldap',
    COMPILANCE_EXPORT: 'https://mattermost.com/pl/compliance-export',
    COMPILANCE_MONITORING: 'https://mattermost.com/pl/compliance-monitoring',
    DATA_RETENTION_POLICY: 'https://mattermost.com/pl/data-retention-policy',
    DEFAULT_LDAP_GROUP_SYNC: 'https://mattermost.com/pl/default-ldap-group-sync',
    DESKTOP_MANAGED_RESOURCES: 'https://mattermost.com/pl/desktop-managed-resources',
    ELASTICSEARCH: 'https://mattermost.com/pl/setup-elasticsearch',
    ENABLE_CLIENT_SIDE_CERTIFICATION: 'https://mattermost.com/pl/enable-client-side-certification',
    ENABLE_HARDENED_MODE: 'https://mattermost.com/pl/enable-hardened-mode',
    FORMAT_MESSAGES: 'https://mattermost.com/pl/format-messages',
    FILE_STORAGE: 'https://mattermost.com/pl/configure-file-storage',
    GUEST_ACCOUNTS: 'https://docs.mattermost.com/onboard/guest-accounts.html',
    HIGH_AVAILABILITY_CLUSTER: 'https://mattermost.com/pl/high-availability-cluster',
    IN_PRODUCT_NOTICES: 'https://mattermost.com/pl/in-product-notices',
    MULTI_FACTOR_AUTH: 'https://mattermost.com/pl/multi-factor-authentication',
    ONBOARD_ADVANCED_PERMISSIONS: 'https://mattermost.com/pl/advanced-permissions',
    ONBOARD_LDAP: 'https://mattermost.com/pl/setup-ldap',
    SELF_HOSTED_BILLING: HostedCustomerLinks.SELF_HOSTED_BILLING,
    SESSION_LENGTHS: 'https://mattermost.com/pl/configure-session-lengths',
    SETUP_IMAGE_PROXY: 'https://mattermost.com/pl/setup-image-proxy',
    SETUP_LDAP: 'https://mattermost.com/pl/setup-ldap',
    SETUP_PERFORMANCE_MONITORING: 'https://mattermost.com/pl/setup-performance-monitoring',
    SETUP_PUSH_NOTIFICATIONS: 'https://mattermost.com/pl/setup-push-notifications',
    SETUP_SAML: 'https://docs.mattermost.com/pl/setup-saml',
    SHARE_LINKS_TO_MESSAGES: 'https://mattermost.com/pl/share-links-to-messages',
    SITE_URL: 'https://mattermost.com/pl/configure-site-url',
    SSL_CERTIFICATE: 'https://mattermost.com/pl/setup-ssl-client-certificate',
    TRUE_UP_REVIEW: 'https://mattermost.com/pl/true-up-documentation',
    TRUSTED_CONNECTION: 'https://mattermost.com/pl/default-allow-untrusted-internal-connections',
    UPGRADE_SERVER: 'https://mattermost.com/pl/upgrade-mattermost',
};

export const DeveloperLinks = {
    CUSTOM_SLASH_COMMANDS: 'https://mattermost.com/pl/custom-slash-commands',
    ENABLE_OAUTH2: 'https://mattermost.com/pl/enable-oauth',
    INCOMING_WEBHOOKS: 'https://mattermost.com/pl/incoming-webhooks',
    OUTGOING_WEBHOOKS: 'https://mattermost.com/pl/outgoing-webhooks',
    INTERACTIVE_MESSAGES: 'https://mattermost.com/pl/interactive-messages',
    INTERACTIVE_DIALOGS: 'https://mattermost.com/pl/interactive-dialogs',
    PERSONAL_ACCESS_TOKENS: 'https://mattermost.com/pl/personal-access-tokens',
    PLUGIN_SIGNING: 'https://mattermost.com/pl/sign-plugins',
    PLUGINS: 'https://mattermost.com/pl/plugins',
    SETUP_CUSTOM_SLASH_COMMANDS: 'https://mattermost.com/pl/setup-custom-slash-commands',
    SETUP_INCOMING_WEBHOOKS: 'https://mattermost.com/pl/setup-incoming-webhooks',
    SETUP_OAUTH2: 'https://mattermost.com/pl/setup-oauth-2.0',
    SETUP_OUTGOING_WEBHOOKS: 'https://mattermost.com/pl/setup-outgoing-webhooks',
};

export const LicenseLinks = {
    CONTACT_SALES: 'https://mattermost.com/contact-sales/',
    TRIAL_INFO_LINK: 'https://mattermost.com/trial',
    EMBARGOED_COUNTRIES: 'https://mattermost.com/pl/limitations-for-embargoed-countries',
    SOFTWARE_SERVICES_LICENSE_AGREEMENT: 'https://mattermost.com/pl/software-and-services-license-agreement',
    SOFTWARE_SERVICES_LICENSE_AGREEMENT_TEXT: 'Software Services and License Agreement',
    UNSUPPORTED: 'https://mattermost.com/pricing/',
};

export const MattermostLink = 'https://mattermost.com/';

export const BillingSchemes = {
    FLAT_FEE: 'flat_fee',
    PER_SEAT: 'per_seat',
    SALES_SERVE: 'sales_serve',
};

export const RecurringIntervals = {
    YEAR: 'year',
    MONTH: 'month',
};

export const PermissionsScope = {
    [Permissions.INVITE_USER]: 'team_scope',
    [Permissions.INVITE_GUEST]: 'team_scope',
    [Permissions.ADD_USER_TO_TEAM]: 'team_scope',
    [Permissions.MANAGE_SLASH_COMMANDS]: 'team_scope',
    [Permissions.MANAGE_OTHERS_SLASH_COMMANDS]: 'team_scope',
    [Permissions.CREATE_PUBLIC_CHANNEL]: 'team_scope',
    [Permissions.CREATE_PRIVATE_CHANNEL]: 'team_scope',
    [Permissions.MANAGE_PUBLIC_CHANNEL_MEMBERS]: 'channel_scope',
    [Permissions.MANAGE_PRIVATE_CHANNEL_MEMBERS]: 'channel_scope',
    [Permissions.ASSIGN_SYSTEM_ADMIN_ROLE]: 'system_scope',
    [Permissions.MANAGE_ROLES]: 'system_scope',
    [Permissions.MANAGE_TEAM_ROLES]: 'team_scope',
    [Permissions.MANAGE_CHANNEL_ROLES]: 'chanel_scope',
    [Permissions.MANAGE_SYSTEM]: 'system_scope',
    [Permissions.CREATE_DIRECT_CHANNEL]: 'system_scope',
    [Permissions.CREATE_GROUP_CHANNEL]: 'system_scope',
    [Permissions.MANAGE_PUBLIC_CHANNEL_PROPERTIES]: 'channel_scope',
    [Permissions.MANAGE_PRIVATE_CHANNEL_PROPERTIES]: 'channel_scope',
    [Permissions.LIST_PUBLIC_TEAMS]: 'system_scope',
    [Permissions.JOIN_PUBLIC_TEAMS]: 'system_scope',
    [Permissions.LIST_PRIVATE_TEAMS]: 'system_scope',
    [Permissions.JOIN_PRIVATE_TEAMS]: 'system_scope',
    [Permissions.LIST_TEAM_CHANNELS]: 'team_scope',
    [Permissions.JOIN_PUBLIC_CHANNELS]: 'team_scope',
    [Permissions.DELETE_PUBLIC_CHANNEL]: 'channel_scope',
    [Permissions.DELETE_PRIVATE_CHANNEL]: 'channel_scope',
    [Permissions.EDIT_OTHER_USERS]: 'system_scope',
    [Permissions.READ_CHANNEL]: 'channel_scope',
    [Permissions.READ_CHANNEL_CONTENT]: 'channel_scope',
    [Permissions.READ_PUBLIC_CHANNEL]: 'team_scope',
    [Permissions.ADD_REACTION]: 'channel_scope',
    [Permissions.REMOVE_REACTION]: 'channel_scope',
    [Permissions.REMOVE_OTHERS_REACTIONS]: 'channel_scope',
    [Permissions.PERMANENT_DELETE_USER]: 'system_scope',
    [Permissions.UPLOAD_FILE]: 'channel_scope',
    [Permissions.GET_PUBLIC_LINK]: 'system_scope',
    [Permissions.MANAGE_INCOMING_WEBHOOKS]: 'team_scope',
    [Permissions.MANAGE_OTHERS_INCOMING_WEBHOOKS]: 'team_scope',
    [Permissions.MANAGE_OUTGOING_WEBHOOKS]: 'team_scope',
    [Permissions.MANAGE_OTHERS_OUTGOING_WEBHOOKS]: 'team_scope',
    [Permissions.MANAGE_OAUTH]: 'system_scope',
    [Permissions.MANAGE_SYSTEM_WIDE_OAUTH]: 'system_scope',
    [Permissions.CREATE_POST]: 'channel_scope',
    [Permissions.CREATE_POST_PUBLIC]: 'channel_scope',
    [Permissions.EDIT_POST]: 'channel_scope',
    [Permissions.EDIT_OTHERS_POSTS]: 'channel_scope',
    [Permissions.DELETE_POST]: 'channel_scope',
    [Permissions.DELETE_OTHERS_POSTS]: 'channel_scope',
    [Permissions.REMOVE_USER_FROM_TEAM]: 'team_scope',
    [Permissions.CREATE_TEAM]: 'system_scope',
    [Permissions.MANAGE_TEAM]: 'team_scope',
    [Permissions.IMPORT_TEAM]: 'team_scope',
    [Permissions.VIEW_TEAM]: 'team_scope',
    [Permissions.LIST_USERS_WITHOUT_TEAM]: 'system_scope',
    [Permissions.CREATE_USER_ACCESS_TOKEN]: 'system_scope',
    [Permissions.READ_USER_ACCESS_TOKEN]: 'system_scope',
    [Permissions.REVOKE_USER_ACCESS_TOKEN]: 'system_scope',
    [Permissions.MANAGE_JOBS]: 'system_scope',
    [Permissions.CREATE_EMOJIS]: 'team_scope',
    [Permissions.DELETE_EMOJIS]: 'team_scope',
    [Permissions.DELETE_OTHERS_EMOJIS]: 'team_scope',
    [Permissions.USE_CHANNEL_MENTIONS]: 'channel_scope',
    [Permissions.USE_GROUP_MENTIONS]: 'channel_scope',
    [Permissions.READ_PUBLIC_CHANNEL_GROUPS]: 'channel_scope',
    [Permissions.READ_PRIVATE_CHANNEL_GROUPS]: 'channel_scope',
    [Permissions.CONVERT_PUBLIC_CHANNEL_TO_PRIVATE]: 'channel_scope',
    [Permissions.CONVERT_PRIVATE_CHANNEL_TO_PUBLIC]: 'channel_scope',
    [Permissions.MANAGE_SHARED_CHANNELS]: 'system_scope',
    [Permissions.MANAGE_SECURE_CONNECTIONS]: 'system_scope',
    [Permissions.PLAYBOOK_PUBLIC_CREATE]: 'team_scope',
    [Permissions.PLAYBOOK_PUBLIC_MANAGE_PROPERTIES]: 'playbook_scope',
    [Permissions.PLAYBOOK_PUBLIC_MANAGE_MEMBERS]: 'playbook_scope',
    [Permissions.PLAYBOOK_PUBLIC_VIEW]: 'playbook_scope',
    [Permissions.PLAYBOOK_PUBLIC_MAKE_PRIVATE]: 'playbook_scope',
    [Permissions.PLAYBOOK_PRIVATE_CREATE]: 'team_scope',
    [Permissions.PLAYBOOK_PRIVATE_MANAGE_PROPERTIES]: 'playbook_scope',
    [Permissions.PLAYBOOK_PRIVATE_MANAGE_MEMBERS]: 'playbook_scope',
    [Permissions.PLAYBOOK_PRIVATE_VIEW]: 'playbook_scope',
    [Permissions.PLAYBOOK_PRIVATE_MAKE_PUBLIC]: 'playbook_scope',
    [Permissions.RUN_CREATE]: 'playbook_scope',
    [Permissions.RUN_MANAGE_MEMBERS]: 'run_scope',
    [Permissions.RUN_MANAGE_PROPERTIES]: 'run_scope',
    [Permissions.RUN_VIEW]: 'run_scope',
    [Permissions.CREATE_CUSTOM_GROUP]: 'system_scope',
    [Permissions.EDIT_CUSTOM_GROUP]: 'system_scope',
    [Permissions.DELETE_CUSTOM_GROUP]: 'system_scope',
    [Permissions.RESTORE_CUSTOM_GROUP]: 'system_scope',
    [Permissions.MANAGE_CUSTOM_GROUP_MEMBERS]: 'system_scope',
    [Permissions.USE_SLASH_COMMANDS]: 'channel_scope',
    [Permissions.ADD_BOOKMARK_PUBLIC_CHANNEL]: 'channel_scope',
    [Permissions.EDIT_BOOKMARK_PUBLIC_CHANNEL]: 'channel_scope',
    [Permissions.DELETE_BOOKMARK_PUBLIC_CHANNEL]: 'channel_scope',
    [Permissions.ORDER_BOOKMARK_PUBLIC_CHANNEL]: 'channel_scope',
    [Permissions.ADD_BOOKMARK_PRIVATE_CHANNEL]: 'channel_scope',
    [Permissions.EDIT_BOOKMARK_PRIVATE_CHANNEL]: 'channel_scope',
    [Permissions.DELETE_BOOKMARK_PRIVATE_CHANNEL]: 'channel_scope',
    [Permissions.ORDER_BOOKMARK_PRIVATE_CHANNEL]: 'channel_scope',
};

export const DefaultRolePermissions = {
    all_users: [
        Permissions.CREATE_DIRECT_CHANNEL,
        Permissions.CREATE_GROUP_CHANNEL,
        Permissions.CREATE_TEAM,
        Permissions.LIST_TEAM_CHANNELS,
        Permissions.JOIN_PUBLIC_CHANNELS,
        Permissions.READ_PUBLIC_CHANNEL,
        Permissions.VIEW_TEAM,
        Permissions.CREATE_PUBLIC_CHANNEL,
        Permissions.MANAGE_PUBLIC_CHANNEL_PROPERTIES,
        Permissions.DELETE_PUBLIC_CHANNEL,
        Permissions.CREATE_PRIVATE_CHANNEL,
        Permissions.MANAGE_PRIVATE_CHANNEL_PROPERTIES,
        Permissions.DELETE_PRIVATE_CHANNEL,
        Permissions.INVITE_USER,
        Permissions.ADD_USER_TO_TEAM,
        Permissions.READ_CHANNEL,
        Permissions.READ_CHANNEL_CONTENT,
        Permissions.ADD_REACTION,
        Permissions.REMOVE_REACTION,
        Permissions.MANAGE_PUBLIC_CHANNEL_MEMBERS,
        Permissions.READ_PUBLIC_CHANNEL_GROUPS,
        Permissions.READ_PRIVATE_CHANNEL_GROUPS,
        Permissions.UPLOAD_FILE,
        Permissions.GET_PUBLIC_LINK,
        Permissions.CREATE_POST,
        Permissions.MANAGE_PRIVATE_CHANNEL_MEMBERS,
        Permissions.DELETE_POST,
        Permissions.EDIT_POST,
        Permissions.USE_CHANNEL_MENTIONS,
        Permissions.USE_GROUP_MENTIONS,
        Permissions.CREATE_CUSTOM_GROUP,
        Permissions.EDIT_CUSTOM_GROUP,
        Permissions.DELETE_CUSTOM_GROUP,
        Permissions.MANAGE_CUSTOM_GROUP_MEMBERS,
        Permissions.PLAYBOOK_PUBLIC_CREATE,
        Permissions.PLAYBOOK_PRIVATE_CREATE,
        Permissions.PLAYBOOK_PUBLIC_MANAGE_MEMBERS,
        Permissions.PLAYBOOK_PRIVATE_MANAGE_MEMBERS,
        Permissions.PLAYBOOK_PUBLIC_MANAGE_PROPERTIES,
        Permissions.PLAYBOOK_PRIVATE_MANAGE_PROPERTIES,
        Permissions.RUN_CREATE,
        Permissions.USE_SLASH_COMMANDS,
        Permissions.DELETE_EMOJIS,
        Permissions.INVITE_GUEST,
        Permissions.CREATE_EMOJIS,
        Permissions.RUN_VIEW,
        Permissions.RESTORE_CUSTOM_GROUP,
        Permissions.ADD_BOOKMARK_PUBLIC_CHANNEL,
        Permissions.EDIT_BOOKMARK_PUBLIC_CHANNEL,
        Permissions.DELETE_BOOKMARK_PUBLIC_CHANNEL,
        Permissions.ORDER_BOOKMARK_PUBLIC_CHANNEL,
        Permissions.ADD_BOOKMARK_PRIVATE_CHANNEL,
        Permissions.EDIT_BOOKMARK_PRIVATE_CHANNEL,
        Permissions.DELETE_BOOKMARK_PRIVATE_CHANNEL,
        Permissions.ORDER_BOOKMARK_PRIVATE_CHANNEL,
    ],
    channel_admin: [
        Permissions.MANAGE_CHANNEL_ROLES,
        Permissions.CREATE_POST,
        Permissions.ADD_REACTION,
        Permissions.REMOVE_REACTION,
        Permissions.MANAGE_PUBLIC_CHANNEL_MEMBERS,
        Permissions.READ_PUBLIC_CHANNEL_GROUPS,
        Permissions.READ_PRIVATE_CHANNEL_GROUPS,
        Permissions.MANAGE_PRIVATE_CHANNEL_MEMBERS,
        Permissions.USE_CHANNEL_MENTIONS,
        Permissions.USE_GROUP_MENTIONS,
        Permissions.ADD_BOOKMARK_PUBLIC_CHANNEL,
        Permissions.EDIT_BOOKMARK_PUBLIC_CHANNEL,
        Permissions.DELETE_BOOKMARK_PUBLIC_CHANNEL,
        Permissions.ORDER_BOOKMARK_PUBLIC_CHANNEL,
        Permissions.ADD_BOOKMARK_PRIVATE_CHANNEL,
        Permissions.EDIT_BOOKMARK_PRIVATE_CHANNEL,
        Permissions.DELETE_BOOKMARK_PRIVATE_CHANNEL,
        Permissions.ORDER_BOOKMARK_PRIVATE_CHANNEL,
    ],
    team_admin: [
        Permissions.EDIT_OTHERS_POSTS,
        Permissions.REMOVE_USER_FROM_TEAM,
        Permissions.MANAGE_TEAM,
        Permissions.IMPORT_TEAM,
        Permissions.MANAGE_TEAM_ROLES,
        Permissions.MANAGE_CHANNEL_ROLES,
        Permissions.MANAGE_SLASH_COMMANDS,
        Permissions.MANAGE_OTHERS_SLASH_COMMANDS,
        Permissions.MANAGE_INCOMING_WEBHOOKS,
        Permissions.MANAGE_OUTGOING_WEBHOOKS,
        Permissions.DELETE_POST,
        Permissions.DELETE_OTHERS_POSTS,
        Permissions.MANAGE_OTHERS_OUTGOING_WEBHOOKS,
        Permissions.ADD_REACTION,
        Permissions.MANAGE_OTHERS_INCOMING_WEBHOOKS,
        Permissions.USE_CHANNEL_MENTIONS,
        Permissions.MANAGE_PUBLIC_CHANNEL_MEMBERS,
        Permissions.CONVERT_PUBLIC_CHANNEL_TO_PRIVATE,
        Permissions.CONVERT_PRIVATE_CHANNEL_TO_PUBLIC,
        Permissions.READ_PUBLIC_CHANNEL_GROUPS,
        Permissions.READ_PRIVATE_CHANNEL_GROUPS,
        Permissions.MANAGE_PRIVATE_CHANNEL_MEMBERS,
        Permissions.CREATE_POST,
        Permissions.REMOVE_REACTION,
        Permissions.USE_GROUP_MENTIONS,
        Permissions.ADD_BOOKMARK_PUBLIC_CHANNEL,
        Permissions.EDIT_BOOKMARK_PUBLIC_CHANNEL,
        Permissions.DELETE_BOOKMARK_PUBLIC_CHANNEL,
        Permissions.ORDER_BOOKMARK_PUBLIC_CHANNEL,
        Permissions.ADD_BOOKMARK_PRIVATE_CHANNEL,
        Permissions.EDIT_BOOKMARK_PRIVATE_CHANNEL,
        Permissions.DELETE_BOOKMARK_PRIVATE_CHANNEL,
        Permissions.ORDER_BOOKMARK_PRIVATE_CHANNEL,
    ],
    guests: [
        Permissions.EDIT_POST,
        Permissions.ADD_REACTION,
        Permissions.REMOVE_REACTION,
        Permissions.USE_CHANNEL_MENTIONS,
        Permissions.READ_CHANNEL,
        Permissions.UPLOAD_FILE,
        Permissions.CREATE_POST,
    ],
};

// ModeratedPermissions are permissions that can be turned off for members and guests
// on a per channel basis. These permissions are on by default for team/channel admins.
export const ModeratedPermissions = [
    Permissions.CREATE_POST,
    Permissions.UPLOAD_FILE,
    Permissions.ADD_REACTION,
    Permissions.REMOVE_REACTION,
    Permissions.MANAGE_PUBLIC_CHANNEL_MEMBERS,
    Permissions.MANAGE_PRIVATE_CHANNEL_MEMBERS,
    Permissions.USE_CHANNEL_MENTIONS,
    Permissions.ADD_BOOKMARK_PUBLIC_CHANNEL,
    Permissions.EDIT_BOOKMARK_PUBLIC_CHANNEL,
    Permissions.DELETE_BOOKMARK_PUBLIC_CHANNEL,
    Permissions.ORDER_BOOKMARK_PUBLIC_CHANNEL,
    Permissions.ADD_BOOKMARK_PRIVATE_CHANNEL,
    Permissions.EDIT_BOOKMARK_PRIVATE_CHANNEL,
    Permissions.DELETE_BOOKMARK_PRIVATE_CHANNEL,
    Permissions.ORDER_BOOKMARK_PRIVATE_CHANNEL,
];

export const Locations = {
    CENTER: 'CENTER' as const,
    RHS_ROOT: 'RHS_ROOT' as const,
    RHS_COMMENT: 'RHS_COMMENT' as const,
    SEARCH: 'SEARCH' as const,
    NO_WHERE: 'NO_WHERE' as const,
    MODAL: 'MODAL' as const,
};

export const PostListRowListIds = {
    DATE_LINE: PostListUtils.DATE_LINE,
    START_OF_NEW_MESSAGES: PostListUtils.START_OF_NEW_MESSAGES,
    CHANNEL_INTRO_MESSAGE: 'CHANNEL_INTRO_MESSAGE',
    OLDER_MESSAGES_LOADER: 'OLDER_MESSAGES_LOADER',
    NEWER_MESSAGES_LOADER: 'NEWER_MESSAGES_LOADER',
    LOAD_OLDER_MESSAGES_TRIGGER: 'LOAD_OLDER_MESSAGES_TRIGGER',
    LOAD_NEWER_MESSAGES_TRIGGER: 'LOAD_NEWER_MESSAGES_TRIGGER',
};

export const exportFormats = {
    EXPORT_FORMAT_CSV: 'csv',
    EXPORT_FORMAT_ACTIANCE: 'actiance',
    EXPORT_FORMAT_GLOBALRELAY: 'globalrelay',
};

export const CacheTypes = {
    REDIS: 'redis',
    LRU: 'lru',
};

export const ZoomSettings = {
    DEFAULT_SCALE: 1.75,
    SCALE_DELTA: 0.25,
    MIN_SCALE: 0.25,
    MAX_SCALE: 3.0,
};

export const Constants = {
    SettingsTypes,
    JobTypes,
    Preferences,
    SocketEvents,
    ActionTypes,
    UserStatuses,
    TutorialSteps,
    AdminTutorialSteps,
    CrtTutorialSteps,
    CrtTutorialTriggerSteps,
    CrtThreadPaneSteps,
    PostTypes,
    ErrorPageTypes,
    AnnouncementBarTypes,
    AnnouncementBarMessages,
    FileTypes,
    Locations,
    PostListRowListIds,
    MAX_POST_VISIBILITY: 1000000,
    REMOTE_USERS_HOUR_LIMIT_END_OF_THE_DAY: 22,
    REMOTE_USERS_HOUR_LIMIT_BEGINNING_OF_THE_DAY: 6,

    IGNORE_POST_TYPES: [PostTypes.JOIN_LEAVE, PostTypes.JOIN_TEAM, PostTypes.LEAVE_TEAM, PostTypes.JOIN_CHANNEL, PostTypes.LEAVE_CHANNEL, PostTypes.REMOVE_FROM_CHANNEL, PostTypes.ADD_REMOVE],

    PayloadSources: keyMirror({
        SERVER_ACTION: null,
        VIEW_ACTION: null,
    }),

    // limit of users to show the lhs invite members button highlighted
    USER_LIMIT: 10,

    StatTypes,
    STAT_MAX_ACTIVE_USERS: 20,
    STAT_MAX_NEW_USERS: 20,

    ScrollTypes: {
        FREE: 1,
        BOTTOM: 2,
        SIDEBBAR_OPEN: 3,
        NEW_MESSAGE: 4,
        POST: 5,
    },

    // This is the same limit set https://github.com/mattermost/mattermost-server/blob/master/model/config.go#L105
    MAXIMUM_LOGIN_ATTEMPTS_DEFAULT: 10,

    // This is the same limit set https://github.com/mattermost/mattermost-server/blob/master/api4/team.go#L23
    MAX_ADD_MEMBERS_BATCH: 256,

    SPECIAL_MENTIONS: ['all', 'channel', 'here'],
    PLAN_MENTIONS: /Professional plan|Enterprise plan|Enterprise trial/gi,
    SPECIAL_MENTIONS_REGEX: /(?:\B|\b_+)@(channel|all|here)(?!(\.|-|_)*[^\W_])/gi,
    SUM_OF_MEMBERS_MENTION_REGEX: /\d+ members/gi,
    ALL_MENTION_REGEX: /(?:\B|\b_+)@(all)(?!(\.|-|_)*[^\W_])/gi,
    CHANNEL_MENTION_REGEX: /(?:\B|\b_+)@(channel)(?!(\.|-|_)*[^\W_])/gi,
    HERE_MENTION_REGEX: /(?:\B|\b_+)@(here)(?!(\.|-|_)*[^\W_])/gi,
    NOTIFY_ALL_MEMBERS: 5,
    ALL_MEMBERS_MENTIONS_REGEX: /(?:\B|\b_+)@(channel|all)(?!(\.|-|_)*[^\W_])/gi,
    MENTIONS_REGEX: /(?:\B|\b_+)@([a-z0-9.\-_]+)/gi,
    DEFAULT_CHARACTER_LIMIT: 4000,
    IMAGE_TYPE_GIF: 'gif',
    TEXT_TYPES: ['txt', 'rtf', 'vtt'],
    IMAGE_TYPES: ['jpg', 'gif', 'bmp', 'png', 'jpeg', 'tiff', 'tif', 'psd', 'webp'],
    AUDIO_TYPES: ['mp3', 'wav', 'wma', 'm4a', 'flac', 'aac', 'ogg', 'm4r'],
    VIDEO_TYPES: ['mp4', 'avi', 'webm', 'mkv', 'wmv', 'mpg', 'mov', 'flv'],
    PRESENTATION_TYPES: ['ppt', 'pptx'],
    SPREADSHEET_TYPES: ['xlsx', 'csv'],
    WORD_TYPES: ['doc', 'docx'],
    CHANNEL_HEADER_HEIGHT: 62,
    CODE_TYPES: ['applescript', 'as', 'atom', 'bas', 'bash', 'boot', 'c', 'c++', 'cake', 'cc', 'cjsx', 'cl2', 'clj', 'cljc', 'cljs', 'cljs.hl', 'cljscm', 'cljx', '_coffee', 'coffee', 'cpp', 'cs', 'csharp', 'cson', 'css', 'd', 'dart', 'delphi', 'dfm', 'di', 'diff', 'django', 'docker', 'dockerfile', 'dpr', 'erl', 'ex', 'exs', 'f90', 'f95', 'freepascal', 'fs', 'fsharp', 'gcode', 'gemspec', 'go', 'groovy', 'gyp', 'h', 'h++', 'handlebars', 'hbs', 'hic', 'hpp', 'hs', 'html', 'html.handlebars', 'html.hbs', 'hx', 'iced', 'irb', 'java', 'jinja', 'jl', 'js', 'json', 'jsp', 'jsx', 'kt', 'ktm', 'kts', 'lazarus', 'less', 'lfm', 'lisp', 'log', 'lpr', 'lua', 'm', 'mak', 'matlab', 'md', 'mk', 'mkd', 'mkdown', 'ml', 'mm', 'nc', 'obj-c', 'objc', 'osascript', 'pas', 'pascal', 'perl', 'php', 'php3', 'php4', 'php5', 'php6', 'pl', 'plist', 'podspec', 'pp', 'ps', 'ps1', 'py', 'r', 'rb', 'rs', 'rss', 'ruby', 'scala', 'scm', 'scpt', 'scss', 'sh', 'sld', 'sql', 'st', 'styl', 'swift', 'tex', 'thor', 'v', 'vb', 'vbnet', 'vbs', 'veo', 'xhtml', 'xml', 'xsl', 'yaml', 'zsh'],
    PDF_TYPES: ['pdf'],
    PATCH_TYPES: ['patch'],
    SVG_TYPES: ['svg'],
    ICON_FROM_TYPE: {
        audio: audioIcon,
        video: videoIcon,
        spreadsheet: excelIcon,
        presentation: pptIcon,
        pdf: pdfIcon,
        code: codeIcon,
        word: wordIcon,
        patch: patchIcon,
        other: genericIcon,
    },
    ICON_NAME_FROM_TYPE: {
        text: 'text',
        audio: 'audio',
        video: 'video',
        spreadsheet: 'excel',
        presentation: 'ppt',
        pdf: 'pdf',
        code: 'code',
        word: 'word',
        patch: 'patch',
        other: 'generic',
        image: 'image',
    },
    MAX_UPLOAD_FILES: 10,
    MAX_FILENAME_LENGTH: 35,
    EXPANDABLE_INLINE_IMAGE_MIN_HEIGHT: 100,
    THUMBNAIL_WIDTH: 128,
    THUMBNAIL_HEIGHT: 100,
    PREVIEWER_HEIGHT: 170,
    WEB_VIDEO_WIDTH: 640,
    WEB_VIDEO_HEIGHT: 480,
    MOBILE_VIDEO_WIDTH: 480,
    MOBILE_VIDEO_HEIGHT: 360,

    DESKTOP_SCREEN_WIDTH: 1679,
    TABLET_SCREEN_WIDTH: 1020,
    MOBILE_SCREEN_WIDTH: 768,

    SMALL_SIDEBAR_BREAKPOINT: 900,
    MEDIUM_SIDEBAR_BREAKPOINT: 1200,
    LARGE_SIDEBAR_BREAKPOINT: 1680,

    POST_MODAL_PADDING: 170,
    SCROLL_DELAY: 2000,
    SCROLL_PAGE_FRACTION: 3,
    DEFAULT_CHANNEL: 'town-square',
    DEFAULT_CHANNEL_UI_NAME: 'Town Square',
    OFFTOPIC_CHANNEL: 'off-topic',
    OFFTOPIC_CHANNEL_UI_NAME: 'Off-Topic',
    GITLAB_SERVICE: 'gitlab',
    GOOGLE_SERVICE: 'google',
    OFFICE365_SERVICE: 'office365',
    OAUTH_SERVICES: ['gitlab', 'google', 'office365', 'openid'],
    OPENID_SERVICE: 'openid',
    OPENID_SERVICE_FEATURE_DISCOVERY: 'openid_feature_discovery',
    OPENID_SCOPES: 'profile openid email',
    EMAIL_SERVICE: 'email',
    LDAP_SERVICE: 'ldap',
    SAML_SERVICE: 'saml',
    USERNAME_SERVICE: 'username',
    SIGNIN_CHANGE: 'signin_change',
    PASSWORD_CHANGE: 'password_change',
    GET_TERMS_ERROR: 'get_terms_error',
    TERMS_REJECTED: 'terms_rejected',
    SIGNIN_VERIFIED: 'verified',
    CREATE_LDAP: 'create_ldap',
    SESSION_EXPIRED: 'expired',
    POST_AREA_HEIGHT: 80,
    POST_CHUNK_SIZE: 60,
    PROFILE_CHUNK_SIZE: 100,
    POST_FOCUS_CONTEXT_RADIUS: 10,
    POST_LOADING: 'loading',
    POST_FAILED: 'failed',
    POST_DELETED: 'deleted',
    POST_UPDATED: 'updated',
    SYSTEM_MESSAGE_PREFIX: 'system_',
    SUGGESTION_LIST_MAXHEIGHT: 292,
    SUGGESTION_LIST_MAXWIDTH: 496,
    SUGGESTION_LIST_SPACE_RHS: 420,
    MOBILE_SUGGESTION_LIST_SPACE_RHS: 220,
    SUGGESTION_LIST_MODAL_WIDTH: 496,
    MENTION_NAME_PADDING_LEFT: 2.4,
    AVATAR_WIDTH: 24,
    AUTO_RESPONDER: 'system_auto_responder',
    RESERVED_TEAM_NAMES: [
        'signup',
        'login',
        'admin',
        'channel',
        'post',
        'api',
        'oauth',
        'error',
        'help',
        'plugins',
        'playbooks',
        'boards',
    ],
    RESERVED_USERNAMES: [
        'valet',
        'all',
        'channel',
        'here',
        'matterbot',
        'system',
    ],
    MONTHS: ['January', 'February', 'March', 'April', 'May', 'June', 'July', 'August', 'September', 'October', 'November', 'December'],
    MAX_DMS: 20,
    MAX_USERS_IN_GM: 8,
    MIN_USERS_IN_GM: 3,
    MAX_CHANNEL_POPOVER_COUNT: 100,
    DM_AND_GM_SHOW_COUNTS: [10, 15, 20, 40],
    HIGHEST_DM_SHOW_COUNT: 10000,
    DM_CHANNEL: 'D',
    GM_CHANNEL: 'G',
    OPEN_CHANNEL: 'O',
    PRIVATE_CHANNEL: 'P',
    ARCHIVED_CHANNEL: 'archive',
    INVITE_TEAM: 'I',
    OPEN_TEAM: 'O',
    THREADS: 'threads',
    MAX_POST_LEN: 4000,
    EMOJI_SIZE: 16,
    DEFAULT_EMOJI_PICKER_LEFT_OFFSET: 87,
    DEFAULT_EMOJI_PICKER_RIGHT_OFFSET: 15,
    EMOJI_PICKER_WIDTH_OFFSET: 295,
    SIDEBAR_MINIMUM_WIDTH: 640,
    THEME_ELEMENTS: [
        {
            group: 'sidebarElements',
            id: 'sidebarBg',
            uiName: 'Sidebar BG',
        },
        {
            group: 'sidebarElements',
            id: 'sidebarText',
            uiName: 'Sidebar Text',
        },
        {
            group: 'sidebarElements',
            id: 'sidebarHeaderBg',
            uiName: 'Sidebar Header BG',
        },
        {
            group: 'sidebarElements',
            id: 'sidebarTeamBarBg',
            uiName: 'Team Sidebar BG',
        },
        {
            group: 'sidebarElements',
            id: 'sidebarHeaderTextColor',
            uiName: 'Sidebar Header Text',
        },
        {
            group: 'sidebarElements',
            id: 'sidebarUnreadText',
            uiName: 'Sidebar Unread Text',
        },
        {
            group: 'sidebarElements',
            id: 'sidebarTextHoverBg',
            uiName: 'Sidebar Text Hover BG',
        },
        {
            group: 'sidebarElements',
            id: 'sidebarTextActiveBorder',
            uiName: 'Sidebar Text Active Border',
        },
        {
            group: 'sidebarElements',
            id: 'sidebarTextActiveColor',
            uiName: 'Sidebar Text Active Color',
        },
        {
            group: 'sidebarElements',
            id: 'onlineIndicator',
            uiName: 'Online Indicator',
        },
        {
            group: 'sidebarElements',
            id: 'awayIndicator',
            uiName: 'Away Indicator',
        },
        {
            group: 'sidebarElements',
            id: 'dndIndicator',
            uiName: 'Away Indicator',
        },
        {
            group: 'sidebarElements',
            id: 'mentionBg',
            uiName: 'Mention Jewel BG',
        },
        {
            group: 'sidebarElements',
            id: 'mentionColor',
            uiName: 'Mention Jewel Text',
        },
        {
            group: 'centerChannelElements',
            id: 'centerChannelBg',
            uiName: 'Center Channel BG',
        },
        {
            group: 'centerChannelElements',
            id: 'centerChannelColor',
            uiName: 'Center Channel Text',
        },
        {
            group: 'centerChannelElements',
            id: 'newMessageSeparator',
            uiName: 'New Message Separator',
        },
        {
            group: 'centerChannelElements',
            id: 'errorTextColor',
            uiName: 'Error Text Color',
        },
        {
            group: 'centerChannelElements',
            id: 'mentionHighlightBg',
            uiName: 'Mention Highlight BG',
        },
        {
            group: 'linkAndButtonElements',
            id: 'linkColor',
            uiName: 'Link Color',
        },
        {
            group: 'centerChannelElements',
            id: 'mentionHighlightLink',
            uiName: 'Mention Highlight Link',
        },
        {
            group: 'linkAndButtonElements',
            id: 'buttonBg',
            uiName: 'Button BG',
        },
        {
            group: 'linkAndButtonElements',
            id: 'buttonColor',
            uiName: 'Button Text',
        },
        {
            group: 'centerChannelElements',
            id: 'codeTheme',
            uiName: 'Code Theme',
            themes: [
                {
                    id: 'solarized-dark',
                    uiName: 'Solarized Dark',
                    cssURL: solarizedDarkCSS,
                    iconURL: solarizedDarkIcon,
                },
                {
                    id: 'solarized-light',
                    uiName: 'Solarized Light',
                    cssURL: solarizedLightCSS,
                    iconURL: solarizedLightIcon,
                },
                {
                    id: 'github',
                    uiName: 'GitHub',
                    cssURL: githubCSS,
                    iconURL: githubIcon,
                },
                {
                    id: 'monokai',
                    uiName: 'Monokai',
                    cssURL: monokaiCSS,
                    iconURL: monokaiIcon,
                },
            ],
        },
    ],
    DEFAULT_CODE_THEME: 'github',

    // KeyCodes
    //  key[0]: used for KeyboardEvent.key
    //  key[1]: used for KeyboardEvent.keyCode
    //  key[2]: used for KeyboardEvent.code

    //  KeyboardEvent.code is used as primary check to support multiple keyborad layouts
    //  support of KeyboardEvent.code is just in chrome and firefox so using key and keyCode for better browser support

    KeyCodes: ({
        BACKSPACE: ['Backspace', 8],
        TAB: ['Tab', 9],
        ENTER: ['Enter', 13],
        SHIFT: ['Shift', 16],
        CTRL: ['Control', 17],
        ALT: ['Alt', 18],
        CAPS_LOCK: ['CapsLock', 20],
        ESCAPE: ['Escape', 27],
        SPACE: [' ', 32],
        PAGE_UP: ['PageUp', 33],
        PAGE_DOWN: ['PageDown', 34],
        END: ['End', 35],
        HOME: ['Home', 36],
        LEFT: ['ArrowLeft', 37],
        UP: ['ArrowUp', 38],
        RIGHT: ['ArrowRight', 39],
        DOWN: ['ArrowDown', 40],
        INSERT: ['Insert', 45],
        DELETE: ['Delete', 46],
        ZERO: ['0', 48],
        ONE: ['1', 49],
        TWO: ['2', 50],
        THREE: ['3', 51],
        FOUR: ['4', 52],
        FIVE: ['5', 53],
        SIX: ['6', 54],
        SEVEN: ['7', 55],
        EIGHT: ['8', 56],
        NINE: ['9', 57],
        A: ['a', 65],
        B: ['b', 66],
        C: ['c', 67],
        D: ['d', 68],
        E: ['e', 69],
        F: ['f', 70],
        G: ['g', 71],
        H: ['h', 72],
        I: ['i', 73],
        J: ['j', 74],
        K: ['k', 75],
        L: ['l', 76],
        M: ['m', 77],
        N: ['n', 78],
        O: ['o', 79],
        P: ['p', 80],
        Q: ['q', 81],
        R: ['r', 82],
        S: ['s', 83],
        T: ['t', 84],
        U: ['u', 85],
        V: ['v', 86],
        W: ['w', 87],
        X: ['x', 88],
        Y: ['y', 89],
        Z: ['z', 90],
        CMD: ['Meta', 91],
        MENU: ['ContextMenu', 93],
        NUMPAD_0: ['0', 96],
        NUMPAD_1: ['1', 97],
        NUMPAD_2: ['2', 98],
        NUMPAD_3: ['3', 99],
        NUMPAD_4: ['4', 100],
        NUMPAD_5: ['5', 101],
        NUMPAD_6: ['6', 102],
        NUMPAD_7: ['7', 103],
        NUMPAD_8: ['8', 104],
        NUMPAD_9: ['9', 105],
        MULTIPLY: ['*', 106],
        ADD: ['+', 107],
        SUBTRACT: ['-', 109],
        DECIMAL: ['.', 110],
        DIVIDE: ['/', 111],
        F1: ['F1', 112],
        F2: ['F2', 113],
        F3: ['F3', 114],
        F4: ['F4', 115],
        F5: ['F5', 116],
        F6: ['F6', 117],
        F7: ['F7', 118],
        F8: ['F8', 119],
        F9: ['F9', 120],
        F10: ['F10', 121],
        F11: ['F11', 122],
        F12: ['F12', 123],
        NUM_LOCK: ['NumLock', 144],
        SEMICOLON: [';', 186],
        EQUAL: ['=', 187],
        COMMA: [',', 188],
        DASH: ['-', 189],
        PERIOD: ['.', 190],
        FORWARD_SLASH: ['/', 191],
        TILDE: ['~', 192], // coudnt find the key or even get code from browser - no reference in code as of now
        OPEN_BRACKET: ['[', 219],
        BACK_SLASH: ['\\', 220],
        CLOSE_BRACKET: [']', 221],
        COMPOSING: ['Composing', 229],
    } as Record<string, [string, number]>),
    CODE_PREVIEW_MAX_FILE_SIZE: 500000, // 500 KB
    HighlightedLanguages: {
        '1c': {name: '1C:Enterprise', extensions: ['bsl', 'os'], aliases: ['bsl']},
        actionscript: {name: 'ActionScript', extensions: ['as'], aliases: ['as', 'as3']},
        applescript: {name: 'AppleScript', extensions: ['applescript', 'osascript', 'scpt'], aliases: ['osascript']},
        bash: {name: 'Bash', extensions: ['sh'], aliases: ['sh', 'zsh']},
        clojure: {name: 'Clojure', extensions: ['clj', 'boot', 'cl2', 'cljc', 'cljs', 'cljs.hl', 'cljscm', 'cljx', 'hic'], aliases: ['clj']},
        coffeescript: {name: 'CoffeeScript', extensions: ['coffee', '_coffee', 'cake', 'cjsx', 'cson', 'iced'], aliases: ['coffee', 'coffee-script']},
        cpp: {name: 'C/C++', extensions: ['cpp', 'c', 'cc', 'h', 'c++', 'h++', 'hpp'], aliases: ['c++', 'c']},
        csharp: {name: 'C#', extensions: ['cs', 'csharp'], aliases: ['c#', 'cs', 'csharp']},
        css: {name: 'CSS', extensions: ['css']},
        d: {name: 'D', extensions: ['d', 'di'], aliases: ['dlang']},
        dart: {name: 'Dart', extensions: ['dart']},
        delphi: {name: 'Delphi', extensions: ['delphi', 'dpr', 'dfm', 'pas', 'pascal', 'freepascal', 'lazarus', 'lpr', 'lfm'], aliases: ['pas', 'pascal']},
        diff: {name: 'Diff', extensions: ['diff', 'patch'], aliases: ['patch', 'udiff']},
        django: {name: 'Django', extensions: ['django', 'jinja'], aliases: ['jinja']},
        dockerfile: {name: 'Dockerfile', extensions: ['dockerfile', 'docker'], aliases: ['docker']},
        elixir: {name: 'Elixir', extensions: ['ex', 'exs'], aliases: ['ex', 'exs']},
        erlang: {name: 'Erlang', extensions: ['erl'], aliases: ['erl']},
        fortran: {name: 'Fortran', extensions: ['f90', 'f95'], aliases: ['f90', 'f95']},
        fsharp: {name: 'F#', extensions: ['fsharp', 'fs'], aliases: ['fs']},
        gcode: {name: 'G-Code', extensions: ['gcode', 'nc']},
        go: {name: 'Go', extensions: ['go'], aliases: ['golang']},
        groovy: {name: 'Groovy', extensions: ['groovy']},
        handlebars: {name: 'Handlebars', extensions: ['handlebars', 'hbs', 'html.hbs', 'html.handlebars'], aliases: ['hbs', 'mustache']},
        haskell: {name: 'Haskell', extensions: ['hs'], aliases: ['hs']},
        haxe: {name: 'Haxe', extensions: ['hx'], aliases: ['hx']},
        java: {name: 'Java', extensions: ['java', 'jsp']},
        javascript: {name: 'JavaScript', extensions: ['js', 'jsx'], aliases: ['js']},
        json: {name: 'JSON', extensions: ['json']},
        julia: {name: 'Julia', extensions: ['jl'], aliases: ['jl']},
        kotlin: {name: 'Kotlin', extensions: ['kt', 'ktm', 'kts'], aliases: ['kt']},
        latex: {name: 'LaTeX', extensions: ['tex'], aliases: ['tex']},
        less: {name: 'Less', extensions: ['less']},
        lisp: {name: 'Lisp', extensions: ['lisp']},
        lua: {name: 'Lua', extensions: ['lua']},
        makefile: {name: 'Makefile', extensions: ['mk', 'mak'], aliases: ['make', 'mf', 'gnumake', 'bsdmake', 'mk']},
        markdown: {name: 'Markdown', extensions: ['md', 'mkdown', 'mkd'], aliases: ['md', 'mkd']},
        matlab: {name: 'Matlab', extensions: ['matlab', 'm'], aliases: ['m']},
        objectivec: {name: 'Objective C', extensions: ['mm', 'objc', 'obj-c'], aliases: ['objective_c', 'objc']},
        ocaml: {name: 'OCaml', extensions: ['ml'], aliases: ['ml']},
        perl: {name: 'Perl', extensions: ['perl', 'pl'], aliases: ['pl']},
        pgsql: {name: 'PostgreSQL', extensions: ['pgsql', 'postgres', 'postgresql'], aliases: ['postgres', 'postgresql']},
        php: {name: 'PHP', extensions: ['php', 'php3', 'php4', 'php5', 'php6'], aliases: ['php3', 'php4', 'php5', 'php6']},
        powershell: {name: 'PowerShell', extensions: ['ps', 'ps1'], aliases: ['posh']},
        puppet: {name: 'Puppet', extensions: ['pp'], aliases: ['pp']},
        python: {name: 'Python', extensions: ['py', 'gyp'], aliases: ['py']},
        r: {name: 'R', extensions: ['r'], aliases: ['r', 's']},
        ruby: {name: 'Ruby', extensions: ['ruby', 'rb', 'gemspec', 'podspec', 'thor', 'irb'], aliases: ['rb']},
        rust: {name: 'Rust', extensions: ['rs'], aliases: ['rs']},
        scala: {name: 'Scala', extensions: ['scala']},
        scheme: {name: 'Scheme', extensions: ['scm', 'sld'], aliases: ['scm']},
        scss: {name: 'SCSS', extensions: ['scss']},
        smalltalk: {name: 'Smalltalk', extensions: ['st'], aliases: ['st', 'squeak']},
        sql: {name: 'SQL', extensions: ['sql']},
        stylus: {name: 'Stylus', extensions: ['styl'], aliases: ['styl']},
        swift: {name: 'Swift', extensions: ['swift']},
        text: {name: 'Text', extensions: ['txt', 'log'], aliases: ['txt']},
        typescript: {name: 'TypeScript', extensions: ['ts', 'tsx'], aliases: ['ts', 'tsx']},
        vbnet: {name: 'VB.Net', extensions: ['vbnet', 'vb', 'bas'], aliases: ['vb', 'visualbasic']},
        vbscript: {name: 'VBScript', extensions: ['vbs'], aliases: ['vbs']},
        verilog: {name: 'Verilog', extensions: ['v', 'veo', 'sv', 'svh']},
        vhdl: {name: 'VHDL', extensions: ['vhd', 'vhdl'], aliases: ['vhd']},
        vtt: {name: 'WebVTT', extensions: ['vtt'], aliases: ['vtt', 'webvtt']},
        xml: {name: 'HTML, XML', extensions: ['xml', 'html', 'xhtml', 'rss', 'atom', 'xsl', 'plist']},
        yaml: {name: 'YAML', extensions: ['yaml'], aliases: ['yml']},
    },
    PostsViewJumpTypes: {
        BOTTOM: 1,
        POST: 2,
        SIDEBAR_OPEN: 3,
    },
    NotificationPrefs: {
        MENTION: 'mention',
    },
    Integrations: {
        COMMAND: 'commands',
        PAGE_SIZE: 10000,
        START_PAGE_NUM: 0,
        INCOMING_WEBHOOK: 'incoming_webhooks',
        OUTGOING_WEBHOOK: 'outgoing_webhooks',
        OAUTH_APP: 'oauth2-apps',
        OUTGOING_OAUTH_CONNECTIONS: 'outgoing-oauth2-connections',
        BOT: 'bots',
        EXECUTE_CURRENT_COMMAND_ITEM_ID: '_execute_current_command',
        OPEN_COMMAND_IN_MODAL_ITEM_ID: '_open_command_in_modal',
        COMMAND_SUGGESTION_ERROR: 'error',
        COMMAND_SUGGESTION_CHANNEL: 'channel',
        COMMAND_SUGGESTION_USER: 'user',
    },
    PERMALINK_FADEOUT: 5000,
    DEFAULT_MAX_USERS_PER_TEAM: 50,
    DEFAULT_MAX_CHANNELS_PER_TEAM: 2000,
    DEFAULT_MAX_NOTIFICATIONS_PER_CHANNEL: 1000,
    MIN_TEAMNAME_LENGTH: 2,
    MAX_TEAMNAME_LENGTH: 64,
    MAX_TEAMDESCRIPTION_LENGTH: 50,
    MIN_CHANNELNAME_LENGTH: 1,
    MAX_CHANNELNAME_LENGTH: 64,
    DEFAULT_CHANNELURL_SHORTEN_LENGTH: 52,
    MAX_CHANNELPURPOSE_LENGTH: 250,
    MAX_CUSTOM_ATTRIBUTE_NAME_LENGTH: 40,
    MAX_CUSTOM_ATTRIBUTES: 20,
    MAX_CUSTOM_ATTRIBUTE_LENGTH: 64,
    MAX_FIRSTNAME_LENGTH: 64,
    MAX_LASTNAME_LENGTH: 64,
    MAX_EMAIL_LENGTH: 128,
    MIN_USERNAME_LENGTH: 3,
    MAX_USERNAME_LENGTH: 22,
    MAX_NICKNAME_LENGTH: 64,
    MIN_PASSWORD_LENGTH: 5,
    MAX_PASSWORD_LENGTH: 72,
    MAX_POSITION_LENGTH: 128,
    MIN_TRIGGER_LENGTH: 1,
    MAX_TRIGGER_LENGTH: 128,
    MAX_SITENAME_LENGTH: 30,
    MAX_CUSTOM_BRAND_TEXT_LENGTH: 500,
    MAX_TERMS_OF_SERVICE_TEXT_LENGTH: 16383,
    DEFAULT_TERMS_OF_SERVICE_RE_ACCEPTANCE_PERIOD: 365,
    EMOJI_PATH: '/static/emoji',
    RECENT_EMOJI_KEY: 'recentEmojis',
    DEFAULT_WEBHOOK_LOGO: logoWebhook,
    MHPNS_US: 'https://push.mattermost.com',
    MHPNS_DE: 'https://hpns-de.mattermost.com',
    MTPNS: 'https://push-test.mattermost.com',
    MAX_PREV_MSGS: 100,
    POST_COLLAPSE_TIMEOUT: 1000 * 60 * 5, // five minutes
    SAVE_DRAFT_TIMEOUT: 500,
    PERMISSIONS_ALL: 'all',
    PERMISSIONS_CHANNEL_ADMIN: 'channel_admin',
    PERMISSIONS_TEAM_ADMIN: 'team_admin',
    PERMISSIONS_SYSTEM_ADMIN: 'system_admin',
    PERMISSIONS_SYSTEM_READ_ONLY_ADMIN: 'system_read_only_admin',
    PERMISSIONS_SYSTEM_USER_MANAGER: 'system_user_manager',
    PERMISSIONS_SYSTEM_MANAGER: 'system_manager',
    PERMISSIONS_DELETE_POST_ALL: 'all',
    PERMISSIONS_DELETE_POST_TEAM_ADMIN: 'team_admin',
    PERMISSIONS_DELETE_POST_SYSTEM_ADMIN: 'system_admin',
    PERMISSIONS_SYSTEM_CUSTOM_GROUP_ADMIN: 'system_custom_group_admin',
    ALLOW_EDIT_POST_ALWAYS: 'always',
    ALLOW_EDIT_POST_NEVER: 'never',
    ALLOW_EDIT_POST_TIME_LIMIT: 'time_limit',
    UNSET_POST_EDIT_TIME_LIMIT: -1,
    MENTION_CHANNELS: 'mention.channels',
    MENTION_MORE_CHANNELS: 'mention.morechannels',
    MENTION_UNREAD_CHANNELS: 'mention.unread.channels',
    MENTION_UNREAD: 'mention.unread',
    MENTION_MEMBERS: 'mention.members',
    MENTION_MORE_MEMBERS: 'mention.moremembers',
    MENTION_NONMEMBERS: 'mention.nonmembers',
    MENTION_PUBLIC_CHANNELS: 'mention.public.channels',
    MENTION_PRIVATE_CHANNELS: 'mention.private.channels',
    MENTION_RECENT_CHANNELS: 'mention.recent.channels',
    MENTION_SPECIAL: 'mention.special',
    MENTION_GROUPS: 'search.group',
    STATUS_INTERVAL: 60000,
    AUTOCOMPLETE_TIMEOUT: 100,
    AUTOCOMPLETE_SPLIT_CHARACTERS: ['.', '-', '_'],
    ANIMATION_TIMEOUT: 1000,
    SEARCH_TIMEOUT_MILLISECONDS: 100,
    TEAMMATE_NAME_DISPLAY: {
        SHOW_USERNAME: 'username',
        SHOW_NICKNAME_FULLNAME: 'nickname_full_name',
        SHOW_FULLNAME: 'full_name',
    },
    SEARCH_POST: 'searchpost',
    CHANNEL_ID_LENGTH: 26,
    TRANSPARENT_PIXEL: 'data:image/png;base64,iVBORw0KGgoAAAANSUhEUgAAAAEAAAABCAQAAAC1HAwCAAAAC0lEQVR42mNkYAAAAAYAAjCB0C8AAAAASUVORK5CYII=',
    REGEX_CODE_BLOCK_OPTIONAL_LANGUAGE_TAG: /^```.*$/gm,
    MAX_ATTACHMENT_FOOTER_LENGTH: 300,
    ACCEPT_STATIC_IMAGE: '.jpeg,.jpg,.png,.bmp',
    ACCEPT_EMOJI_IMAGE: '.jpeg,.jpg,.png,.gif',
    THREADS_LOADING_INDICATOR_ITEM_ID: 'threads_loading_indicator_item_id',
    THREADS_NO_RESULTS_ITEM_ID: 'threads_no_results_item_id',
    TRIAL_MODAL_AUTO_SHOWN: 'trial_modal_auto_shown',
    DEFAULT_SITE_URL: 'http://localhost:8065',
    CHANNEL_HEADER_BUTTON_DISABLE_TIMEOUT: 1000,
    FIRST_ADMIN_ROLE: 'first_admin',
    MAX_PURCHASE_SEATS: 1000000,
    MIN_PURCHASE_SEATS: 10,
};

export const ValidationErrors = {
    USERNAME_REQUIRED: 'USERNAME_REQUIRED',
    INVALID_LENGTH: 'INVALID_LENGTH',
    INVALID_CHARACTERS: 'INVALID_CHARACTERS',
    INVALID_FIRST_CHARACTER: 'INVALID_FIRST_CHARACTER',
    RESERVED_NAME: 'RESERVED_NAME',
    INVALID_LAST_CHARACTER: 'INVALID_LAST_CHARACTER',
};

export const ConsolePages = {
    AD_LDAP: '/admin_console/authentication/ldap',
    COMPLIANCE_EXPORT: '/admin_console/compliance/export',
    CUSTOM_TERMS: '/admin_console/compliance/custom_terms_of_service',
    DATA_RETENTION: '/admin_console/compliance/data_retention_settings',
    ELASTICSEARCH: '/admin_console/environment/elasticsearch',
    GUEST_ACCOUNTS: '/admin_console/authentication/guest_access',
    LICENSE: '/admin_console/about/license',
    SAML: '/admin_console/authentication/saml',
    FILE_STORAGE: '/admin_console/environment/file_storage',
    SESSION_LENGTHS: '/admin_console/environment/session_lengths',
    WEB_SERVER: '/admin_console/environment/web_server',
    PUSH_NOTIFICATION_CENTER: '/admin_console/environment/push_notification_server',
    SMTP: '/admin_console/environment/smtp',
    PAYMENT_INFO: '/admin_console/billing/payment_info',
    BILLING_HISTORY: '/admin_console/billing/billing_history',
};

export const WindowSizes = {
    MOBILE_VIEW: 'mobileView',
    TABLET_VIEW: 'tabletView',
    SMALL_DESKTOP_VIEW: 'smallDesktopView',
    DESKTOP_VIEW: 'desktopView',
};

export const AcceptedProfileImageTypes = ['image/jpeg', 'image/png', 'image/bmp'];

export const searchHintOptions = [{searchTerm: 'From:', message: defineMessage({id: 'search_list_option.from', defaultMessage: 'Messages from a user'})},
    {searchTerm: 'In:', message: defineMessage({id: 'search_list_option.in', defaultMessage: 'Messages in a channel'})},
    {searchTerm: 'On:', message: defineMessage({id: 'search_list_option.on', defaultMessage: 'Messages on a date'})},
    {searchTerm: 'Before:', message: defineMessage({id: 'search_list_option.before', defaultMessage: 'Messages before a date'})},
    {searchTerm: 'After:', message: defineMessage({id: 'search_list_option.after', defaultMessage: 'Messages after a date'})},
    {searchTerm: '-', message: defineMessage({id: 'search_list_option.exclude', defaultMessage: 'Exclude search terms'}), additionalDisplay: '—'},
    {searchTerm: '""', message: defineMessage({id: 'search_list_option.phrases', defaultMessage: 'Messages with phrases'})},
];

export const searchFilesHintOptions = [{searchTerm: 'From:', message: defineMessage({id: 'search_files_list_option.from', defaultMessage: 'Files from a user'})},
    {searchTerm: 'In:', message: defineMessage({id: 'search_files_list_option.in', defaultMessage: 'Files in a channel'})},
    {searchTerm: 'On:', message: defineMessage({id: 'search_files_list_option.on', defaultMessage: 'Files on a date'})},
    {searchTerm: 'Before:', message: defineMessage({id: 'search_files_list_option.before', defaultMessage: 'Files before a date'})},
    {searchTerm: 'After:', message: defineMessage({id: 'search_files_list_option.after', defaultMessage: 'Files after a date'})},
    {searchTerm: 'Ext:', message: defineMessage({id: 'search_files_list_option.ext', defaultMessage: 'Files with a extension'})},
    {searchTerm: '-', message: defineMessage({id: 'search_files_list_option.exclude', defaultMessage: 'Exclude search terms'}), additionalDisplay: '—'},
    {searchTerm: '""', message: defineMessage({id: 'search_files_list_option.phrases', defaultMessage: 'Files with phrases'})},
];

const {
    DONT_CLEAR,
    THIRTY_MINUTES,
    ONE_HOUR,
    FOUR_HOURS,
    TODAY,
    THIS_WEEK,
    DATE_AND_TIME,
    CUSTOM_DATE_TIME,
} = CustomStatusDuration;

export const durationValues = defineMessages({
    [DONT_CLEAR]: {
        id: 'custom_status.expiry_dropdown.dont_clear',
        defaultMessage: "Don't clear",
    },
    [THIRTY_MINUTES]: {
        id: 'custom_status.expiry_dropdown.thirty_minutes',
        defaultMessage: '30 minutes',
    },
    [ONE_HOUR]: {
        id: 'custom_status.expiry_dropdown.one_hour',
        defaultMessage: '1 hour',
    },
    [FOUR_HOURS]: {
        id: 'custom_status.expiry_dropdown.four_hours',
        defaultMessage: '4 hours',
    },
    [TODAY]: {
        id: 'custom_status.expiry_dropdown.today',
        defaultMessage: 'Today',
    },
    [THIS_WEEK]: {
        id: 'custom_status.expiry_dropdown.this_week',
        defaultMessage: 'This week',
    },
    [DATE_AND_TIME]: {
        id: 'custom_status.expiry_dropdown.date_and_time',
        defaultMessage: 'Custom Date and Time',
    },
    [CUSTOM_DATE_TIME]: {
        id: 'custom_status.expiry_dropdown.date_and_time',
        defaultMessage: 'Custom Date and Time',
    },
});

export enum ClaimErrors {
    MFA_VALIDATE_TOKEN_AUTHENTICATE = 'mfa.validate_token.authenticate.app_error',
    ENT_LDAP_LOGIN_USER_NOT_REGISTERED = 'ent.ldap.do_login.user_not_registered.app_error',
    ENT_LDAP_LOGIN_USER_FILTERED = 'ent.ldap.do_login.user_filtered.app_error',
    ENT_LDAP_LOGIN_MATCHED_TOO_MANY_USERS = 'ent.ldap.do_login.matched_to_many_users.app_error',
    ENT_LDAP_LOGIN_INVALID_PASSWORD = 'ent.ldap.do_login.invalid_password.app_error',
    API_USER_INVALID_PASSWORD = 'api.user.check_user_password.invalid.app_error',
}

export const DataSearchTypes = {
    FILES_SEARCH_TYPE: 'files',
    MESSAGES_SEARCH_TYPE: 'messages',
<<<<<<< HEAD
    OMNISEARCH_SEARCH_TYPE: 'omnisearch',
};
=======
} as const;
>>>>>>> 05cdb368

export const OverActiveUserLimits = {
    MIN: 0.05,
    MAX: 0.1,
} as const;

export const PageLoadContext = {
    PAGE_LOAD: 'page_load',
    RECONNECT: 'reconnect',
} as const;

export const SCHEDULED_POST_URL_SUFFIX = 'scheduled_posts';

export const scheduledPosts = {
    RECENTLY_USED_CUSTOM_TIME: 'recently_used_custom_time',
    SCHEDULED_POSTS: 'scheduled_posts',
};

/**
 * This is the ID of the root portal container that is used to render modals and other components
 * that need to be rendered outside of the main app container.
 */
export const RootHtmlPortalId = 'root-portal';

export const OverlaysTimings = {
    CURSOR_REST_TIME_BEFORE_OPEN: 400, // in ms
    CURSOR_MOUSEOVER_TO_OPEN: 400, // in ms
    CURSOR_MOUSEOUT_TO_CLOSE: 0,
    CURSOR_MOUSEOUT_TO_CLOSE_WITH_DELAY: 200, // in ms
    FADE_IN_DURATION: 250, // in ms
    FADE_OUT_DURATION: 150, // in ms
};

export const OverlayTransitionStyles = {
    START: {
        opacity: 0,
    },
};

export const OverlayArrow = {
    WIDTH: 10, // in px
    HEIGHT: 6, // in px
    OFFSET: 8, // in px
};

export default Constants;<|MERGE_RESOLUTION|>--- conflicted
+++ resolved
@@ -2214,12 +2214,8 @@
 export const DataSearchTypes = {
     FILES_SEARCH_TYPE: 'files',
     MESSAGES_SEARCH_TYPE: 'messages',
-<<<<<<< HEAD
     OMNISEARCH_SEARCH_TYPE: 'omnisearch',
-};
-=======
 } as const;
->>>>>>> 05cdb368
 
 export const OverActiveUserLimits = {
     MIN: 0.05,
