--- conflicted
+++ resolved
@@ -172,16 +172,10 @@
     "eslint-plugin-cypress": "2.11.3",
     "eslint-plugin-formatjs": "4.9.1",
     "eslint-plugin-header": "3.1.1",
-<<<<<<< HEAD
     "eslint-plugin-import": "2.27.5",
+    "eslint-plugin-mattermost": "github:mattermost/eslint-plugin-mattermost#5b0c972eacf19286e4c66221b39113bf8728a99e",
     "eslint-plugin-no-only-tests": "3.1.0",
     "eslint-plugin-react": "7.32.2",
-=======
-    "eslint-plugin-import": "2.23.4",
-    "eslint-plugin-mattermost": "github:mattermost/eslint-plugin-mattermost#5b0c972eacf19286e4c66221b39113bf8728a99e",
-    "eslint-plugin-no-only-tests": "2.6.0",
-    "eslint-plugin-react": "7.31.10",
->>>>>>> 4d2ed469
     "eslint-plugin-react-hooks": "4.6.0",
     "external-remotes-plugin": "1.0.0",
     "file-loader": "6.2.0",
