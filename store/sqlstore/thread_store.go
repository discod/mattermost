--- conflicted
+++ resolved
@@ -30,6 +30,7 @@
 	Participants   model.StringArray
 	ThreadDeleteAt int64
 	TeamId         string
+	IsUrgent       bool
 	model.Post
 }
 
@@ -51,6 +52,7 @@
 		Participants:   threadParticipants,
 		Post:           thread.Post.ToNilIfInvalid(),
 		DeleteAt:       thread.ThreadDeleteAt,
+		IsUrgent:       thread.IsUrgent,
 	}
 }
 
@@ -256,23 +258,6 @@
 		pageSize = opts.PageSize
 	}
 
-<<<<<<< HEAD
-	var threads []*struct {
-		PostId         string
-		ReplyCount     int64
-		LastReplyAt    int64
-		LastViewedAt   int64
-		UnreadReplies  int64
-		UnreadMentions int64
-		IsUrgent       bool
-		Participants   model.StringArray
-		ThreadDeleteAt int64
-		TeamId         string
-		model.Post
-	}
-
-=======
->>>>>>> 6f5d3fef
 	unreadRepliesQuery := sq.
 		Select("COUNT(Posts.Id)").
 		From("Posts").
@@ -375,32 +360,7 @@
 
 	result := make([]*model.ThreadResponse, 0, len(threads))
 	for _, thread := range threads {
-<<<<<<< HEAD
-		// Find only this thread's participants
-		threadParticipants := make([]*model.User, 0, len(thread.Participants))
-		for _, participantUserId := range thread.Participants {
-			participant, ok := allParticipants[participantUserId]
-			if !ok {
-				return nil, errors.Errorf("cannot find participant with user id=%s for thread id=%s", participantUserId, thread.PostId)
-			}
-			threadParticipants = append(threadParticipants, participant)
-		}
-
-		result = append(result, &model.ThreadResponse{
-			PostId:         thread.PostId,
-			ReplyCount:     thread.ReplyCount,
-			LastReplyAt:    thread.LastReplyAt,
-			LastViewedAt:   thread.LastViewedAt,
-			UnreadReplies:  thread.UnreadReplies,
-			UnreadMentions: thread.UnreadMentions,
-			Participants:   threadParticipants,
-			Post:           thread.Post.ToNilIfInvalid(),
-			DeleteAt:       thread.ThreadDeleteAt,
-			IsUrgent:       thread.IsUrgent,
-		})
-=======
 		result = append(result, thread.toThreadResponse(allParticipants))
->>>>>>> 6f5d3fef
 	}
 
 	return result, nil
@@ -564,24 +524,6 @@
 		return nil, nil // in case the thread is not followed anymore - return nil error to be interpreted as 404
 	}
 
-<<<<<<< HEAD
-	type JoinedThread struct {
-		PostId         string
-		Following      bool
-		ReplyCount     int64
-		LastReplyAt    int64
-		LastViewedAt   int64
-		UnreadReplies  int64
-		UnreadMentions int64
-		Participants   model.StringArray
-		IsUrgent       bool
-		ThreadDeleteAt int64
-		TeamId         string
-		model.Post
-	}
-
-=======
->>>>>>> 6f5d3fef
 	unreadRepliesQuery := sq.
 		Select("COUNT(Posts.Id)").
 		From("Posts").
@@ -607,12 +549,8 @@
 		Column(sq.Alias(unreadRepliesQuery, "UnreadReplies")).
 		Column(sq.Alias(urgencyCase, "IsUrgent")).
 		LeftJoin("Posts ON Posts.Id = Threads.PostId").
-<<<<<<< HEAD
 		LeftJoin("PostsPriority ON PostsPriority.PostId = Threads.PostId").
-		Where(fetchConditions)
-=======
 		Where(sq.Eq{"Threads.PostId": threadMembership.PostId})
->>>>>>> 6f5d3fef
 
 	err := s.GetReplicaX().GetBuilder(&thread, query)
 	if err != nil {
@@ -638,37 +576,9 @@
 		}
 	}
 
-<<<<<<< HEAD
-	participants := []*model.User{}
-	for _, participantId := range thread.Participants {
-		var participant *model.User
-		for _, u := range users {
-			if u.Id == participantId {
-				participant = u
-				break
-			}
-		}
-		if participant != nil {
-			participants = append(participants, participant)
-		}
-	}
-
-	result := &model.ThreadResponse{
-		PostId:         thread.PostId,
-		ReplyCount:     thread.ReplyCount,
-		LastReplyAt:    thread.LastReplyAt,
-		LastViewedAt:   thread.LastViewedAt,
-		UnreadReplies:  thread.UnreadReplies,
-		UnreadMentions: thread.UnreadMentions,
-		IsUrgent:       thread.IsUrgent,
-		Participants:   participants,
-		Post:           thread.Post.ToNilIfInvalid(),
-		DeleteAt:       thread.ThreadDeleteAt,
-=======
 	usersMap := make(map[string]*model.User)
 	for _, user := range users {
 		usersMap[user.Id] = user
->>>>>>> 6f5d3fef
 	}
 
 	return thread.toThreadResponse(usersMap), nil
