--- conflicted
+++ resolved
@@ -1000,8 +1000,10 @@
 
 func upgradeDatabaseToVersion534(sqlStore *SqlStore) {
 	// if shouldPerformUpgrade(sqlStore, Version5330, Version5340) {
-<<<<<<< HEAD
 	sqlStore.CreateColumnIfNotExistsNoDefault("ChannelMembers", "MentionCountRoot", "bigint", "bigint")
+	sqlStore.CreateColumnIfNotExistsNoDefault("Channels", "TotalMsgCountRoot", "bigint", "bigint")
+	sqlStore.CreateColumnIfNotExistsNoDefault("ChannelMembers", "MsgCountRoot", "bigint", "bigint")
+
 	updateMentionCountRootQuery := `
 	UPDATE ChannelMembers INNER JOIN (
 		SELECT Threads.ChannelId,COALESCE(threadmemberships.UserId,'') AS UserId, COALESCE(SUM(UnreadMentions),0) AS UnreadMentions FROM Channels
@@ -1010,6 +1012,10 @@
 		Group BY Threads.ChannelId,ThreadMemberships.UserId
 	) AS q ON q.ChannelId = ChannelMembers.ChannelId AND (q.UserId=ChannelMembers.UserId OR q.UserId='')
 	SET MentionCountRoot = GREATEST(ChannelMembers.MentionCount - q.UnreadMentions, 0)`
+
+	updateChannelsQuery := "UPDATE Channels INNER JOIN (SELECT Channels.id channelid, COALESCE(COUNT(CASE WHEN Posts.rootid = '' THEN 1 END),0) newcount FROM Channels LEFT JOIN Posts ON Channels.id = Posts.channelid GROUP BY Channels.id) AS q ON q.channelid=Channels.id SET totalmsgcountroot = q.newcount"
+	updateChannelMembersQuery := "UPDATE ChannelMembers INNER JOIN (SELECT ChannelMembers.channelid, COALESCE(COUNT(CASE WHEN Posts.rootid = '' AND Posts.updateat < ChannelMembers.lastviewedat THEN 1 END),0) newcount FROM ChannelMembers LEFT JOIN Posts ON ChannelMembers.channelid = Posts.channelid GROUP BY ChannelMembers.channelid) AS q ON q.channelid=ChannelMembers.channelid SET msgcountroot = q.newcount"
+
 	if sqlStore.DriverName() == model.DATABASE_DRIVER_POSTGRES {
 		updateMentionCountRootQuery = `
 		WITH q AS
@@ -1021,20 +1027,14 @@
 		)
 		UPDATE ChannelMembers SET MentionCountRoot = GREATEST(ChannelMembers.MentionCount - q.UnreadMentions, 0)
 		FROM q WHERE q.ChannelId = ChannelMembers.ChannelId AND (q.UserId=channelmembers.UserId OR q.UserId='')`
+
+		updateChannelsQuery = "WITH q AS (select channels.id channelid, COALESCE(count(case when posts.rootid = '' then 1 end),0) totalmsgcountroot from channels left join posts on channels.id = posts.channelid group by channels.id) UPDATE channels SET totalmsgcountroot  = q.totalmsgcountroot FROM q where q.channelid=channels.id"
+		updateChannelMembersQuery = "WITH q AS (SELECT channelmembers.channelid, COALESCE(COUNT(CASE WHEN posts.rootid = '' AND posts.updateat < channelmembers.lastviewedat THEN 1 END),0) newcount FROM channelmembers LEFT JOIN posts ON channelmembers.channelid = posts.channelid GROUP BY channelmembers.channelid) UPDATE channelmembers SET msgcountroot = q.newcount FROM q WHERE q.channelid=channelmembers.channelid ;"
+
 	}
 	if _, err := sqlStore.GetMaster().Exec(updateMentionCountRootQuery); err != nil {
 		mlog.Error("Error updating ChannelId in Threads table", mlog.Err(err))
 	}
-=======
-	sqlStore.CreateColumnIfNotExistsNoDefault("Channels", "TotalMsgCountRoot", "bigint", "bigint")
-	sqlStore.CreateColumnIfNotExistsNoDefault("ChannelMembers", "MsgCountRoot", "bigint", "bigint")
-
-	updateChannelsQuery := "WITH q AS (select channels.id channelid, COALESCE(count(case when posts.rootid = '' then 1 end),0) totalmsgcountroot from channels left join posts on channels.id = posts.channelid group by channels.id) UPDATE channels SET totalmsgcountroot  = q.totalmsgcountroot FROM q where q.channelid=channels.id"
-	updateChannelMembersQuery := "WITH q AS (SELECT channelmembers.channelid, COALESCE(COUNT(CASE WHEN posts.rootid = '' AND posts.updateat < channelmembers.lastviewedat THEN 1 END),0) newcount FROM channelmembers LEFT JOIN posts ON channelmembers.channelid = posts.channelid GROUP BY channelmembers.channelid) UPDATE channelmembers SET msgcountroot = q.newcount FROM q WHERE q.channelid=channelmembers.channelid ;"
-	if sqlStore.DriverName() == model.DATABASE_DRIVER_MYSQL {
-		updateChannelsQuery = "UPDATE Channels INNER JOIN (SELECT Channels.id channelid, COALESCE(COUNT(CASE WHEN Posts.rootid = '' THEN 1 END),0) newcount FROM Channels LEFT JOIN Posts ON Channels.id = Posts.channelid GROUP BY Channels.id) AS q ON q.channelid=Channels.id SET totalmsgcountroot = q.newcount"
-		updateChannelMembersQuery = "UPDATE ChannelMembers INNER JOIN (SELECT ChannelMembers.channelid, COALESCE(COUNT(CASE WHEN Posts.rootid = '' AND Posts.updateat < ChannelMembers.lastviewedat THEN 1 END),0) newcount FROM ChannelMembers LEFT JOIN Posts ON ChannelMembers.channelid = Posts.channelid GROUP BY ChannelMembers.channelid) AS q ON q.channelid=ChannelMembers.channelid SET msgcountroot = q.newcount"
-	}
 	if _, err := sqlStore.GetMaster().Exec(updateChannelsQuery); err != nil {
 		mlog.Error("Error updating TotalMsgCountRoot in Channels table", mlog.Err(err))
 	}
@@ -1042,7 +1042,6 @@
 		mlog.Error("Error updating MsgCountRoot in ChannelMembers table", mlog.Err(err))
 	}
 
->>>>>>> 628debf8
 	// 	saveSchemaVersion(sqlStore, Version5340)
 	// }
 }