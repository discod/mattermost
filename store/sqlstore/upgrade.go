--- conflicted
+++ resolved
@@ -5,34 +5,17 @@
 
 import (
 	"database/sql"
-<<<<<<< HEAD
-	"os"
-	"time"
-=======
-	"encoding/json"
-	"strings"
->>>>>>> 3595a229
 
 	"github.com/blang/semver"
 	"github.com/pkg/errors"
 
-<<<<<<< HEAD
-	"github.com/mattermost/mattermost-server/v5/model"
-	"github.com/mattermost/mattermost-server/v5/shared/mlog"
-)
-
-const (
-	CurrentSchemaVersion   = Version5390
-=======
 	"github.com/mattermost/mattermost-server/v6/model"
-	"github.com/mattermost/mattermost-server/v6/services/timezones"
 	"github.com/mattermost/mattermost-server/v6/shared/mlog"
 )
 
 const (
 	CurrentSchemaVersion   = Version600
 	Version600             = "6.0.0"
->>>>>>> 3595a229
 	Version5390            = "5.39.0"
 	Version5380            = "5.38.0"
 	Version5370            = "5.37.0"
@@ -227,10 +210,7 @@
 	upgradeDatabaseToVersion537(sqlStore)
 	upgradeDatabaseToVersion538(sqlStore)
 	upgradeDatabaseToVersion539(sqlStore)
-<<<<<<< HEAD
-=======
 	upgradeDatabaseToVersion600(sqlStore)
->>>>>>> 3595a229
 
 	return nil
 }
@@ -297,22 +277,6 @@
 			}
 			defer finalizeTransaction(transaction)
 
-<<<<<<< HEAD
-=======
-			// increase size of Value column of Preferences table to match the size of the ThemeProps column
-			if sqlStore.DriverName() == model.DatabaseDriverPostgres {
-				if _, err := transaction.ExecNoTimeout("ALTER TABLE Preferences ALTER COLUMN Value TYPE varchar(2000)"); err != nil {
-					themeMigrationFailed(err)
-					return
-				}
-			} else if sqlStore.DriverName() == model.DatabaseDriverMysql {
-				if _, err := transaction.ExecNoTimeout("ALTER TABLE Preferences MODIFY Value text"); err != nil {
-					themeMigrationFailed(err)
-					return
-				}
-			}
-
->>>>>>> 3595a229
 			// copy data across
 			if _, err := transaction.ExecNoTimeout(
 				`INSERT INTO
@@ -337,30 +301,6 @@
 				themeMigrationFailed(err)
 				return
 			}
-<<<<<<< HEAD
-=======
-
-			// rename solarized_* code themes to solarized-* to match client changes in 3.0
-			var data model.Preferences
-			if _, err := sqlStore.GetMaster().Select(&data, "SELECT * FROM Preferences WHERE Category = '"+model.PreferenceCategoryTheme+"' AND Value LIKE '%solarized_%'"); err == nil {
-				for i := range data {
-					data[i].Value = strings.Replace(data[i].Value, "solarized_", "solarized-", -1)
-				}
-
-				sqlStore.Preference().Save(data)
-			}
-		}
-
-		sqlStore.CreateColumnIfNotExists("OAuthApps", "IsTrusted", "tinyint(1)", "boolean", "0")
-		sqlStore.CreateColumnIfNotExists("OAuthApps", "IconURL", "varchar(512)", "varchar(512)", "")
-		sqlStore.CreateColumnIfNotExists("OAuthAccessData", "ClientId", "varchar(26)", "varchar(26)", "")
-		sqlStore.CreateColumnIfNotExists("OAuthAccessData", "UserId", "varchar(26)", "varchar(26)", "")
-		sqlStore.CreateColumnIfNotExists("OAuthAccessData", "ExpiresAt", "bigint", "bigint", "0")
-
-		if sqlStore.DoesColumnExist("OAuthAccessData", "AuthCode") {
-			sqlStore.RemoveIndexIfExists("idx_oauthaccessdata_auth_code", "OAuthAccessData")
-			sqlStore.RemoveColumnIfExists("OAuthAccessData", "AuthCode")
->>>>>>> 3595a229
 		}
 
 		saveSchemaVersion(sqlStore, Version330)
@@ -409,10 +349,6 @@
 
 func upgradeDatabaseToVersion39(sqlStore *SqlStore) {
 	if shouldPerformUpgrade(sqlStore, Version380, Version390) {
-<<<<<<< HEAD
-=======
-		sqlStore.CreateColumnIfNotExists("OAuthAccessData", "Scope", "varchar(128)", "varchar(128)", model.DefaultScope)
->>>>>>> 3595a229
 		sqlStore.RemoveTableIfExists("PasswordRecovery")
 
 		saveSchemaVersion(sqlStore, Version390)
@@ -505,16 +441,6 @@
 	// in the file `app/app.go` in the function `DoAdvancedPermissionsMigration()`.
 
 	if shouldPerformUpgrade(sqlStore, Version481, Version490) {
-<<<<<<< HEAD
-=======
-		defaultTimezone := timezones.DefaultUserTimezone()
-		defaultTimezoneValue, err := json.Marshal(defaultTimezone)
-		if err != nil {
-			mlog.Fatal(err.Error())
-		}
-		sqlStore.CreateColumnIfNotExists("Users", "Timezone", "varchar(256)", "varchar(256)", string(defaultTimezoneValue))
-		sqlStore.RemoveIndexIfExists("idx_channels_displayname", "Channels")
->>>>>>> 3595a229
 		saveSchemaVersion(sqlStore, Version490)
 	}
 }
@@ -568,14 +494,6 @@
 
 func upgradeDatabaseToVersion54(sqlStore *SqlStore) {
 	if shouldPerformUpgrade(sqlStore, Version530, Version540) {
-<<<<<<< HEAD
-=======
-		sqlStore.AlterColumnTypeIfExists("OutgoingWebhooks", "Description", "varchar(500)", "varchar(500)")
-		sqlStore.AlterColumnTypeIfExists("IncomingWebhooks", "Description", "varchar(500)", "varchar(500)")
-		if err := sqlStore.Channel().MigratePublicChannels(); err != nil {
-			mlog.Fatal("Failed to migrate PublicChannels table", mlog.Err(err))
-		}
->>>>>>> 3595a229
 		saveSchemaVersion(sqlStore, Version540)
 	}
 }
@@ -588,22 +506,6 @@
 
 func upgradeDatabaseToVersion56(sqlStore *SqlStore) {
 	if shouldPerformUpgrade(sqlStore, Version550, Version560) {
-<<<<<<< HEAD
-=======
-		sqlStore.CreateColumnIfNotExists("PluginKeyValueStore", "ExpireAt", "bigint(20)", "bigint", "0")
-
-		// migrating user's accepted terms of service data into the new table
-		sqlStore.GetMaster().ExecNoTimeout("INSERT INTO UserTermsOfService SELECT Id, AcceptedTermsOfServiceId as TermsOfServiceId, :CreateAt FROM Users WHERE AcceptedTermsOfServiceId != \"\" AND AcceptedTermsOfServiceId IS NOT NULL", map[string]interface{}{"CreateAt": model.GetMillis()})
-
-		if sqlStore.DriverName() == model.DatabaseDriverPostgres {
-			sqlStore.RemoveIndexIfExists("idx_users_email_lower", "lower(Email)")
-			sqlStore.RemoveIndexIfExists("idx_users_username_lower", "lower(Username)")
-			sqlStore.RemoveIndexIfExists("idx_users_nickname_lower", "lower(Nickname)")
-			sqlStore.RemoveIndexIfExists("idx_users_firstname_lower", "lower(FirstName)")
-			sqlStore.RemoveIndexIfExists("idx_users_lastname_lower", "lower(LastName)")
-		}
-
->>>>>>> 3595a229
 		saveSchemaVersion(sqlStore, Version560)
 	}
 
@@ -691,16 +593,6 @@
 
 func upgradeDatabaseToVersion516(sqlStore *SqlStore) {
 	if shouldPerformUpgrade(sqlStore, Version5150, Version5160) {
-<<<<<<< HEAD
-=======
-		if sqlStore.DriverName() == model.DatabaseDriverPostgres {
-			sqlStore.GetMaster().ExecNoTimeout("ALTER TABLE Tokens ALTER COLUMN Extra TYPE varchar(2048)")
-		} else if sqlStore.DriverName() == model.DatabaseDriverMysql {
-			sqlStore.GetMaster().ExecNoTimeout("ALTER TABLE Tokens MODIFY Extra text")
-		}
-		saveSchemaVersion(sqlStore, Version5160)
-
->>>>>>> 3595a229
 		// Fix mismatches between the canonical and migrated schemas.
 		sqlStore.AlterColumnTypeIfExists("Teams", "AllowedDomains", "text", "VARCHAR(1000)")
 		sqlStore.AlterColumnTypeIfExists("Teams", "GroupConstrained", "tinyint(1)", "boolean")
@@ -749,13 +641,6 @@
 func upgradeDatabaseToVersion522(sqlStore *SqlStore) {
 	if shouldPerformUpgrade(sqlStore, Version5210, Version5220) {
 		sqlStore.CreateIndexIfNotExists("idx_teams_scheme_id", "Teams", "SchemeId")
-<<<<<<< HEAD
-=======
-		sqlStore.CreateIndexIfNotExists("idx_channels_scheme_id", "Channels", "SchemeId")
-		sqlStore.CreateIndexIfNotExists("idx_schemes_channel_guest_role", "Schemes", "DefaultChannelGuestRole")
-		sqlStore.CreateIndexIfNotExists("idx_schemes_channel_user_role", "Schemes", "DefaultChannelUserRole")
-		sqlStore.CreateIndexIfNotExists("idx_schemes_channel_admin_role", "Schemes", "DefaultChannelAdminRole")
->>>>>>> 3595a229
 
 		saveSchemaVersion(sqlStore, Version5220)
 	}
@@ -840,27 +725,6 @@
 }
 
 func upgradeDatabaseToVersion529(sqlStore *SqlStore) {
-<<<<<<< HEAD
-=======
-	if hasMissingMigrationsVersion529(sqlStore) {
-		mlog.Info("Applying migrations for version 5.29")
-		sqlStore.AlterColumnTypeIfExists("SidebarCategories", "Id", "VARCHAR(128)", "VARCHAR(128)")
-		sqlStore.RemoveDefaultIfColumnExists("SidebarCategories", "Id")
-		sqlStore.AlterColumnTypeIfExists("SidebarChannels", "CategoryId", "VARCHAR(128)", "VARCHAR(128)")
-		sqlStore.RemoveDefaultIfColumnExists("SidebarChannels", "CategoryId")
-
-		sqlStore.CreateColumnIfNotExistsNoDefault("Threads", "ChannelId", "VARCHAR(26)", "VARCHAR(26)")
-
-		updateThreadChannelsQuery := "UPDATE Threads INNER JOIN Posts ON Posts.Id=Threads.PostId SET Threads.ChannelId=Posts.ChannelId WHERE Threads.ChannelId IS NULL"
-		if sqlStore.DriverName() == model.DatabaseDriverPostgres {
-			updateThreadChannelsQuery = "UPDATE Threads SET ChannelId=Posts.ChannelId FROM Posts WHERE Posts.Id=Threads.PostId AND Threads.ChannelId IS NULL"
-		}
-		if _, err := sqlStore.GetMaster().ExecNoTimeout(updateThreadChannelsQuery); err != nil {
-			mlog.Error("Error updating ChannelId in Threads table", mlog.Err(err))
-		}
-	}
-
->>>>>>> 3595a229
 	if shouldPerformUpgrade(sqlStore, Version5281, Version5290) {
 		saveSchemaVersion(sqlStore, Version5290)
 	}
@@ -884,32 +748,8 @@
 	}
 }
 
-<<<<<<< HEAD
-=======
 const RemoteClusterSiteURLUniqueIndex = "remote_clusters_site_url_unique"
 
-func upgradeDatabaseToVersion532(sqlStore *SqlStore) {
-	if hasMissingMigrationsVersion532(sqlStore) {
-		// this migration was reverted on MySQL due to performance reasons. Doing
-		// it only on PostgreSQL for the time being.
-		if sqlStore.DriverName() == model.DatabaseDriverPostgres {
-			// allow 10 files per post
-			sqlStore.AlterColumnTypeIfExists("Posts", "FileIds", "text", "varchar(300)")
-		}
-
-		sqlStore.CreateColumnIfNotExists("ThreadMemberships", "UnreadMentions", "bigint", "bigint", "0")
-		// Shared channels support
-		sqlStore.CreateColumnIfNotExistsNoDefault("Channels", "Shared", "tinyint(1)", "boolean")
-		sqlStore.CreateColumnIfNotExistsNoDefault("Reactions", "UpdateAt", "bigint", "bigint")
-		sqlStore.CreateColumnIfNotExistsNoDefault("Reactions", "DeleteAt", "bigint", "bigint")
-	}
-
-	if shouldPerformUpgrade(sqlStore, Version5310, Version5320) {
-		saveSchemaVersion(sqlStore, Version5320)
-	}
-}
-
->>>>>>> 3595a229
 func hasMissingMigrationsVersion532(sqlStore *SqlStore) bool {
 	scIdInfo, err := sqlStore.GetColumnInfo("Posts", "FileIds")
 	if err != nil {
@@ -934,7 +774,7 @@
 	if hasMissingMigrationsVersion532(sqlStore) {
 		// this migration was reverted on MySQL due to performance reasons. Doing
 		// it only on PostgreSQL for the time being.
-		if sqlStore.DriverName() == model.DATABASE_DRIVER_POSTGRES {
+		if sqlStore.DriverName() == model.DatabaseDriverPostgres {
 			// allow 10 files per post
 			sqlStore.AlterColumnTypeIfExists("Posts", "FileIds", "text", "varchar(300)")
 		}
@@ -963,190 +803,11 @@
 		if _, err := sqlStore.GetMaster().ExecNoTimeout("UPDATE UploadSessions SET RemoteId='', ReqFileId='' WHERE RemoteId IS NULL"); err != nil {
 			mlog.Error("Error updating RemoteId,ReqFileId in UploadsSession table", mlog.Err(err))
 		}
-<<<<<<< HEAD
-=======
-		uniquenessColumns := []string{"SiteUrl", "RemoteTeamId"}
-		if sqlStore.DriverName() == model.DatabaseDriverMysql {
-			uniquenessColumns = []string{"RemoteTeamId", "SiteUrl(168)"}
-		}
-		sqlStore.CreateUniqueCompositeIndexIfNotExists(RemoteClusterSiteURLUniqueIndex, "RemoteClusters", uniquenessColumns)
-		sqlStore.CreateColumnIfNotExists("SharedChannelUsers", "ChannelId", "VARCHAR(26)", "VARCHAR(26)", "")
->>>>>>> 3595a229
 
 		saveSchemaVersion(sqlStore, Version5350)
 	}
 }
 
-<<<<<<< HEAD
-=======
-func rootCountMigration(sqlStore *SqlStore) {
-	totalMsgCountRootExists := sqlStore.DoesColumnExist("Channels", "TotalMsgCountRoot")
-	msgCountRootExists := sqlStore.DoesColumnExist("ChannelMembers", "MsgCountRoot")
-
-	sqlStore.CreateColumnIfNotExists("ChannelMembers", "MentionCountRoot", "bigint", "bigint", "0")
-	sqlStore.AlterDefaultIfColumnExists("ChannelMembers", "MentionCountRoot", model.NewString("0"), model.NewString("0"))
-
-	mentionCountRootCTE := `
-		SELECT ChannelId, COALESCE(SUM(UnreadMentions), 0) AS UnreadMentions, UserId
-		FROM ThreadMemberships
-		LEFT JOIN Threads ON ThreadMemberships.PostId = Threads.PostId
-		GROUP BY Threads.ChannelId, ThreadMemberships.UserId
-	`
-	updateMentionCountRootQuery := `
-		UPDATE ChannelMembers INNER JOIN (` + mentionCountRootCTE + `) AS q ON
-			q.ChannelId = ChannelMembers.ChannelId AND
-			q.UserId=ChannelMembers.UserId AND
-			ChannelMembers.MentionCount > 0
-		SET MentionCountRoot = ChannelMembers.MentionCount - q.UnreadMentions
-	`
-	if sqlStore.DriverName() == model.DatabaseDriverPostgres {
-		updateMentionCountRootQuery = `
-			WITH q AS (` + mentionCountRootCTE + `)
-			UPDATE channelmembers
-			SET MentionCountRoot = ChannelMembers.MentionCount - q.UnreadMentions
-			FROM q
-			WHERE
-				q.ChannelId = ChannelMembers.ChannelId AND
-				q.UserId = ChannelMembers.UserId AND
-				ChannelMembers.MentionCount > 0
-		`
-	}
-	if _, err := sqlStore.GetMaster().ExecNoTimeout(updateMentionCountRootQuery); err != nil {
-		mlog.Error("Error updating ChannelId in Threads table", mlog.Err(err))
-	}
-	sqlStore.CreateColumnIfNotExists("Channels", "TotalMsgCountRoot", "bigint", "bigint", "0")
-	sqlStore.CreateColumnIfNotExistsNoDefault("Channels", "LastRootPostAt", "bigint", "bigint")
-	defer sqlStore.RemoveColumnIfExists("Channels", "LastRootPostAt")
-
-	sqlStore.CreateColumnIfNotExists("ChannelMembers", "MsgCountRoot", "bigint", "bigint", "0")
-	sqlStore.AlterDefaultIfColumnExists("ChannelMembers", "MsgCountRoot", model.NewString("0"), model.NewString("0"))
-
-	forceIndex := ""
-	if sqlStore.DriverName() == model.DatabaseDriverMysql {
-		forceIndex = "FORCE INDEX(idx_posts_channel_id_update_at)"
-	}
-	totalMsgCountRootCTE := `
-	SELECT Channels.Id channelid, COALESCE(COUNT(*),0) newcount, COALESCE(MAX(Posts.CreateAt), 0) as lastpost
-	FROM Channels
-	LEFT JOIN Posts ` + forceIndex + ` ON Channels.Id = Posts.ChannelId
-	WHERE Posts.RootId = ''
-	GROUP BY Channels.Id
-`
-	channelsCTE := "SELECT TotalMsgCountRoot, Id, LastRootPostAt from Channels"
-	updateChannels := `
-	WITH q AS (` + totalMsgCountRootCTE + `)
-	UPDATE Channels SET TotalMsgCountRoot = q.newcount, LastRootPostAt=q.lastpost
-	FROM q where q.channelid=Channels.Id;
-`
-	updateChannelMembers := `
-	WITH q as (` + channelsCTE + `)
-	UPDATE ChannelMembers CM SET MsgCountRoot=TotalMsgCountRoot
-	FROM q WHERE q.id=CM.ChannelId AND LastViewedAt >= q.lastrootpostat;
-	`
-	if sqlStore.DriverName() == model.DatabaseDriverMysql {
-		updateChannels = `
-		UPDATE Channels
-		INNER Join (` + totalMsgCountRootCTE + `) as q
-		ON q.channelid=Channels.Id
-		SET TotalMsgCountRoot = q.newcount, LastRootPostAt=q.lastpost;
-	`
-		updateChannelMembers = `
-		UPDATE ChannelMembers CM
-		INNER JOIN (` + channelsCTE + `) as q
-		ON q.id=CM.ChannelId and LastViewedAt >= q.lastrootpostat
-		SET MsgCountRoot=TotalMsgCountRoot
-		`
-	}
-
-	if !totalMsgCountRootExists {
-		if _, err := sqlStore.GetMaster().ExecNoTimeout(updateChannels); err != nil {
-			mlog.Error("Error updating Channels table", mlog.Err(err))
-		}
-	}
-	if !msgCountRootExists {
-		if _, err := sqlStore.GetMaster().ExecNoTimeout(updateChannelMembers); err != nil {
-			mlog.Error("Error updating ChannelMembers table", mlog.Err(err))
-		}
-	}
-}
-
-func hasMissingMigrationsVersion535(sqlStore *SqlStore) bool {
-	if !sqlStore.DoesColumnExist("SidebarCategories", "Collapsed") {
-		return true
-	}
-	if !sqlStore.DoesColumnExist("Reactions", "RemoteId") {
-		return true
-	}
-	if !sqlStore.DoesColumnExist("Users", "RemoteId") {
-		return true
-	}
-	if !sqlStore.DoesColumnExist("Posts", "RemoteId") {
-		return true
-	}
-	if !sqlStore.DoesColumnExist("FileInfo", "RemoteId") {
-		return true
-	}
-	if !sqlStore.DoesColumnExist("UploadSessions", "RemoteId") {
-		return true
-	}
-	if !sqlStore.DoesColumnExist("UploadSessions", "ReqFileId") {
-		return true
-	}
-	if !sqlStore.DoesColumnExist("SharedChannelUsers", "ChannelId") {
-		return true
-	}
-
-	rolesPermissionsInfo, err := sqlStore.GetColumnInfo("Roles", "Permissions")
-	if err != nil {
-		mlog.Error("Error getting column info for migration check",
-			mlog.String("table", "Roles"),
-			mlog.String("column", "Permissions"),
-			mlog.Err(err),
-		)
-		return true
-	}
-
-	if sqlStore.DriverName() == model.DatabaseDriverPostgres {
-		if rolesPermissionsInfo.DataType != "text" {
-			return true
-		}
-	} else if sqlStore.DriverName() == model.DatabaseDriverMysql {
-		if rolesPermissionsInfo.DataType != "longtext" {
-			return true
-		}
-	}
-
-	if !sqlStore.DoesColumnExist("ChannelMembers", "MentionCountRoot") {
-		return true
-	}
-	if !sqlStore.DoesColumnExist("Channels", "TotalMsgCountRoot") {
-		return true
-	}
-	if !sqlStore.DoesColumnExist("ChannelMembers", "MsgCountRoot") {
-		return true
-	}
-
-	// Check if the collapsable threads queries were applied
-	msgRootCount, _, err := sqlStore.getQueryBuilder().Select(`COUNT(*) as countRoot`).
-		From("ChannelMembers").
-		Where("MsgCountRoot is NULL or MentionCountRoot is NULL").
-		ToSql()
-	if err != nil {
-		mlog.Error("Error creating msg count root query", mlog.Err(err))
-		return true
-	}
-	countRoot, err := sqlStore.GetMaster().SelectInt(msgRootCount)
-	if err != nil {
-		mlog.Error("Error fetching msg count root", mlog.Err(err))
-		return true
-	} else if countRoot > 0 {
-		return true
-	}
-
-	return false
-}
-
->>>>>>> 3595a229
 func upgradeDatabaseToVersion536(sqlStore *SqlStore) {
 	if shouldPerformUpgrade(sqlStore, Version5350, Version5360) {
 		saveSchemaVersion(sqlStore, Version5360)
@@ -1165,12 +826,6 @@
 		fixCRTThreadCountsAndUnreads(sqlStore)
 
 		saveSchemaVersion(sqlStore, Version5380)
-	}
-}
-
-func upgradeDatabaseToVersion539(sqlStore *SqlStore) {
-	if shouldPerformUpgrade(sqlStore, Version5380, Version5390) {
-		saveSchemaVersion(sqlStore, Version5390)
 	}
 }
 
@@ -1248,12 +903,12 @@
 	}
 }
 
-<<<<<<< HEAD
 func upgradeDatabaseToVersion539(sqlStore *SqlStore) {
 	if shouldPerformUpgrade(sqlStore, Version5380, Version5390) {
 		saveSchemaVersion(sqlStore, Version5390)
 	}
-=======
+}
+
 func upgradeDatabaseToVersion600(sqlStore *SqlStore) {
 	if hasMissingMigrationsVersion600(sqlStore) {
 		sqlStore.GetMaster().ExecNoTimeout("UPDATE Posts SET RootId = ParentId WHERE RootId = '' AND RootId != ParentId")
@@ -1449,5 +1104,4 @@
 	}
 
 	return false
->>>>>>> 3595a229
 }