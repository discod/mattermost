// Copyright (c) 2015-present Mattermost, Inc. All Rights Reserved.
// See LICENSE.txt for license information.

package sqlstore

import (
	"context"
	dbsql "database/sql"
	"encoding/json"
	"fmt"
	"os"
	"strings"
	"sync"
	"sync/atomic"
	"time"

	"github.com/pkg/errors"

	sq "github.com/Masterminds/squirrel"
	"github.com/dyatlov/go-opengraph/opengraph"
	"github.com/go-sql-driver/mysql"
	"github.com/lib/pq"
	"github.com/mattermost/gorp"
	"github.com/mattermost/mattermost-server/v5/einterfaces"
	"github.com/mattermost/mattermost-server/v5/mlog"
	"github.com/mattermost/mattermost-server/v5/model"
	"github.com/mattermost/mattermost-server/v5/store"
	"github.com/mattermost/mattermost-server/v5/utils"

	_ "github.com/go-sql-driver/mysql"
	_ "github.com/lib/pq"
<<<<<<< HEAD

	// Import enterprise sqlstore backends
	_ "github.com/mattermost/mattermost-server/v5/store/sqlstore/imports"
)
=======
)

const (
	INDEX_TYPE_FULL_TEXT       = "full_text"
	INDEX_TYPE_DEFAULT         = "default"
	PG_DUP_TABLE_ERROR_CODE    = "42P07"      // see https://github.com/lib/pq/blob/master/error.go#L268
	MYSQL_DUP_TABLE_ERROR_CODE = uint16(1050) // see https://dev.mysql.com/doc/mysql-errors/5.7/en/server-error-reference.html#error_er_table_exists_error
	DB_PING_ATTEMPTS           = 18
	DB_PING_TIMEOUT_SECS       = 10
)

const (
	EXIT_GENERIC_FAILURE             = 1
	EXIT_CREATE_TABLE                = 100
	EXIT_DB_OPEN                     = 101
	EXIT_PING                        = 102
	EXIT_NO_DRIVER                   = 103
	EXIT_TABLE_EXISTS                = 104
	EXIT_TABLE_EXISTS_MYSQL          = 105
	EXIT_COLUMN_EXISTS               = 106
	EXIT_DOES_COLUMN_EXISTS_POSTGRES = 107
	EXIT_DOES_COLUMN_EXISTS_MYSQL    = 108
	EXIT_DOES_COLUMN_EXISTS_MISSING  = 109
	EXIT_CREATE_COLUMN_POSTGRES      = 110
	EXIT_CREATE_COLUMN_MYSQL         = 111
	EXIT_CREATE_COLUMN_MISSING       = 112
	EXIT_REMOVE_COLUMN               = 113
	EXIT_RENAME_COLUMN               = 114
	EXIT_MAX_COLUMN                  = 115
	EXIT_ALTER_COLUMN                = 116
	EXIT_CREATE_INDEX_POSTGRES       = 117
	EXIT_CREATE_INDEX_MYSQL          = 118
	EXIT_CREATE_INDEX_FULL_MYSQL     = 119
	EXIT_CREATE_INDEX_MISSING        = 120
	EXIT_REMOVE_INDEX_POSTGRES       = 121
	EXIT_REMOVE_INDEX_MYSQL          = 122
	EXIT_REMOVE_INDEX_MISSING        = 123
	EXIT_REMOVE_TABLE                = 134
	EXIT_CREATE_INDEX_SQLITE         = 135
	EXIT_REMOVE_INDEX_SQLITE         = 136
	EXIT_TABLE_EXISTS_SQLITE         = 137
	EXIT_DOES_COLUMN_EXISTS_SQLITE   = 138
	EXIT_ALTER_PRIMARY_KEY           = 139
)

type SqlStoreStores struct {
	team                 store.TeamStore
	channel              store.ChannelStore
	post                 store.PostStore
	thread               store.ThreadStore
	user                 store.UserStore
	bot                  store.BotStore
	audit                store.AuditStore
	cluster              store.ClusterDiscoveryStore
	compliance           store.ComplianceStore
	session              store.SessionStore
	oauth                store.OAuthStore
	system               store.SystemStore
	webhook              store.WebhookStore
	command              store.CommandStore
	commandWebhook       store.CommandWebhookStore
	preference           store.PreferenceStore
	license              store.LicenseStore
	token                store.TokenStore
	emoji                store.EmojiStore
	status               store.StatusStore
	fileInfo             store.FileInfoStore
	uploadSession        store.UploadSessionStore
	reaction             store.ReactionStore
	job                  store.JobStore
	userAccessToken      store.UserAccessTokenStore
	plugin               store.PluginStore
	channelMemberHistory store.ChannelMemberHistoryStore
	role                 store.RoleStore
	scheme               store.SchemeStore
	TermsOfService       store.TermsOfServiceStore
	productNotices       store.ProductNoticesStore
	group                store.GroupStore
	UserTermsOfService   store.UserTermsOfServiceStore
	linkMetadata         store.LinkMetadataStore
}

type SqlStore struct {
	// rrCounter and srCounter should be kept first.
	// See https://github.com/mattermost/mattermost-server/v5/pull/7281
	rrCounter      int64
	srCounter      int64
	master         *gorp.DbMap
	replicas       []*gorp.DbMap
	searchReplicas []*gorp.DbMap
	stores         SqlStoreStores
	settings       *model.SqlSettings
	lockedToMaster bool
	context        context.Context
	license        *model.License
	licenseMutex   sync.RWMutex
}

type TraceOnAdapter struct{}

func (t *TraceOnAdapter) Printf(format string, v ...interface{}) {
	originalString := fmt.Sprintf(format, v...)
	newString := strings.ReplaceAll(originalString, "\n", " ")
	newString = strings.ReplaceAll(newString, "\t", " ")
	newString = strings.ReplaceAll(newString, "\"", "")
	mlog.Debug(newString)
}

func New(settings model.SqlSettings, metrics einterfaces.MetricsInterface) *SqlStore {
	store := &SqlStore{
		rrCounter: 0,
		srCounter: 0,
		settings:  &settings,
	}

	store.initConnection()

	store.stores.team = newSqlTeamStore(store)
	store.stores.channel = newSqlChannelStore(store, metrics)
	store.stores.post = newSqlPostStore(store, metrics)
	store.stores.user = newSqlUserStore(store, metrics)
	store.stores.bot = newSqlBotStore(store, metrics)
	store.stores.audit = newSqlAuditStore(store)
	store.stores.cluster = newSqlClusterDiscoveryStore(store)
	store.stores.compliance = newSqlComplianceStore(store)
	store.stores.session = newSqlSessionStore(store)
	store.stores.oauth = newSqlOAuthStore(store)
	store.stores.system = newSqlSystemStore(store)
	store.stores.webhook = newSqlWebhookStore(store, metrics)
	store.stores.command = newSqlCommandStore(store)
	store.stores.commandWebhook = newSqlCommandWebhookStore(store)
	store.stores.preference = newSqlPreferenceStore(store)
	store.stores.license = newSqlLicenseStore(store)
	store.stores.token = newSqlTokenStore(store)
	store.stores.emoji = newSqlEmojiStore(store, metrics)
	store.stores.status = newSqlStatusStore(store)
	store.stores.fileInfo = newSqlFileInfoStore(store, metrics)
	store.stores.uploadSession = newSqlUploadSessionStore(store)
	store.stores.thread = newSqlThreadStore(store)
	store.stores.job = newSqlJobStore(store)
	store.stores.userAccessToken = newSqlUserAccessTokenStore(store)
	store.stores.channelMemberHistory = newSqlChannelMemberHistoryStore(store)
	store.stores.plugin = newSqlPluginStore(store)
	store.stores.TermsOfService = newSqlTermsOfServiceStore(store, metrics)
	store.stores.UserTermsOfService = newSqlUserTermsOfServiceStore(store)
	store.stores.linkMetadata = newSqlLinkMetadataStore(store)
	store.stores.reaction = newSqlReactionStore(store)
	store.stores.role = newSqlRoleStore(store)
	store.stores.scheme = newSqlSchemeStore(store)
	store.stores.group = newSqlGroupStore(store)
	store.stores.productNotices = newSqlProductNoticesStore(store)
	err := store.GetMaster().CreateTablesIfNotExists()
	if err != nil {
		if IsDuplicate(err) {
			mlog.Warn("Duplicate key error occurred; assuming table already created and proceeding.", mlog.Err(err))
		} else {
			mlog.Critical("Error creating database tables.", mlog.Err(err))
			os.Exit(EXIT_CREATE_TABLE)
		}
	}

	err = upgradeDatabase(store, model.CurrentVersion)
	if err != nil {
		mlog.Critical("Failed to upgrade database.", mlog.Err(err))
		time.Sleep(time.Second)
		os.Exit(EXIT_GENERIC_FAILURE)
	}

	store.stores.team.(*SqlTeamStore).createIndexesIfNotExists()
	store.stores.channel.(*SqlChannelStore).createIndexesIfNotExists()
	store.stores.post.(*SqlPostStore).createIndexesIfNotExists()
	store.stores.thread.(*SqlThreadStore).createIndexesIfNotExists()
	store.stores.user.(*SqlUserStore).createIndexesIfNotExists()
	store.stores.bot.(*SqlBotStore).createIndexesIfNotExists()
	store.stores.audit.(*SqlAuditStore).createIndexesIfNotExists()
	store.stores.compliance.(*SqlComplianceStore).createIndexesIfNotExists()
	store.stores.session.(*SqlSessionStore).createIndexesIfNotExists()
	store.stores.oauth.(*SqlOAuthStore).createIndexesIfNotExists()
	store.stores.system.(*SqlSystemStore).createIndexesIfNotExists()
	store.stores.webhook.(*SqlWebhookStore).createIndexesIfNotExists()
	store.stores.command.(*SqlCommandStore).createIndexesIfNotExists()
	store.stores.commandWebhook.(*SqlCommandWebhookStore).createIndexesIfNotExists()
	store.stores.preference.(*SqlPreferenceStore).createIndexesIfNotExists()
	store.stores.license.(*SqlLicenseStore).createIndexesIfNotExists()
	store.stores.token.(*SqlTokenStore).createIndexesIfNotExists()
	store.stores.emoji.(*SqlEmojiStore).createIndexesIfNotExists()
	store.stores.status.(*SqlStatusStore).createIndexesIfNotExists()
	store.stores.fileInfo.(*SqlFileInfoStore).createIndexesIfNotExists()
	store.stores.uploadSession.(*SqlUploadSessionStore).createIndexesIfNotExists()
	store.stores.job.(*SqlJobStore).createIndexesIfNotExists()
	store.stores.userAccessToken.(*SqlUserAccessTokenStore).createIndexesIfNotExists()
	store.stores.plugin.(*SqlPluginStore).createIndexesIfNotExists()
	store.stores.TermsOfService.(SqlTermsOfServiceStore).createIndexesIfNotExists()
	store.stores.productNotices.(SqlProductNoticesStore).createIndexesIfNotExists()
	store.stores.UserTermsOfService.(SqlUserTermsOfServiceStore).createIndexesIfNotExists()
	store.stores.linkMetadata.(*SqlLinkMetadataStore).createIndexesIfNotExists()
	store.stores.group.(*SqlGroupStore).createIndexesIfNotExists()
	store.stores.scheme.(*SqlSchemeStore).createIndexesIfNotExists()
	store.stores.preference.(*SqlPreferenceStore).deleteUnusedFeatures()

	return store
}

func setupConnection(con_type string, dataSource string, settings *model.SqlSettings) *gorp.DbMap {
	db, err := dbsql.Open(*settings.DriverName, dataSource)
	if err != nil {
		mlog.Critical("Failed to open SQL connection to err.", mlog.Err(err))
		time.Sleep(time.Second)
		os.Exit(EXIT_DB_OPEN)
	}

	for i := 0; i < DB_PING_ATTEMPTS; i++ {
		mlog.Info("Pinging SQL", mlog.String("database", con_type))
		ctx, cancel := context.WithTimeout(context.Background(), DB_PING_TIMEOUT_SECS*time.Second)
		defer cancel()
		err = db.PingContext(ctx)
		if err == nil {
			break
		} else {
			if i == DB_PING_ATTEMPTS-1 {
				mlog.Critical("Failed to ping DB, server will exit.", mlog.Err(err))
				time.Sleep(time.Second)
				os.Exit(EXIT_PING)
			} else {
				mlog.Error("Failed to ping DB", mlog.Err(err), mlog.Int("retrying in seconds", DB_PING_TIMEOUT_SECS))
				time.Sleep(DB_PING_TIMEOUT_SECS * time.Second)
			}
		}
	}

	db.SetMaxIdleConns(*settings.MaxIdleConns)
	db.SetMaxOpenConns(*settings.MaxOpenConns)
	db.SetConnMaxLifetime(time.Duration(*settings.ConnMaxLifetimeMilliseconds) * time.Millisecond)

	var dbmap *gorp.DbMap

	connectionTimeout := time.Duration(*settings.QueryTimeout) * time.Second

	if *settings.DriverName == model.DATABASE_DRIVER_SQLITE {
		dbmap = &gorp.DbMap{Db: db, TypeConverter: mattermConverter{}, Dialect: gorp.SqliteDialect{}, QueryTimeout: connectionTimeout}
	} else if *settings.DriverName == model.DATABASE_DRIVER_MYSQL {
		dbmap = &gorp.DbMap{Db: db, TypeConverter: mattermConverter{}, Dialect: gorp.MySQLDialect{Engine: "InnoDB", Encoding: "UTF8MB4"}, QueryTimeout: connectionTimeout}
	} else if *settings.DriverName == model.DATABASE_DRIVER_POSTGRES {
		dbmap = &gorp.DbMap{Db: db, TypeConverter: mattermConverter{}, Dialect: gorp.PostgresDialect{}, QueryTimeout: connectionTimeout}
	} else {
		mlog.Critical("Failed to create dialect specific driver")
		time.Sleep(time.Second)
		os.Exit(EXIT_NO_DRIVER)
	}

	if settings.Trace != nil && *settings.Trace {
		dbmap.TraceOn("sql-trace:", &TraceOnAdapter{})
	}

	return dbmap
}

func (ss *SqlStore) SetContext(context context.Context) {
	ss.context = context
}

func (ss *SqlStore) Context() context.Context {
	return ss.context
}

func (ss *SqlStore) initConnection() {
	ss.master = setupConnection("master", *ss.settings.DataSource, ss.settings)

	if len(ss.settings.DataSourceReplicas) > 0 {
		ss.replicas = make([]*gorp.DbMap, len(ss.settings.DataSourceReplicas))
		for i, replica := range ss.settings.DataSourceReplicas {
			ss.replicas[i] = setupConnection(fmt.Sprintf("replica-%v", i), replica, ss.settings)
		}
	}

	if len(ss.settings.DataSourceSearchReplicas) > 0 {
		ss.searchReplicas = make([]*gorp.DbMap, len(ss.settings.DataSourceSearchReplicas))
		for i, replica := range ss.settings.DataSourceSearchReplicas {
			ss.searchReplicas[i] = setupConnection(fmt.Sprintf("search-replica-%v", i), replica, ss.settings)
		}
	}
}

func (ss *SqlStore) DriverName() string {
	return *ss.settings.DriverName
}

func (ss *SqlStore) GetCurrentSchemaVersion() string {
	version, _ := ss.GetMaster().SelectStr("SELECT Value FROM Systems WHERE Name='Version'")
	return version
}

func (ss *SqlStore) GetDbVersion() (string, error) {
	var sqlVersion string
	if ss.DriverName() == model.DATABASE_DRIVER_POSTGRES {
		sqlVersion = `SHOW server_version`
	} else if ss.DriverName() == model.DATABASE_DRIVER_MYSQL {
		sqlVersion = `SELECT version()`
	} else if ss.DriverName() == model.DATABASE_DRIVER_SQLITE {
		sqlVersion = `SELECT sqlite_version()`
	} else {
		return "", errors.New("Not supported driver")
	}

	version, err := ss.GetReplica().SelectStr(sqlVersion)
	if err != nil {
		return "", err
	}

	return version, nil

}

func (ss *SqlStore) GetMaster() *gorp.DbMap {
	return ss.master
}

func (ss *SqlStore) GetSearchReplica() *gorp.DbMap {
	ss.licenseMutex.RLock()
	license := ss.license
	ss.licenseMutex.RUnlock()
	if license == nil {
		return ss.GetMaster()
	}

	if len(ss.settings.DataSourceSearchReplicas) == 0 {
		return ss.GetReplica()
	}

	rrNum := atomic.AddInt64(&ss.srCounter, 1) % int64(len(ss.searchReplicas))
	return ss.searchReplicas[rrNum]
}

func (ss *SqlStore) GetReplica() *gorp.DbMap {
	ss.licenseMutex.RLock()
	license := ss.license
	ss.licenseMutex.RUnlock()
	if len(ss.settings.DataSourceReplicas) == 0 || ss.lockedToMaster || license == nil {
		return ss.GetMaster()
	}

	rrNum := atomic.AddInt64(&ss.rrCounter, 1) % int64(len(ss.replicas))
	return ss.replicas[rrNum]
}

func (ss *SqlStore) TotalMasterDbConnections() int {
	return ss.GetMaster().Db.Stats().OpenConnections
}

func (ss *SqlStore) TotalReadDbConnections() int {
	if len(ss.settings.DataSourceReplicas) == 0 {
		return 0
	}

	count := 0
	for _, db := range ss.replicas {
		count = count + db.Db.Stats().OpenConnections
	}

	return count
}

func (ss *SqlStore) TotalSearchDbConnections() int {
	if len(ss.settings.DataSourceSearchReplicas) == 0 {
		return 0
	}

	count := 0
	for _, db := range ss.searchReplicas {
		count = count + db.Db.Stats().OpenConnections
	}

	return count
}

func (ss *SqlStore) MarkSystemRanUnitTests() {
	props, err := ss.System().Get()
	if err != nil {
		return
	}

	unitTests := props[model.SYSTEM_RAN_UNIT_TESTS]
	if len(unitTests) == 0 {
		systemTests := &model.System{Name: model.SYSTEM_RAN_UNIT_TESTS, Value: "1"}
		ss.System().Save(systemTests)
	}
}

func (ss *SqlStore) DoesTableExist(tableName string) bool {
	if ss.DriverName() == model.DATABASE_DRIVER_POSTGRES {
		count, err := ss.GetMaster().SelectInt(
			`SELECT count(relname) FROM pg_class WHERE relname=$1`,
			strings.ToLower(tableName),
		)

		if err != nil {
			mlog.Critical("Failed to check if table exists", mlog.Err(err))
			time.Sleep(time.Second)
			os.Exit(EXIT_TABLE_EXISTS)
		}

		return count > 0

	} else if ss.DriverName() == model.DATABASE_DRIVER_MYSQL {

		count, err := ss.GetMaster().SelectInt(
			`SELECT
		    COUNT(0) AS table_exists
			FROM
			    information_schema.TABLES
			WHERE
			    TABLE_SCHEMA = DATABASE()
			        AND TABLE_NAME = ?
		    `,
			tableName,
		)

		if err != nil {
			mlog.Critical("Failed to check if table exists", mlog.Err(err))
			time.Sleep(time.Second)
			os.Exit(EXIT_TABLE_EXISTS_MYSQL)
		}

		return count > 0

	} else if ss.DriverName() == model.DATABASE_DRIVER_SQLITE {
		count, err := ss.GetMaster().SelectInt(
			`SELECT count(name) FROM sqlite_master WHERE type='table' AND name=?`,
			tableName,
		)

		if err != nil {
			mlog.Critical("Failed to check if table exists", mlog.Err(err))
			time.Sleep(time.Second)
			os.Exit(EXIT_TABLE_EXISTS_SQLITE)
		}

		return count > 0

	} else {
		mlog.Critical("Failed to check if column exists because of missing driver")
		time.Sleep(time.Second)
		os.Exit(EXIT_COLUMN_EXISTS)
		return false
	}
}

func (ss *SqlStore) DoesColumnExist(tableName string, columnName string) bool {
	if ss.DriverName() == model.DATABASE_DRIVER_POSTGRES {
		count, err := ss.GetMaster().SelectInt(
			`SELECT COUNT(0)
			FROM   pg_attribute
			WHERE  attrelid = $1::regclass
			AND    attname = $2
			AND    NOT attisdropped`,
			strings.ToLower(tableName),
			strings.ToLower(columnName),
		)

		if err != nil {
			if err.Error() == "pq: relation \""+strings.ToLower(tableName)+"\" does not exist" {
				return false
			}

			mlog.Critical("Failed to check if column exists", mlog.Err(err))
			time.Sleep(time.Second)
			os.Exit(EXIT_DOES_COLUMN_EXISTS_POSTGRES)
		}

		return count > 0

	} else if ss.DriverName() == model.DATABASE_DRIVER_MYSQL {

		count, err := ss.GetMaster().SelectInt(
			`SELECT
		    COUNT(0) AS column_exists
		FROM
		    information_schema.COLUMNS
		WHERE
		    TABLE_SCHEMA = DATABASE()
		        AND TABLE_NAME = ?
		        AND COLUMN_NAME = ?`,
			tableName,
			columnName,
		)

		if err != nil {
			mlog.Critical("Failed to check if column exists", mlog.Err(err))
			time.Sleep(time.Second)
			os.Exit(EXIT_DOES_COLUMN_EXISTS_MYSQL)
		}

		return count > 0

	} else if ss.DriverName() == model.DATABASE_DRIVER_SQLITE {
		count, err := ss.GetMaster().SelectInt(
			`SELECT COUNT(*) FROM pragma_table_info(?) WHERE name=?`,
			tableName,
			columnName,
		)

		if err != nil {
			mlog.Critical("Failed to check if column exists", mlog.Err(err))
			time.Sleep(time.Second)
			os.Exit(EXIT_DOES_COLUMN_EXISTS_SQLITE)
		}

		return count > 0

	} else {
		mlog.Critical("Failed to check if column exists because of missing driver")
		time.Sleep(time.Second)
		os.Exit(EXIT_DOES_COLUMN_EXISTS_MISSING)
		return false
	}
}

func (ss *SqlStore) DoesTriggerExist(triggerName string) bool {
	if ss.DriverName() == model.DATABASE_DRIVER_POSTGRES {
		count, err := ss.GetMaster().SelectInt(`
			SELECT
				COUNT(0)
			FROM
				pg_trigger
			WHERE
				tgname = $1
		`, triggerName)

		if err != nil {
			mlog.Critical("Failed to check if trigger exists", mlog.Err(err))
			time.Sleep(time.Second)
			os.Exit(EXIT_GENERIC_FAILURE)
		}

		return count > 0

	} else if ss.DriverName() == model.DATABASE_DRIVER_MYSQL {
		count, err := ss.GetMaster().SelectInt(`
			SELECT
				COUNT(0)
			FROM
				information_schema.triggers
			WHERE
				trigger_schema = DATABASE()
			AND	trigger_name = ?
		`, triggerName)

		if err != nil {
			mlog.Critical("Failed to check if trigger exists", mlog.Err(err))
			time.Sleep(time.Second)
			os.Exit(EXIT_GENERIC_FAILURE)
		}

		return count > 0

	} else {
		mlog.Critical("Failed to check if column exists because of missing driver")
		time.Sleep(time.Second)
		os.Exit(EXIT_GENERIC_FAILURE)
		return false
	}
}

func (ss *SqlStore) CreateColumnIfNotExists(tableName string, columnName string, mySqlColType string, postgresColType string, defaultValue string) bool {

	if ss.DoesColumnExist(tableName, columnName) {
		return false
	}

	if ss.DriverName() == model.DATABASE_DRIVER_POSTGRES {
		_, err := ss.GetMaster().ExecNoTimeout("ALTER TABLE " + tableName + " ADD " + columnName + " " + postgresColType + " DEFAULT '" + defaultValue + "'")
		if err != nil {
			mlog.Critical("Failed to create column", mlog.Err(err))
			time.Sleep(time.Second)
			os.Exit(EXIT_CREATE_COLUMN_POSTGRES)
		}

		return true

	} else if ss.DriverName() == model.DATABASE_DRIVER_MYSQL {
		_, err := ss.GetMaster().ExecNoTimeout("ALTER TABLE " + tableName + " ADD " + columnName + " " + mySqlColType + " DEFAULT '" + defaultValue + "'")
		if err != nil {
			mlog.Critical("Failed to create column", mlog.Err(err))
			time.Sleep(time.Second)
			os.Exit(EXIT_CREATE_COLUMN_MYSQL)
		}

		return true

	} else {
		mlog.Critical("Failed to create column because of missing driver")
		time.Sleep(time.Second)
		os.Exit(EXIT_CREATE_COLUMN_MISSING)
		return false
	}
}

func (ss *SqlStore) CreateColumnIfNotExistsNoDefault(tableName string, columnName string, mySqlColType string, postgresColType string) bool {

	if ss.DoesColumnExist(tableName, columnName) {
		return false
	}

	if ss.DriverName() == model.DATABASE_DRIVER_POSTGRES {
		_, err := ss.GetMaster().ExecNoTimeout("ALTER TABLE " + tableName + " ADD " + columnName + " " + postgresColType)
		if err != nil {
			mlog.Critical("Failed to create column", mlog.Err(err))
			time.Sleep(time.Second)
			os.Exit(EXIT_CREATE_COLUMN_POSTGRES)
		}

		return true

	} else if ss.DriverName() == model.DATABASE_DRIVER_MYSQL {
		_, err := ss.GetMaster().ExecNoTimeout("ALTER TABLE " + tableName + " ADD " + columnName + " " + mySqlColType)
		if err != nil {
			mlog.Critical("Failed to create column", mlog.Err(err))
			time.Sleep(time.Second)
			os.Exit(EXIT_CREATE_COLUMN_MYSQL)
		}

		return true

	} else {
		mlog.Critical("Failed to create column because of missing driver")
		time.Sleep(time.Second)
		os.Exit(EXIT_CREATE_COLUMN_MISSING)
		return false
	}
}

func (ss *SqlStore) RemoveColumnIfExists(tableName string, columnName string) bool {

	if !ss.DoesColumnExist(tableName, columnName) {
		return false
	}

	_, err := ss.GetMaster().ExecNoTimeout("ALTER TABLE " + tableName + " DROP COLUMN " + columnName)
	if err != nil {
		mlog.Critical("Failed to drop column", mlog.Err(err))
		time.Sleep(time.Second)
		os.Exit(EXIT_REMOVE_COLUMN)
	}

	return true
}

func (ss *SqlStore) RemoveTableIfExists(tableName string) bool {
	if !ss.DoesTableExist(tableName) {
		return false
	}

	_, err := ss.GetMaster().ExecNoTimeout("DROP TABLE " + tableName)
	if err != nil {
		mlog.Critical("Failed to drop table", mlog.Err(err))
		time.Sleep(time.Second)
		os.Exit(EXIT_REMOVE_TABLE)
	}

	return true
}

func (ss *SqlStore) RenameColumnIfExists(tableName string, oldColumnName string, newColumnName string, colType string) bool {
	if !ss.DoesColumnExist(tableName, oldColumnName) {
		return false
	}

	var err error
	if ss.DriverName() == model.DATABASE_DRIVER_MYSQL {
		_, err = ss.GetMaster().ExecNoTimeout("ALTER TABLE " + tableName + " CHANGE " + oldColumnName + " " + newColumnName + " " + colType)
	} else if ss.DriverName() == model.DATABASE_DRIVER_POSTGRES {
		_, err = ss.GetMaster().ExecNoTimeout("ALTER TABLE " + tableName + " RENAME COLUMN " + oldColumnName + " TO " + newColumnName)
	}

	if err != nil {
		mlog.Critical("Failed to rename column", mlog.Err(err))
		time.Sleep(time.Second)
		os.Exit(EXIT_RENAME_COLUMN)
	}

	return true
}

func (ss *SqlStore) GetMaxLengthOfColumnIfExists(tableName string, columnName string) string {
	if !ss.DoesColumnExist(tableName, columnName) {
		return ""
	}

	var result string
	var err error
	if ss.DriverName() == model.DATABASE_DRIVER_MYSQL {
		result, err = ss.GetMaster().SelectStr("SELECT CHARACTER_MAXIMUM_LENGTH FROM information_schema.columns WHERE table_name = '" + tableName + "' AND COLUMN_NAME = '" + columnName + "'")
	} else if ss.DriverName() == model.DATABASE_DRIVER_POSTGRES {
		result, err = ss.GetMaster().SelectStr("SELECT character_maximum_length FROM information_schema.columns WHERE table_name = '" + strings.ToLower(tableName) + "' AND column_name = '" + strings.ToLower(columnName) + "'")
	}

	if err != nil {
		mlog.Critical("Failed to get max length of column", mlog.Err(err))
		time.Sleep(time.Second)
		os.Exit(EXIT_MAX_COLUMN)
	}

	return result
}

func (ss *SqlStore) AlterColumnTypeIfExists(tableName string, columnName string, mySqlColType string, postgresColType string) bool {
	if !ss.DoesColumnExist(tableName, columnName) {
		return false
	}

	var err error
	if ss.DriverName() == model.DATABASE_DRIVER_MYSQL {
		_, err = ss.GetMaster().ExecNoTimeout("ALTER TABLE " + tableName + " MODIFY " + columnName + " " + mySqlColType)
	} else if ss.DriverName() == model.DATABASE_DRIVER_POSTGRES {
		_, err = ss.GetMaster().ExecNoTimeout("ALTER TABLE " + strings.ToLower(tableName) + " ALTER COLUMN " + strings.ToLower(columnName) + " TYPE " + postgresColType)
	}

	if err != nil {
		mlog.Critical("Failed to alter column type", mlog.Err(err))
		time.Sleep(time.Second)
		os.Exit(EXIT_ALTER_COLUMN)
	}

	return true
}

func (ss *SqlStore) AlterColumnDefaultIfExists(tableName string, columnName string, mySqlColDefault *string, postgresColDefault *string) bool {
	if !ss.DoesColumnExist(tableName, columnName) {
		return false
	}

	var defaultValue string
	if ss.DriverName() == model.DATABASE_DRIVER_MYSQL {
		// Some column types in MySQL cannot have defaults, so don't try to configure anything.
		if mySqlColDefault == nil {
			return true
		}

		defaultValue = *mySqlColDefault
	} else if ss.DriverName() == model.DATABASE_DRIVER_POSTGRES {
		// Postgres doesn't have the same limitation, but preserve the interface.
		if postgresColDefault == nil {
			return true
		}

		tableName = strings.ToLower(tableName)
		columnName = strings.ToLower(columnName)
		defaultValue = *postgresColDefault
	} else if ss.DriverName() == model.DATABASE_DRIVER_SQLITE {
		// SQLite doesn't support altering column defaults, but we don't use this in
		// production so just ignore.
		return true
	} else {
		mlog.Critical("Failed to alter column default because of missing driver")
		time.Sleep(time.Second)
		os.Exit(EXIT_GENERIC_FAILURE)
		return false
	}

	var err error
	if defaultValue == "" {
		_, err = ss.GetMaster().ExecNoTimeout("ALTER TABLE " + tableName + " ALTER COLUMN " + columnName + " DROP DEFAULT")
	} else {
		_, err = ss.GetMaster().ExecNoTimeout("ALTER TABLE " + tableName + " ALTER COLUMN " + columnName + " SET DEFAULT " + defaultValue)
	}

	if err != nil {
		mlog.Critical("Failed to alter column", mlog.String("table", tableName), mlog.String("column", columnName), mlog.String("default value", defaultValue), mlog.Err(err))
		time.Sleep(time.Second)
		os.Exit(EXIT_GENERIC_FAILURE)
		return false
	}

	return true
}

func (ss *SqlStore) AlterPrimaryKey(tableName string, columnNames []string) bool {
	var currentPrimaryKey string
	var err error
	// get the current primary key as a comma separated list of columns
	switch ss.DriverName() {
	case model.DATABASE_DRIVER_MYSQL:
		query := `
			SELECT GROUP_CONCAT(column_name ORDER BY seq_in_index) AS PK
		FROM
			information_schema.statistics
		WHERE
			table_schema = DATABASE()
		AND table_name = ?
		AND index_name = 'PRIMARY'
		GROUP BY
			index_name`
		currentPrimaryKey, err = ss.GetMaster().SelectStr(query, tableName)
	case model.DATABASE_DRIVER_POSTGRES:
		query := `
			SELECT string_agg(a.attname, ',') AS pk
		FROM
			pg_constraint AS c
		CROSS JOIN
			(SELECT unnest(conkey) FROM pg_constraint WHERE conrelid='` + strings.ToLower(tableName) + `'::REGCLASS AND contype='p') AS cols(colnum)
		INNER JOIN
			pg_attribute AS a ON a.attrelid = c.conrelid
		AND cols.colnum = a.attnum
		WHERE
			c.contype = 'p'
		AND c.conrelid = '` + strings.ToLower(tableName) + `'::REGCLASS`
		currentPrimaryKey, err = ss.GetMaster().SelectStr(query)
	case model.DATABASE_DRIVER_SQLITE:
		// SQLite doesn't support altering primary key
		return true
	}
	if err != nil {
		mlog.Critical("Failed to get current primary key", mlog.String("table", tableName), mlog.Err(err))
		time.Sleep(time.Second)
		os.Exit(EXIT_ALTER_PRIMARY_KEY)
	}

	primaryKey := strings.Join(columnNames, ",")
	if strings.EqualFold(currentPrimaryKey, primaryKey) {
		return false
	}
	// alter primary key
	var alterQuery string
	if ss.DriverName() == model.DATABASE_DRIVER_MYSQL {
		alterQuery = "ALTER TABLE " + tableName + " DROP PRIMARY KEY, ADD PRIMARY KEY (" + primaryKey + ")"
	} else if ss.DriverName() == model.DATABASE_DRIVER_POSTGRES {
		alterQuery = "ALTER TABLE " + tableName + " DROP CONSTRAINT " + strings.ToLower(tableName) + "_pkey, ADD PRIMARY KEY (" + strings.ToLower(primaryKey) + ")"
	}
	_, err = ss.GetMaster().ExecNoTimeout(alterQuery)
	if err != nil {
		mlog.Critical("Failed to alter primary key", mlog.String("table", tableName), mlog.Err(err))
		time.Sleep(time.Second)
		os.Exit(EXIT_ALTER_PRIMARY_KEY)
	}
	return true
}

func (ss *SqlStore) CreateUniqueIndexIfNotExists(indexName string, tableName string, columnName string) bool {
	return ss.createIndexIfNotExists(indexName, tableName, []string{columnName}, INDEX_TYPE_DEFAULT, true)
}

func (ss *SqlStore) CreateIndexIfNotExists(indexName string, tableName string, columnName string) bool {
	return ss.createIndexIfNotExists(indexName, tableName, []string{columnName}, INDEX_TYPE_DEFAULT, false)
}

func (ss *SqlStore) CreateCompositeIndexIfNotExists(indexName string, tableName string, columnNames []string) bool {
	return ss.createIndexIfNotExists(indexName, tableName, columnNames, INDEX_TYPE_DEFAULT, false)
}

func (ss *SqlStore) CreateUniqueCompositeIndexIfNotExists(indexName string, tableName string, columnNames []string) bool {
	return ss.createIndexIfNotExists(indexName, tableName, columnNames, INDEX_TYPE_DEFAULT, true)
}

func (ss *SqlStore) CreateFullTextIndexIfNotExists(indexName string, tableName string, columnName string) bool {
	return ss.createIndexIfNotExists(indexName, tableName, []string{columnName}, INDEX_TYPE_FULL_TEXT, false)
}

func (ss *SqlStore) createIndexIfNotExists(indexName string, tableName string, columnNames []string, indexType string, unique bool) bool {

	uniqueStr := ""
	if unique {
		uniqueStr = "UNIQUE "
	}

	if ss.DriverName() == model.DATABASE_DRIVER_POSTGRES {
		_, errExists := ss.GetMaster().SelectStr("SELECT $1::regclass", indexName)
		// It should fail if the index does not exist
		if errExists == nil {
			return false
		}

		query := ""
		if indexType == INDEX_TYPE_FULL_TEXT {
			if len(columnNames) != 1 {
				mlog.Critical("Unable to create multi column full text index")
				os.Exit(EXIT_CREATE_INDEX_POSTGRES)
			}
			columnName := columnNames[0]
			postgresColumnNames := convertMySQLFullTextColumnsToPostgres(columnName)
			query = "CREATE INDEX " + indexName + " ON " + tableName + " USING gin(to_tsvector('english', " + postgresColumnNames + "))"
		} else {
			query = "CREATE " + uniqueStr + "INDEX " + indexName + " ON " + tableName + " (" + strings.Join(columnNames, ", ") + ")"
		}

		_, err := ss.GetMaster().ExecNoTimeout(query)
		if err != nil {
			mlog.Critical("Failed to create index", mlog.Err(errExists), mlog.Err(err))
			time.Sleep(time.Second)
			os.Exit(EXIT_CREATE_INDEX_POSTGRES)
		}
	} else if ss.DriverName() == model.DATABASE_DRIVER_MYSQL {

		count, err := ss.GetMaster().SelectInt("SELECT COUNT(0) AS index_exists FROM information_schema.statistics WHERE TABLE_SCHEMA = DATABASE() and table_name = ? AND index_name = ?", tableName, indexName)
		if err != nil {
			mlog.Critical("Failed to check index", mlog.Err(err))
			time.Sleep(time.Second)
			os.Exit(EXIT_CREATE_INDEX_MYSQL)
		}

		if count > 0 {
			return false
		}

		fullTextIndex := ""
		if indexType == INDEX_TYPE_FULL_TEXT {
			fullTextIndex = " FULLTEXT "
		}

		_, err = ss.GetMaster().ExecNoTimeout("CREATE  " + uniqueStr + fullTextIndex + " INDEX " + indexName + " ON " + tableName + " (" + strings.Join(columnNames, ", ") + ")")
		if err != nil {
			mlog.Critical("Failed to create index", mlog.String("table", tableName), mlog.String("index_name", indexName), mlog.Err(err))
			time.Sleep(time.Second)
			os.Exit(EXIT_CREATE_INDEX_FULL_MYSQL)
		}
	} else if ss.DriverName() == model.DATABASE_DRIVER_SQLITE {
		_, err := ss.GetMaster().ExecNoTimeout("CREATE INDEX IF NOT EXISTS " + indexName + " ON " + tableName + " (" + strings.Join(columnNames, ", ") + ")")
		if err != nil {
			mlog.Critical("Failed to create index", mlog.Err(err))
			time.Sleep(time.Second)
			os.Exit(EXIT_CREATE_INDEX_SQLITE)
		}
	} else {
		mlog.Critical("Failed to create index because of missing driver")
		time.Sleep(time.Second)
		os.Exit(EXIT_CREATE_INDEX_MISSING)
	}

	return true
}

func (ss *SqlStore) RemoveIndexIfExists(indexName string, tableName string) bool {

	if ss.DriverName() == model.DATABASE_DRIVER_POSTGRES {
		_, err := ss.GetMaster().SelectStr("SELECT $1::regclass", indexName)
		// It should fail if the index does not exist
		if err != nil {
			return false
		}

		_, err = ss.GetMaster().ExecNoTimeout("DROP INDEX " + indexName)
		if err != nil {
			mlog.Critical("Failed to remove index", mlog.Err(err))
			time.Sleep(time.Second)
			os.Exit(EXIT_REMOVE_INDEX_POSTGRES)
		}

		return true
	} else if ss.DriverName() == model.DATABASE_DRIVER_MYSQL {

		count, err := ss.GetMaster().SelectInt("SELECT COUNT(0) AS index_exists FROM information_schema.statistics WHERE TABLE_SCHEMA = DATABASE() and table_name = ? AND index_name = ?", tableName, indexName)
		if err != nil {
			mlog.Critical("Failed to check index", mlog.Err(err))
			time.Sleep(time.Second)
			os.Exit(EXIT_REMOVE_INDEX_MYSQL)
		}

		if count <= 0 {
			return false
		}

		_, err = ss.GetMaster().ExecNoTimeout("DROP INDEX " + indexName + " ON " + tableName)
		if err != nil {
			mlog.Critical("Failed to remove index", mlog.Err(err))
			time.Sleep(time.Second)
			os.Exit(EXIT_REMOVE_INDEX_MYSQL)
		}
	} else if ss.DriverName() == model.DATABASE_DRIVER_SQLITE {
		_, err := ss.GetMaster().ExecNoTimeout("DROP INDEX IF EXISTS " + indexName)
		if err != nil {
			mlog.Critical("Failed to remove index", mlog.Err(err))
			time.Sleep(time.Second)
			os.Exit(EXIT_REMOVE_INDEX_SQLITE)
		}
	} else {
		mlog.Critical("Failed to create index because of missing driver")
		time.Sleep(time.Second)
		os.Exit(EXIT_REMOVE_INDEX_MISSING)
	}

	return true
}

func IsUniqueConstraintError(err error, indexName []string) bool {
	unique := false
	if pqErr, ok := err.(*pq.Error); ok && pqErr.Code == "23505" {
		unique = true
	}

	if mysqlErr, ok := err.(*mysql.MySQLError); ok && mysqlErr.Number == 1062 {
		unique = true
	}

	field := false
	for _, contain := range indexName {
		if strings.Contains(err.Error(), contain) {
			field = true
			break
		}
	}

	return unique && field
}

func (ss *SqlStore) GetAllConns() []*gorp.DbMap {
	all := make([]*gorp.DbMap, len(ss.replicas)+1)
	copy(all, ss.replicas)
	all[len(ss.replicas)] = ss.master
	return all
}

// RecycleDBConnections closes active connections by setting the max conn lifetime
// to d, and then resets them back to their original duration.
func (ss *SqlStore) RecycleDBConnections(d time.Duration) {
	// Get old time.
	originalDuration := time.Duration(*ss.settings.ConnMaxLifetimeMilliseconds) * time.Millisecond
	// Set the max lifetimes for all connections.
	for _, conn := range ss.GetAllConns() {
		conn.Db.SetConnMaxLifetime(d)
	}
	// Wait for that period with an additional 2 seconds of scheduling delay.
	time.Sleep(d + 2*time.Second)
	// Reset max lifetime back to original value.
	for _, conn := range ss.GetAllConns() {
		conn.Db.SetConnMaxLifetime(originalDuration)
	}
}

func (ss *SqlStore) Close() {
	ss.master.Db.Close()
	for _, replica := range ss.replicas {
		replica.Db.Close()
	}
}

func (ss *SqlStore) LockToMaster() {
	ss.lockedToMaster = true
}

func (ss *SqlStore) UnlockFromMaster() {
	ss.lockedToMaster = false
}

func (ss *SqlStore) Team() store.TeamStore {
	return ss.stores.team
}

func (ss *SqlStore) Channel() store.ChannelStore {
	return ss.stores.channel
}

func (ss *SqlStore) Post() store.PostStore {
	return ss.stores.post
}

func (ss *SqlStore) User() store.UserStore {
	return ss.stores.user
}

func (ss *SqlStore) Bot() store.BotStore {
	return ss.stores.bot
}

func (ss *SqlStore) Session() store.SessionStore {
	return ss.stores.session
}

func (ss *SqlStore) Audit() store.AuditStore {
	return ss.stores.audit
}

func (ss *SqlStore) ClusterDiscovery() store.ClusterDiscoveryStore {
	return ss.stores.cluster
}

func (ss *SqlStore) Compliance() store.ComplianceStore {
	return ss.stores.compliance
}

func (ss *SqlStore) OAuth() store.OAuthStore {
	return ss.stores.oauth
}

func (ss *SqlStore) System() store.SystemStore {
	return ss.stores.system
}

func (ss *SqlStore) Webhook() store.WebhookStore {
	return ss.stores.webhook
}

func (ss *SqlStore) Command() store.CommandStore {
	return ss.stores.command
}

func (ss *SqlStore) CommandWebhook() store.CommandWebhookStore {
	return ss.stores.commandWebhook
}

func (ss *SqlStore) Preference() store.PreferenceStore {
	return ss.stores.preference
}

func (ss *SqlStore) License() store.LicenseStore {
	return ss.stores.license
}

func (ss *SqlStore) Token() store.TokenStore {
	return ss.stores.token
}

func (ss *SqlStore) Emoji() store.EmojiStore {
	return ss.stores.emoji
}

func (ss *SqlStore) Status() store.StatusStore {
	return ss.stores.status
}

func (ss *SqlStore) FileInfo() store.FileInfoStore {
	return ss.stores.fileInfo
}

func (ss *SqlStore) UploadSession() store.UploadSessionStore {
	return ss.stores.uploadSession
}

func (ss *SqlStore) Reaction() store.ReactionStore {
	return ss.stores.reaction
}

func (ss *SqlStore) Job() store.JobStore {
	return ss.stores.job
}

func (ss *SqlStore) UserAccessToken() store.UserAccessTokenStore {
	return ss.stores.userAccessToken
}

func (ss *SqlStore) ChannelMemberHistory() store.ChannelMemberHistoryStore {
	return ss.stores.channelMemberHistory
}

func (ss *SqlStore) Plugin() store.PluginStore {
	return ss.stores.plugin
}

func (ss *SqlStore) Thread() store.ThreadStore {
	return ss.stores.thread
}

func (ss *SqlStore) Role() store.RoleStore {
	return ss.stores.role
}

func (ss *SqlStore) TermsOfService() store.TermsOfServiceStore {
	return ss.stores.TermsOfService
}

func (ss *SqlStore) ProductNotices() store.ProductNoticesStore {
	return ss.stores.productNotices
}

func (ss *SqlStore) UserTermsOfService() store.UserTermsOfServiceStore {
	return ss.stores.UserTermsOfService
}

func (ss *SqlStore) Scheme() store.SchemeStore {
	return ss.stores.scheme
}

func (ss *SqlStore) Group() store.GroupStore {
	return ss.stores.group
}

func (ss *SqlStore) LinkMetadata() store.LinkMetadataStore {
	return ss.stores.linkMetadata
}

func (ss *SqlStore) DropAllTables() {
	ss.master.TruncateTables()
}

func (ss *SqlStore) getQueryBuilder() sq.StatementBuilderType {
	builder := sq.StatementBuilder.PlaceholderFormat(sq.Question)
	if ss.DriverName() == model.DATABASE_DRIVER_POSTGRES {
		builder = builder.PlaceholderFormat(sq.Dollar)
	}
	return builder
}

func (ss *SqlStore) CheckIntegrity() <-chan model.IntegrityCheckResult {
	results := make(chan model.IntegrityCheckResult)
	go CheckRelationalIntegrity(ss, results)
	return results
}

func (ss *SqlStore) UpdateLicense(license *model.License) {
	ss.licenseMutex.Lock()
	defer ss.licenseMutex.Unlock()
	ss.license = license
}

type mattermConverter struct{}

func (me mattermConverter) ToDb(val interface{}) (interface{}, error) {

	switch t := val.(type) {
	case model.StringMap:
		return model.MapToJson(t), nil
	case map[string]string:
		return model.MapToJson(model.StringMap(t)), nil
	case model.StringArray:
		return model.ArrayToJson(t), nil
	case model.StringInterface:
		return model.StringInterfaceToJson(t), nil
	case map[string]interface{}:
		return model.StringInterfaceToJson(model.StringInterface(t)), nil
	case JSONSerializable:
		return t.ToJson(), nil
	case *opengraph.OpenGraph:
		return json.Marshal(t)
	}

	return val, nil
}

func (me mattermConverter) FromDb(target interface{}) (gorp.CustomScanner, bool) {
	switch target.(type) {
	case *model.StringMap:
		binder := func(holder, target interface{}) error {
			s, ok := holder.(*string)
			if !ok {
				return errors.New(utils.T("store.sql.convert_string_map"))
			}
			b := []byte(*s)
			return json.Unmarshal(b, target)
		}
		return gorp.CustomScanner{Holder: new(string), Target: target, Binder: binder}, true
	case *map[string]string:
		binder := func(holder, target interface{}) error {
			s, ok := holder.(*string)
			if !ok {
				return errors.New(utils.T("store.sql.convert_string_map"))
			}
			b := []byte(*s)
			return json.Unmarshal(b, target)
		}
		return gorp.CustomScanner{Holder: new(string), Target: target, Binder: binder}, true
	case *model.StringArray:
		binder := func(holder, target interface{}) error {
			s, ok := holder.(*string)
			if !ok {
				return errors.New(utils.T("store.sql.convert_string_array"))
			}
			b := []byte(*s)
			return json.Unmarshal(b, target)
		}
		return gorp.CustomScanner{Holder: new(string), Target: target, Binder: binder}, true
	case *model.StringInterface:
		binder := func(holder, target interface{}) error {
			s, ok := holder.(*string)
			if !ok {
				return errors.New(utils.T("store.sql.convert_string_interface"))
			}
			b := []byte(*s)
			return json.Unmarshal(b, target)
		}
		return gorp.CustomScanner{Holder: new(string), Target: target, Binder: binder}, true
	case *map[string]interface{}:
		binder := func(holder, target interface{}) error {
			s, ok := holder.(*string)
			if !ok {
				return errors.New(utils.T("store.sql.convert_string_interface"))
			}
			b := []byte(*s)
			return json.Unmarshal(b, target)
		}
		return gorp.CustomScanner{Holder: new(string), Target: target, Binder: binder}, true
	}

	return gorp.CustomScanner{}, false
}

type JSONSerializable interface {
	ToJson() string
}

func convertMySQLFullTextColumnsToPostgres(columnNames string) string {
	columns := strings.Split(columnNames, ", ")
	concatenatedColumnNames := ""
	for i, c := range columns {
		concatenatedColumnNames += c
		if i < len(columns)-1 {
			concatenatedColumnNames += " || ' ' || "
		}
	}

	return concatenatedColumnNames
}

// IsDuplicate checks whether an error is a duplicate key error, which comes when processes are competing on creating the same
// tables in the database.
func IsDuplicate(err error) bool {
	var pqErr *pq.Error
	var mysqlErr *mysql.MySQLError
	switch {
	case errors.As(errors.Cause(err), &pqErr):
		if pqErr.Code == PG_DUP_TABLE_ERROR_CODE {
			return true
		}
	case errors.As(errors.Cause(err), &mysqlErr):
		if mysqlErr.Number == MYSQL_DUP_TABLE_ERROR_CODE {
			return true
		}
	}

	return false
}
>>>>>>> 8e221c18
<|MERGE_RESOLUTION|>--- conflicted
+++ resolved
@@ -29,12 +29,9 @@
 
 	_ "github.com/go-sql-driver/mysql"
 	_ "github.com/lib/pq"
-<<<<<<< HEAD
 
 	// Import enterprise sqlstore backends
 	_ "github.com/mattermost/mattermost-server/v5/store/sqlstore/imports"
-)
-=======
 )
 
 const (
@@ -1352,5 +1349,4 @@
 	}
 
 	return false
-}
->>>>>>> 8e221c18
+}