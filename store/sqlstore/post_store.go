--- conflicted
+++ resolved
@@ -1541,7 +1541,6 @@
 		queryParams["ExcludedBeforeDate"] = strconv.FormatInt(beforeDate, 10)
 
 		builder = builder.Where("CreateAt > :ExcludedBeforeDate")
-<<<<<<< HEAD
 	}
 
 	return builder, queryParams
@@ -1557,23 +1556,6 @@
 	return builder.Where("(TeamId = :TeamId OR TeamId = '')"), queryParams
 }
 
-=======
-	}
-
-	return builder, queryParams
-}
-
-func (s *SqlPostStore) buildSearchTeamFilterClause(teamId string, queryParams map[string]interface{}, builder sq.SelectBuilder) (sq.SelectBuilder, map[string]interface{}) {
-	if teamId == "" {
-		return builder, queryParams
-	}
-
-	queryParams["TeamId"] = teamId
-
-	return builder.Where("(TeamId = :TeamId OR TeamId = '')"), queryParams
-}
-
->>>>>>> 8588f698
 func (s *SqlPostStore) buildSearchChannelFilterClause(channels []string, paramPrefix string, exclusion bool, queryParams map[string]interface{}, byName bool, builder sq.SelectBuilder) (sq.SelectBuilder, map[string]interface{}) {
 	if len(channels) == 0 {
 		return builder, queryParams
@@ -2415,7 +2397,6 @@
 
 		if err != nil {
 			return errors.Wrap(err, "failed to create SQL query to count user's posts")
-<<<<<<< HEAD
 		}
 
 		count, err := s.GetReplica().SelectInt(queryString, args...)
@@ -2424,16 +2405,6 @@
 			return errors.Wrap(err, "failed to count user's posts in thread")
 		}
 
-=======
-		}
-
-		count, err := s.GetReplica().SelectInt(queryString, args...)
-
-		if err != nil {
-			return errors.Wrap(err, "failed to count user's posts in thread")
-		}
-
->>>>>>> 8588f698
 		updateQuery := s.getQueryBuilder().Update("Threads")
 
 		if count == 0 {
