// Copyright (c) 2015-present Mattermost, Inc. All Rights Reserved.
// See LICENSE.txt for license information.

/* eslint-disable camelcase, no-console */

const express = require('express');
const axios = require('axios');
const ClientOAuth2 = require('client-oauth2');

const webhookUtils = require('./utils/webhook_utils');

const postMessageAs = require('./tests/plugins/post_message_as');

const port = 3000;

const server = express();
server.use(express.json());
server.use(express.urlencoded({extended: true}));

process.title = process.argv[2];

server.get('/', ping);
server.post('/setup', doSetup);
server.post('/message_menus', postMessageMenus);
server.post('/dialog_request', onDialogRequest);
server.post('/simple_dialog_request', onSimpleDialogRequest);
server.post('/user_and_channel_dialog_request', onUserAndChannelDialogRequest);
server.post('/dialog_submit', onDialogSubmit);
server.post('/boolean_dialog_request', onBooleanDialogRequest);
server.post('/multiselect_dialog_request', onMultiSelectDialogRequest);
<<<<<<< HEAD
server.post('/datetime_dialog_request', onDateTimeDialogRequest);
server.post('/datetime_dialog_submit', onDateTimeDialogSubmit);
=======
server.post('/dynamic_select_dialog_request', onDynamicSelectDialogRequest);
server.post('/dynamic_select_source', onDynamicSelectSource);
>>>>>>> abe8151b
server.post('/slack_compatible_message_response', postSlackCompatibleMessageResponse);
server.post('/send_message_to_channel', postSendMessageToChannel);
server.post('/post_outgoing_webhook', postOutgoingWebhook);
server.post('/send_oauth_credentials', postSendOauthCredentials);
server.get('/start_oauth', getStartOAuth);
server.get('/complete_oauth', getCompleteOauth);
server.post('/post_oauth_message', postOAuthMessage);

server.listen(port, () => console.log(`Webhook test server listening on port ${port}!`));

function ping(req, res) {
    return res.json({
        message: 'I\'m alive!',
        endpoints: [
            'GET /',
            'POST /setup',
            'POST /message_menus',
            'POST /dialog_request',
            'POST /simple_dialog_request',
            'POST /user_and_channel_dialog_request',
            'POST /dialog_submit',
            'POST /boolean_dialog_request',
            'POST /multiselect_dialog_request',
<<<<<<< HEAD
            'POST /datetime_dialog_request',
            'POST /datetime_dialog_submit',
=======
            'POST /dynamic_select_dialog_request',
            'POST /dynamic_select_source',
>>>>>>> abe8151b
            'POST /slack_compatible_message_response',
            'POST /send_message_to_channel',
            'POST /post_outgoing_webhook',
            'POST /send_oauth_credentials',
            'GET /start_oauth',
            'GET /complete_oauth',
            'POST /post_oauth_message',
        ],
    });
}

// Set base URLs and credential to be accessible by any endpoint
let baseUrl;
let webhookBaseUrl;
let adminUsername;
let adminPassword;
function doSetup(req, res) {
    baseUrl = req.body.baseUrl;
    webhookBaseUrl = req.body.webhookBaseUrl;
    adminUsername = req.body.adminUsername;
    adminPassword = req.body.adminPassword;

    return res.status(201).send('Successfully setup the new base URLs and credential.');
}

let client;
let authedUser;
function postSendOauthCredentials(req, res) {
    const {
        appID,
        appSecret,
    } = req.body;
    client = new ClientOAuth2({
        clientId: appID,
        clientSecret: appSecret,
        authorizationUri: `${baseUrl}/oauth/authorize`,
        accessTokenUri: `${baseUrl}/oauth/access_token`,
        redirectUri: `${webhookBaseUrl}/complete_oauth`,
    });
    return res.status(200).send('OK');
}

function getStartOAuth(req, res) {
    return res.redirect(client.code.getUri());
}

function getCompleteOauth(req, res) {
    client.code.getToken(req.originalUrl).then((user) => {
        authedUser = user;
        return res.status(200).send('OK');
    }).catch((reason) => {
        return res.status(reason.status).send(reason);
    });
}

async function postOAuthMessage(req, res) {
    const {channelId, message, rootId, createAt} = req.body;
    const apiUrl = `${baseUrl}/api/v4/posts`;
    authedUser.sign({
        method: 'post',
        url: apiUrl,
    });
    try {
        await axios({
            url: apiUrl,
            headers: {
                'Content-Type': 'application/json',
                'X-Requested-With': 'XMLHttpRequest',
                Authorization: 'Bearer ' + authedUser.accessToken,
            },
            method: 'post',
            data: {
                channel_id: channelId,
                message,
                type: '',
                create_at: createAt,
                root_id: rootId,
            },
        });
    } catch (err) {
        // Do nothing
    }
    return res.status(200).send('OK');
}

function postSlackCompatibleMessageResponse(req, res) {
    const {spoiler, skipSlackParsing} = req.body.context;

    res.setHeader('Content-Type', 'application/json');
    return res.json({
        ephemeral_text: spoiler,
        skip_slack_parsing: skipSlackParsing,
    });
}

function postMessageMenus(req, res) {
    let responseData = {};
    const {body} = req;
    if (body && body.context.action === 'do_something') {
        responseData = {
            ephemeral_text: `Ephemeral | ${body.type} ${body.data_source} option: ${body.context.selected_option}`,
        };
    }

    res.setHeader('Content-Type', 'application/json');
    return res.json(responseData);
}

async function openDialog(dialog) {
    await axios({
        method: 'post',
        url: `${baseUrl}/api/v4/actions/dialogs/open`,
        data: dialog,
    });
}

function onDialogRequest(req, res) {
    const {body} = req;
    if (body.trigger_id) {
        const dialog = webhookUtils.getFullDialog(body.trigger_id, webhookBaseUrl);
        openDialog(dialog);
    }

    res.setHeader('Content-Type', 'application/json');
    return res.json({text: 'Full dialog triggered via slash command!'});
}

function onSimpleDialogRequest(req, res) {
    const {body} = req;
    if (body.trigger_id) {
        const dialog = webhookUtils.getSimpleDialog(body.trigger_id, webhookBaseUrl);
        openDialog(dialog);
    }

    res.setHeader('Content-Type', 'application/json');
    return res.json({text: 'Simple dialog triggered via slash command!'});
}

function onUserAndChannelDialogRequest(req, res) {
    const {body} = req;
    if (body.trigger_id) {
        const dialog = webhookUtils.getUserAndChannelDialog(body.trigger_id, webhookBaseUrl);
        openDialog(dialog);
    }

    res.setHeader('Content-Type', 'application/json');
    return res.json({text: 'Simple dialog triggered via slash command!'});
}

function onBooleanDialogRequest(req, res) {
    const {body} = req;
    if (body.trigger_id) {
        const dialog = webhookUtils.getBooleanDialog(body.trigger_id, webhookBaseUrl);
        openDialog(dialog);
    }

    res.setHeader('Content-Type', 'application/json');
    return res.json({text: 'Simple dialog triggered via slash command!'});
}

function onMultiSelectDialogRequest(req, res) {
    const {body} = req;
    if (body.trigger_id) {
        // Check URL parameters or body for includeDefaults flag
        const includeDefaults = req.query.includeDefaults === 'true' || req.query.includeDefaults === true;
        const dialog = webhookUtils.getMultiSelectDialog(body.trigger_id, webhookBaseUrl, includeDefaults);
        openDialog(dialog);
    }

    res.setHeader('Content-Type', 'application/json');
    return res.json({text: 'Multiselect dialog triggered via slash command!'});
}

<<<<<<< HEAD
function onDateTimeDialogRequest(req, res) {
    const {body} = req;
    if (body.trigger_id) {
        let dialog;
        const command = body.text ? body.text.trim() : '';

        // Use focused dialog functions based on command parameter
        switch (command) {
        case 'basic':
            dialog = webhookUtils.getBasicDateDialog(body.trigger_id, webhookBaseUrl);
            break;
        case 'mindate':
            dialog = webhookUtils.getMinDateConstraintDialog(body.trigger_id, webhookBaseUrl);
            break;
        case 'interval':
            dialog = webhookUtils.getCustomIntervalDialog(body.trigger_id, webhookBaseUrl);
            break;
        case 'relative':
            dialog = webhookUtils.getRelativeDateDialog(body.trigger_id, webhookBaseUrl);
            break;
        default:
            // Default to basic datetime dialog for backward compatibility
            dialog = webhookUtils.getBasicDateTimeDialog(body.trigger_id, webhookBaseUrl);
            break;
        }
        console.log('Opening DateTime dialog', dialog.dialog.title);
=======
function onDynamicSelectDialogRequest(req, res) {
    const {body} = req;
    if (body.trigger_id) {
        const dialog = webhookUtils.getDynamicSelectDialog(body.trigger_id, webhookBaseUrl);
>>>>>>> abe8151b
        openDialog(dialog);
    }

    res.setHeader('Content-Type', 'application/json');
<<<<<<< HEAD
    return res.json({text: 'DateTime dialog triggered via slash command!'});
}

function onDateTimeDialogSubmit(req, res) {
    console.log('DateTime dialog submit handler called!');
    const {body} = req;

    res.setHeader('Content-Type', 'application/json');

    // Log the submitted datetime values for debugging
    console.log('DateTime dialog submission:', JSON.stringify(body, null, 2));

    // Extract datetime values from submission
    const submission = body.submission || {};
    const eventDate = submission.event_date;
    const meetingTime = submission.meeting_time;
    const relativeDate = submission.relative_date;
    const relativeDateTime = submission.relative_datetime;

    // Create a success message with the submitted values
    let message = 'Form submitted successfully! ';
    if (eventDate || meetingTime || relativeDate || relativeDateTime) {
        message += 'Submitted values: ';
        if (eventDate) {
            message += `Event Date: ${eventDate}, `;
        }
        if (meetingTime) {
            message += `Meeting Time: ${meetingTime}, `;
        }
        if (relativeDate) {
            message += `Relative Date: ${relativeDate}, `;
        }
        if (relativeDateTime) {
            message += `Relative DateTime: ${relativeDateTime}, `;
        }
        message = message.slice(0, -2); // Remove trailing comma and space
    }

    // Send success response that will appear as a post in the channel
    sendSysadminResponse(message, body.channel_id);
    return res.json({text: message});
=======
    return res.json({text: 'Dynamic select dialog triggered via slash command!'});
}

function onDynamicSelectSource(req, res) {
    const {body} = req;

    // Simulate dynamic options based on search text
    const searchText = (body.submission.query || '').toLowerCase();

    const allOptions = [
        {text: 'Backend Engineer', value: 'backend_eng'},
        {text: 'Frontend Engineer', value: 'frontend_eng'},
        {text: 'Full Stack Engineer', value: 'fullstack_eng'},
        {text: 'DevOps Engineer', value: 'devops_eng'},
        {text: 'QA Engineer', value: 'qa_eng'},
        {text: 'Product Manager', value: 'product_mgr'},
        {text: 'Engineering Manager', value: 'eng_mgr'},
        {text: 'Senior Backend Engineer', value: 'sr_backend_eng'},
        {text: 'Senior Frontend Engineer', value: 'sr_frontend_eng'},
        {text: 'Principal Engineer', value: 'principal_eng'},
        {text: 'Staff Engineer', value: 'staff_eng'},
        {text: 'Technical Lead', value: 'tech_lead'},
    ];

    // Filter options based on search text
    const filteredOptions = searchText ?
        allOptions.filter((option) =>
            option.text.toLowerCase().includes(searchText) ||
            option.value.toLowerCase().includes(searchText)) :
        allOptions.slice(0, 6); // Limit to first 6 if no search

    res.setHeader('Content-Type', 'application/json');
    return res.json({
        items: filteredOptions,
    });
>>>>>>> abe8151b
}

function onDialogSubmit(req, res) {
    const {body} = req;

    res.setHeader('Content-Type', 'application/json');

    let message;
    if (body.cancelled) {
        message = 'Dialog cancelled';
        sendSysadminResponse(message, body.channel_id);
    } else {
        message = 'Dialog submitted';
        sendSysadminResponse(message, body.channel_id);
    }

    return res.json({text: message});
}

/**
 * @route "POST /send_message_to_channel?type={messageType}&channel_id={channelId}"
 * @query type - message type of empty string for regular message if not provided (default), "system_message", etc
 * @query channel_id - channel where to send the message
 */
function postSendMessageToChannel(req, res) {
    const channelId = req.query.channel_id;
    const response = {
        response_type: 'in_channel',
        text: 'Extra response 2',
        channel_id: channelId,
        extra_responses: [{
            response_type: 'in_channel',
            text: 'Hello World',
            channel_id: channelId,
        }],
    };

    if (req.query.type) {
        response.type = req.query.type;
    }

    res.json(response);
}

// Convenient way to send response in a channel by using sysadmin account
function sendSysadminResponse(message, channelId) {
    postMessageAs({
        sender: {
            username: adminUsername,
            password: adminPassword,
        },
        message,
        channelId,
        baseUrl,
    });
}

const responseTypes = ['in_channel', 'comment'];

function getWebhookResponse(body, {responseType, username, iconUrl}) {
    const payload = Object.entries(body).map(([key, value]) => `- ${key}: "${value}"`).join('\n');

    return `
\`\`\`
#### Outgoing Webhook Payload
${payload}
#### Webhook override to Mattermost instance
- response_type: "${responseType}"
- type: ""
- username: "${username}"
- icon_url: "${iconUrl}"
\`\`\`
`;
}

/**
 * @route "POST /post_outgoing_webhook?override_username={username}&override_icon_url={iconUrl}&response_type={comment}"
 * @query override_username - the user name that overrides the user name defined by the outgoing webhook
 * @query override_icon_url - the user icon url that overrides the user icon url defined by the outgoing webhook
 * @query response_type - "in_channel" (default) or "comment"
 */
function postOutgoingWebhook(req, res) {
    const {body, query} = req;
    if (!body) {
        res.status(404).send({error: 'Invalid data'});
    }

    const responseType = query.response_type || responseTypes[0];
    const username = query.override_username || '';
    const iconUrl = query.override_icon_url || '';

    const response = {
        text: getWebhookResponse(body, {responseType, username, iconUrl}),
        username,
        icon_url: iconUrl,
        type: '',
        response_type: responseType,
    };
    res.status(200).send(response);
}<|MERGE_RESOLUTION|>--- conflicted
+++ resolved
@@ -28,13 +28,10 @@
 server.post('/dialog_submit', onDialogSubmit);
 server.post('/boolean_dialog_request', onBooleanDialogRequest);
 server.post('/multiselect_dialog_request', onMultiSelectDialogRequest);
-<<<<<<< HEAD
+server.post('/dynamic_select_dialog_request', onDynamicSelectDialogRequest);
+server.post('/dynamic_select_source', onDynamicSelectSource);
 server.post('/datetime_dialog_request', onDateTimeDialogRequest);
 server.post('/datetime_dialog_submit', onDateTimeDialogSubmit);
-=======
-server.post('/dynamic_select_dialog_request', onDynamicSelectDialogRequest);
-server.post('/dynamic_select_source', onDynamicSelectSource);
->>>>>>> abe8151b
 server.post('/slack_compatible_message_response', postSlackCompatibleMessageResponse);
 server.post('/send_message_to_channel', postSendMessageToChannel);
 server.post('/post_outgoing_webhook', postOutgoingWebhook);
@@ -58,13 +55,10 @@
             'POST /dialog_submit',
             'POST /boolean_dialog_request',
             'POST /multiselect_dialog_request',
-<<<<<<< HEAD
+            'POST /dynamic_select_dialog_request',
+            'POST /dynamic_select_source',
             'POST /datetime_dialog_request',
             'POST /datetime_dialog_submit',
-=======
-            'POST /dynamic_select_dialog_request',
-            'POST /dynamic_select_source',
->>>>>>> abe8151b
             'POST /slack_compatible_message_response',
             'POST /send_message_to_channel',
             'POST /post_outgoing_webhook',
@@ -238,7 +232,51 @@
     return res.json({text: 'Multiselect dialog triggered via slash command!'});
 }
 
-<<<<<<< HEAD
+function onDynamicSelectDialogRequest(req, res) {
+    const {body} = req;
+    if (body.trigger_id) {
+        const dialog = webhookUtils.getDynamicSelectDialog(body.trigger_id, webhookBaseUrl);
+        openDialog(dialog);
+    }
+
+    res.setHeader('Content-Type', 'application/json');
+    return res.json({text: 'Dynamic select dialog triggered via slash command!'});
+}
+
+function onDynamicSelectSource(req, res) {
+    const {body} = req;
+
+    // Simulate dynamic options based on search text
+    const searchText = (body.submission.query || '').toLowerCase();
+
+    const allOptions = [
+        {text: 'Backend Engineer', value: 'backend_eng'},
+        {text: 'Frontend Engineer', value: 'frontend_eng'},
+        {text: 'Full Stack Engineer', value: 'fullstack_eng'},
+        {text: 'DevOps Engineer', value: 'devops_eng'},
+        {text: 'QA Engineer', value: 'qa_eng'},
+        {text: 'Product Manager', value: 'product_mgr'},
+        {text: 'Engineering Manager', value: 'eng_mgr'},
+        {text: 'Senior Backend Engineer', value: 'sr_backend_eng'},
+        {text: 'Senior Frontend Engineer', value: 'sr_frontend_eng'},
+        {text: 'Principal Engineer', value: 'principal_eng'},
+        {text: 'Staff Engineer', value: 'staff_eng'},
+        {text: 'Technical Lead', value: 'tech_lead'},
+    ];
+
+    // Filter options based on search text
+    const filteredOptions = searchText ?
+        allOptions.filter((option) =>
+            option.text.toLowerCase().includes(searchText) ||
+            option.value.toLowerCase().includes(searchText)) :
+        allOptions.slice(0, 6); // Limit to first 6 if no search
+
+    res.setHeader('Content-Type', 'application/json');
+    return res.json({
+        items: filteredOptions,
+    });
+}
+
 function onDateTimeDialogRequest(req, res) {
     const {body} = req;
     if (body.trigger_id) {
@@ -265,17 +303,10 @@
             break;
         }
         console.log('Opening DateTime dialog', dialog.dialog.title);
-=======
-function onDynamicSelectDialogRequest(req, res) {
-    const {body} = req;
-    if (body.trigger_id) {
-        const dialog = webhookUtils.getDynamicSelectDialog(body.trigger_id, webhookBaseUrl);
->>>>>>> abe8151b
-        openDialog(dialog);
-    }
-
-    res.setHeader('Content-Type', 'application/json');
-<<<<<<< HEAD
+        openDialog(dialog);
+    }
+
+    res.setHeader('Content-Type', 'application/json');
     return res.json({text: 'DateTime dialog triggered via slash command!'});
 }
 
@@ -317,43 +348,6 @@
     // Send success response that will appear as a post in the channel
     sendSysadminResponse(message, body.channel_id);
     return res.json({text: message});
-=======
-    return res.json({text: 'Dynamic select dialog triggered via slash command!'});
-}
-
-function onDynamicSelectSource(req, res) {
-    const {body} = req;
-
-    // Simulate dynamic options based on search text
-    const searchText = (body.submission.query || '').toLowerCase();
-
-    const allOptions = [
-        {text: 'Backend Engineer', value: 'backend_eng'},
-        {text: 'Frontend Engineer', value: 'frontend_eng'},
-        {text: 'Full Stack Engineer', value: 'fullstack_eng'},
-        {text: 'DevOps Engineer', value: 'devops_eng'},
-        {text: 'QA Engineer', value: 'qa_eng'},
-        {text: 'Product Manager', value: 'product_mgr'},
-        {text: 'Engineering Manager', value: 'eng_mgr'},
-        {text: 'Senior Backend Engineer', value: 'sr_backend_eng'},
-        {text: 'Senior Frontend Engineer', value: 'sr_frontend_eng'},
-        {text: 'Principal Engineer', value: 'principal_eng'},
-        {text: 'Staff Engineer', value: 'staff_eng'},
-        {text: 'Technical Lead', value: 'tech_lead'},
-    ];
-
-    // Filter options based on search text
-    const filteredOptions = searchText ?
-        allOptions.filter((option) =>
-            option.text.toLowerCase().includes(searchText) ||
-            option.value.toLowerCase().includes(searchText)) :
-        allOptions.slice(0, 6); // Limit to first 6 if no search
-
-    res.setHeader('Content-Type', 'application/json');
-    return res.json({
-        items: filteredOptions,
-    });
->>>>>>> abe8151b
 }
 
 function onDialogSubmit(req, res) {
