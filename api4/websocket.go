--- conflicted
+++ resolved
@@ -5,15 +5,10 @@
 
 import (
 	"net/http"
-<<<<<<< HEAD
-	"time"
-=======
->>>>>>> ca9f4c9e
 
 	"github.com/gorilla/websocket"
 
 	"github.com/mattermost/mattermost-server/v5/model"
-	"github.com/mattermost/mattermost-server/v5/shared/mlog"
 )
 
 func (api *API) InitWebSocket() {
@@ -28,19 +23,7 @@
 		CheckOrigin:     c.App.OriginChecker(),
 	}
 
-<<<<<<< HEAD
-	// Uprgade the HTTP version header to 1.1, if we detect a 1.0 header.
-	// This is a hack to work around a flaw in our proxy configs which sends the protocol version as 1.0.
-	// It will be removed in a future version.
-	if r.ProtoMajor == 1 && r.ProtoMinor == 0 {
-		r.ProtoMinor = 1
-		mlog.Warn("The HTTP version field was detected as 1.0 during WebSocket handshake. This is most probably due to an incorrect proxy configuration. Please upgrade your proxy config to set the header version to a minimum of 1.1.")
-	}
-
-	conn, _, _, err := upgrader.Upgrade(r, w)
-=======
 	ws, err := upgrader.Upgrade(w, r, nil)
->>>>>>> ca9f4c9e
 	if err != nil {
 		c.Err = model.NewAppError("connect", "api.web_socket.connect.upgrade.app_error", nil, err.Error(), http.StatusInternalServerError)
 		return
@@ -52,13 +35,5 @@
 		c.App.HubRegister(wc)
 	}
 
-<<<<<<< HEAD
-	if !wc.Epoll() {
-		wc.BlockingPump()
-	} else {
-		go wc.Pump()
-	}
-=======
 	wc.Pump()
->>>>>>> ca9f4c9e
 }