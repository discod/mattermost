--- conflicted
+++ resolved
@@ -41,12 +41,10 @@
 	api.BaseRoutes.Post.Handle("/pin", api.APISessionRequired(pinPost)).Methods("POST")
 	api.BaseRoutes.Post.Handle("/unpin", api.APISessionRequired(unpinPost)).Methods("POST")
 
-<<<<<<< HEAD
-	api.BaseRoutes.Post.Handle("/move", api.APISessionRequired(moveThread)).Methods("POST")
-=======
 	api.BaseRoutes.PostForUser.Handle("/ack", api.APISessionRequired(acknowledgePost)).Methods("POST")
 	api.BaseRoutes.PostForUser.Handle("/ack", api.APISessionRequired(unacknowledgePost)).Methods("DELETE")
->>>>>>> 8d90c704
+
+	api.BaseRoutes.Post.Handle("/move", api.APISessionRequired(moveThread)).Methods("POST")
 }
 
 func createPost(c *Context, w http.ResponseWriter, r *http.Request) {
@@ -950,10 +948,6 @@
 	saveIsPinnedPost(c, w, false)
 }
 
-<<<<<<< HEAD
-func moveThread(c *Context, w http.ResponseWriter, r *http.Request) {
-	c.RequirePostId()
-=======
 func acknowledgePost(c *Context, w http.ResponseWriter, r *http.Request) {
 	// license check
 	permissionErr := minimumProfessionalLicense(c)
@@ -962,12 +956,78 @@
 		return
 	}
 	c.RequirePostId().RequireUserId()
->>>>>>> 8d90c704
-	if c.Err != nil {
-		return
-	}
-
-<<<<<<< HEAD
+	if c.Err != nil {
+		return
+	}
+
+	if !c.App.SessionHasPermissionToUser(*c.AppContext.Session(), c.Params.UserId) {
+		c.SetPermissionError(model.PermissionEditOtherUsers)
+		return
+	}
+
+	if !c.App.SessionHasPermissionToChannelByPost(*c.AppContext.Session(), c.Params.PostId, model.PermissionReadChannel) {
+		c.SetPermissionError(model.PermissionReadChannel)
+		return
+	}
+
+	acknowledgement, appErr := c.App.SaveAcknowledgementForPost(c.AppContext, c.Params.PostId, c.Params.UserId)
+	if appErr != nil {
+		c.Err = appErr
+		return
+	}
+
+	js, err := json.Marshal(acknowledgement)
+	if err != nil {
+		c.Err = model.NewAppError("acknowledgePost", "api.marshal_error", nil, "", http.StatusInternalServerError).Wrap(err)
+		return
+	}
+
+	w.Write(js)
+}
+
+func unacknowledgePost(c *Context, w http.ResponseWriter, r *http.Request) {
+	// license check
+	permissionErr := minimumProfessionalLicense(c)
+	if permissionErr != nil {
+		c.Err = permissionErr
+		return
+	}
+	c.RequirePostId().RequireUserId()
+	if c.Err != nil {
+		return
+	}
+
+	if !c.App.SessionHasPermissionToUser(*c.AppContext.Session(), c.Params.UserId) {
+		c.SetPermissionError(model.PermissionEditOtherUsers)
+		return
+	}
+
+	if !c.App.SessionHasPermissionToChannelByPost(*c.AppContext.Session(), c.Params.PostId, model.PermissionReadChannel) {
+		c.SetPermissionError(model.PermissionReadChannel)
+		return
+	}
+
+	_, err := c.App.GetSinglePost(c.Params.PostId, false)
+	if err != nil {
+		c.Err = err
+		return
+	}
+
+	appErr := c.App.DeleteAcknowledgementForPost(c.AppContext, c.Params.PostId, c.Params.UserId)
+	if appErr != nil {
+		c.Err = appErr
+		return
+	}
+
+	ReturnStatusOK(w)
+}
+
+func moveThread(c *Context, w http.ResponseWriter, r *http.Request) {
+	c.RequirePostId()
+	if c.Err != nil {
+		return
+	}
+
 	var moveThreadParams model.MoveThreadParams
 	if jsonErr := json.NewDecoder(r.Body).Decode(&moveThreadParams); jsonErr != nil {
 		c.SetInvalidParamWithErr("post", jsonErr)
@@ -1021,70 +1081,11 @@
 	}
 
 	err = c.App.MoveThread(c.AppContext, c.Params.PostId, sourcePost.ChannelId, moveThreadParams.ChannelId, user)
-=======
-	if !c.App.SessionHasPermissionToUser(*c.AppContext.Session(), c.Params.UserId) {
-		c.SetPermissionError(model.PermissionEditOtherUsers)
-		return
-	}
-
-	if !c.App.SessionHasPermissionToChannelByPost(*c.AppContext.Session(), c.Params.PostId, model.PermissionReadChannel) {
-		c.SetPermissionError(model.PermissionReadChannel)
-		return
-	}
-
-	acknowledgement, appErr := c.App.SaveAcknowledgementForPost(c.AppContext, c.Params.PostId, c.Params.UserId)
-	if appErr != nil {
-		c.Err = appErr
-		return
-	}
-
-	js, err := json.Marshal(acknowledgement)
-	if err != nil {
-		c.Err = model.NewAppError("acknowledgePost", "api.marshal_error", nil, "", http.StatusInternalServerError).Wrap(err)
-		return
-	}
-
-	w.Write(js)
-}
-
-func unacknowledgePost(c *Context, w http.ResponseWriter, r *http.Request) {
-	// license check
-	permissionErr := minimumProfessionalLicense(c)
-	if permissionErr != nil {
-		c.Err = permissionErr
-		return
-	}
-	c.RequirePostId().RequireUserId()
-	if c.Err != nil {
-		return
-	}
-
-	if !c.App.SessionHasPermissionToUser(*c.AppContext.Session(), c.Params.UserId) {
-		c.SetPermissionError(model.PermissionEditOtherUsers)
-		return
-	}
-
-	if !c.App.SessionHasPermissionToChannelByPost(*c.AppContext.Session(), c.Params.PostId, model.PermissionReadChannel) {
-		c.SetPermissionError(model.PermissionReadChannel)
-		return
-	}
-
-	_, err := c.App.GetSinglePost(c.Params.PostId, false)
->>>>>>> 8d90c704
-	if err != nil {
-		c.Err = err
-		return
-	}
-
-<<<<<<< HEAD
-=======
-	appErr := c.App.DeleteAcknowledgementForPost(c.AppContext, c.Params.PostId, c.Params.UserId)
-	if appErr != nil {
-		c.Err = appErr
-		return
-	}
-
->>>>>>> 8d90c704
+	if err != nil {
+		c.Err = err
+		return
+	}
+
 	ReturnStatusOK(w)
 }
 
