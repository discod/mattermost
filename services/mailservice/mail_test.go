--- conflicted
+++ resolved
@@ -225,13 +225,8 @@
 	//Delete all the messages before check the sample email
 	DeleteMailBox("test2@example.com")
 
-<<<<<<< HEAD
 	fileBackend, err := filesstore.NewFileBackend(cfg.FileSettings.ToFileBackendSettings(true))
-	assert.Nil(t, err)
-=======
-	fileBackend, err := filesstore.NewFileBackend(&cfg.FileSettings, true)
 	assert.NoError(t, err)
->>>>>>> 2b038db6
 
 	// create two files with the same name that will both be attached to the email
 	filePath1 := fmt.Sprintf("test1/%s", "file1.txt")
@@ -403,14 +398,9 @@
 		DriverName: model.NewString(model.IMAGE_DRIVER_LOCAL),
 		Directory:  &dir,
 	}
-<<<<<<< HEAD
 	settings.SetDefaults(true)
-	mockBackend, appErr := filesstore.NewFileBackend(settings.ToFileBackendSettings(true))
-	require.Nil(t, appErr)
-=======
-	mockBackend, err := filesstore.NewFileBackend(&settings, true)
-	require.NoError(t, err)
->>>>>>> 2b038db6
+	mockBackend, err := filesstore.NewFileBackend(settings.ToFileBackendSettings(true))
+	require.NoError(t, err)
 	mocm := &mockMailer{}
 
 	testCases := map[string]struct {
