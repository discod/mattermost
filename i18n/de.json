--- conflicted
+++ resolved
@@ -7369,11 +7369,7 @@
   },
   {
     "id": "api.file.file_mod_time.app_error",
-<<<<<<< HEAD
-    "translation": "Kann den letzten Änderungszeitpunkt der Datei nicht holen."
-=======
     "translation": "Kann den letzten Änderungszeitpunkt der Datei nicht ermitteln."
->>>>>>> 929caaff
   },
   {
     "id": "api.file.file_exists.app_error",
@@ -7398,13 +7394,8 @@
   {
     "id": "api.email_batching.send_batched_email_notification.title",
     "translation": {
-<<<<<<< HEAD
-      "one": "{{ .SenderName }} sendete Ihnen neue Nachrichten",
-      "other": "{{ .SenderName }} und {{.Count}} andere sendeten Ihnen neue Nachrichten"
-=======
       "one": "Sie haben eine neue Nachricht",
       "other": "Sie haben neue Nachrichten"
->>>>>>> 929caaff
     }
   },
   {
@@ -8041,11 +8032,7 @@
   },
   {
     "id": "api.templates.cloud_trial_ending_email.subtitle",
-<<<<<<< HEAD
-    "translation": "{{.Name}}, ihr 14-tägiger freier Test von Mattermost Cloud Professional endet in 3 Tagen, am {{.TrialEnd}}. Bitte fügen Sie Ihre Bezahlinformationen hinzu, um sicherzustellen, dass Ihr Team weiterhin die Vorteile von Cloud Professional genießen kann."
-=======
     "translation": "{{.Name}}, ihr 14-tägiger freier Test von Mattermost endet in 3 Tagen, am {{.TrialEnd}}. Bitte fügen Sie Ihre Bezahlinformationen hinzu, um sicherzustellen, dass Ihr Team weiterhin die Vorteile von Mattermost Cloud genießen kann."
->>>>>>> 929caaff
   },
   {
     "id": "api.templates.cloud_trial_ending_email.subject",
@@ -9266,8 +9253,6 @@
   {
     "id": "model.channel_member.is_valid.roles_limit.app_error",
     "translation": "Ungültige Kanalmitgliederrollen mit mehr als {{.Limit}} Zeichen."
-<<<<<<< HEAD
-=======
   },
   {
     "id": "api.user.create_user.bad_token_email_data.app_error",
@@ -9284,6 +9269,5 @@
   {
     "id": "app.role.get_all.app_error",
     "translation": "NIcht alle Rollen konnten abgerufen werden."
->>>>>>> 929caaff
   }
 ]