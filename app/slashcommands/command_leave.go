--- conflicted
+++ resolved
@@ -21,11 +21,7 @@
 }
 
 func (*LeaveProvider) GetTrigger() string {
-<<<<<<< HEAD
-	return CMD_LEAVE
-=======
 	return CmdLeave
->>>>>>> 837b818b
 }
 
 func (*LeaveProvider) GetCommand(a *app.App, T goi18n.TranslateFunc) *model.Command {
