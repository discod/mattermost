--- conflicted
+++ resolved
@@ -2712,11 +2712,7 @@
 
 		th.App.UpdateConfig(func(cfg *model.Config) {
 			*cfg.ServiceSettings.ThreadAutoFollow = true
-<<<<<<< HEAD
-			*cfg.ServiceSettings.CollapsedThreads = model.COLLAPSED_THREADS_DEFAULT_ON
-=======
 			*cfg.ServiceSettings.CollapsedThreads = model.CollapsedThreadsDefaultOn
->>>>>>> 3595a229
 		})
 
 		user := th.BasicUser
