--- conflicted
+++ resolved
@@ -17,13 +17,8 @@
 	"github.com/stretchr/testify/mock"
 	"github.com/stretchr/testify/require"
 
-<<<<<<< HEAD
-	"github.com/mattermost/mattermost-server/v6/model"
-	"github.com/mattermost/mattermost-server/v6/services/users"
-=======
 	"github.com/mattermost/mattermost-server/v6/app/users"
 	"github.com/mattermost/mattermost-server/v6/model"
->>>>>>> 929caaff
 	"github.com/mattermost/mattermost-server/v6/store/storetest/mocks"
 )
 
@@ -1977,21 +1972,12 @@
 	mockSessionStore := mocks.SessionStore{}
 	mockOAuthStore := mocks.OAuthStore{}
 	var err error
-<<<<<<< HEAD
-	th.App.srv.userService, err = users.New(users.ServiceConfig{
-		UserStore:    &mockUserStore,
-		SessionStore: &mockSessionStore,
-		OAuthStore:   &mockOAuthStore,
-		ConfigFn:     th.App.srv.Config,
-		LicenseFn:    th.App.srv.License,
-=======
 	th.App.ch.srv.userService, err = users.New(users.ServiceConfig{
 		UserStore:    &mockUserStore,
 		SessionStore: &mockSessionStore,
 		OAuthStore:   &mockOAuthStore,
 		ConfigFn:     th.App.ch.srv.Config,
 		LicenseFn:    th.App.ch.srv.License,
->>>>>>> 929caaff
 	})
 	require.NoError(t, err)
 	mockPreferenceStore := mocks.PreferenceStore{}
