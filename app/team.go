// Copyright (c) 2015-present Mattermost, Inc. All Rights Reserved.
// See LICENSE.txt for license information.

package app

import (
	"bytes"
	"context"
	"encoding/json"
	"errors"
	"fmt"
	"image"
	"io"
	"mime/multipart"
	"net/http"
	"net/url"
	"strings"

	"github.com/mattermost/mattermost-server/v6/app/email"
	"github.com/mattermost/mattermost-server/v6/app/imaging"
	"github.com/mattermost/mattermost-server/v6/app/request"
<<<<<<< HEAD
	"github.com/mattermost/mattermost-server/v6/model"
	"github.com/mattermost/mattermost-server/v6/plugin"
	"github.com/mattermost/mattermost-server/v6/services/users"
=======
	"github.com/mattermost/mattermost-server/v6/app/teams"
	"github.com/mattermost/mattermost-server/v6/app/users"
	"github.com/mattermost/mattermost-server/v6/model"
	"github.com/mattermost/mattermost-server/v6/plugin"
>>>>>>> 929caaff
	"github.com/mattermost/mattermost-server/v6/shared/i18n"
	"github.com/mattermost/mattermost-server/v6/shared/mlog"
	"github.com/mattermost/mattermost-server/v6/store"
	"github.com/mattermost/mattermost-server/v6/store/sqlstore"
)

func (a *App) CreateTeam(c *request.Context, team *model.Team) (*model.Team, *model.AppError) {
	rteam, err := a.ch.srv.teamService.CreateTeam(team)
	if err != nil {
		var invErr *store.ErrInvalidInput

		var cErr *store.ErrConflict
		var ltErr *store.ErrLimitExceeded
		var appErr *model.AppError
		switch {
		case errors.As(err, &invErr):
			switch {
			case invErr.Entity == "Channel" && invErr.Field == "DeleteAt":
				return nil, model.NewAppError("CreateTeam", "store.sql_channel.save.archived_channel.app_error", nil, "", http.StatusBadRequest)
			case invErr.Entity == "Channel" && invErr.Field == "Type":
				return nil, model.NewAppError("CreateTeam", "store.sql_channel.save.direct_channel.app_error", nil, "", http.StatusBadRequest)
			case invErr.Entity == "Channel" && invErr.Field == "Id":
				return nil, model.NewAppError("CreateTeam", "store.sql_channel.save_channel.existing.app_error", nil, "id="+invErr.Value.(string), http.StatusBadRequest)
			default:
				return nil, model.NewAppError("CreateTeam", "app.team.save.existing.app_error", nil, invErr.Error(), http.StatusBadRequest)
			}
		case errors.As(err, &cErr):
			return nil, model.NewAppError("CreateTeam", store.ChannelExistsError, nil, cErr.Error(), http.StatusBadRequest)
		case errors.As(err, &ltErr):
			return nil, model.NewAppError("CreateTeam", "store.sql_channel.save_channel.limit.app_error", nil, ltErr.Error(), http.StatusBadRequest)
		case errors.As(err, &appErr):
			return nil, appErr
		default:
			return nil, model.NewAppError("CreateTeam", "app.team.save.app_error", nil, err.Error(), http.StatusInternalServerError)
		}
	}

	return rteam, nil
}

func (a *App) CreateTeamWithUser(c *request.Context, team *model.Team, userID string) (*model.Team, *model.AppError) {
	user, err := a.GetUser(userID)
	if err != nil {
		return nil, err
	}
	team.Email = user.Email

	if !a.ch.srv.teamService.IsTeamEmailAllowed(user, team) {
		return nil, model.NewAppError("CreateTeamWithUser", "api.team.is_team_creation_allowed.domain.app_error", nil, "", http.StatusBadRequest)
	}

	rteam, err := a.CreateTeam(c, team)
	if err != nil {
		return nil, err
	}

	if _, err := a.JoinUserToTeam(c, rteam, user, ""); err != nil {
		return nil, err
	}

	return rteam, nil
}

func (a *App) normalizeDomains(domains string) []string {
	// commas and @ signs are optional
	// can be in the form of "@corp.mattermost.com, mattermost.com mattermost.org" -> corp.mattermost.com mattermost.com mattermost.org
	return strings.Fields(strings.TrimSpace(strings.ToLower(strings.Replace(strings.Replace(domains, "@", " ", -1), ",", " ", -1))))
}

func (a *App) UpdateTeam(team *model.Team) (*model.Team, *model.AppError) {
<<<<<<< HEAD
	oldTeam, err := a.GetTeam(team.Id)
	if err != nil {
		return nil, err
	}

	if err = a.CheckValidDomains(team); err != nil {
		return nil, err
	}

	oldTeam.DisplayName = team.DisplayName
	oldTeam.Description = team.Description
	oldTeam.AllowOpenInvite = team.AllowOpenInvite
	oldTeam.CompanyName = team.CompanyName
	oldTeam.AllowedDomains = team.AllowedDomains
	oldTeam.LastTeamIconUpdate = team.LastTeamIconUpdate
	oldTeam.GroupConstrained = team.GroupConstrained

	oldTeam, err = a.updateTeamUnsanitized(oldTeam)
	if err != nil {
		return team, err
	}

	a.sendTeamEvent(oldTeam, model.WebsocketEventUpdateTeam)

	return oldTeam, nil
}

func (a *App) updateTeamUnsanitized(team *model.Team) (*model.Team, *model.AppError) {
	team, err := a.Srv().Store.Team().Update(team)
=======
	oldTeam, err := a.ch.srv.teamService.UpdateTeam(team, teams.UpdateOptions{Sanitized: true})
>>>>>>> 929caaff
	if err != nil {
		var invErr *store.ErrInvalidInput
		var appErr *model.AppError
		var domErr *teams.DomainError
		var nfErr *store.ErrNotFound
		switch {
		case errors.As(err, &nfErr):
			return nil, model.NewAppError("UpdateTeam", "app.team.get.find.app_error", nil, nfErr.Error(), http.StatusNotFound)
		case errors.As(err, &invErr):
			return nil, model.NewAppError("UpdateTeam", "app.team.update.find.app_error", nil, invErr.Error(), http.StatusBadRequest)
		case errors.As(err, &appErr):
			return nil, appErr
		case errors.As(err, &domErr):
			return nil, model.NewAppError("UpdateTeam", "api.team.update_restricted_domains.mismatch.app_error", map[string]interface{}{"Domain": domErr.Domain}, "", http.StatusBadRequest)
		default:
			return nil, model.NewAppError("UpdateTeam", "app.team.update.updating.app_error", nil, err.Error(), http.StatusInternalServerError)
		}
	}

	a.sendTeamEvent(oldTeam, model.WebsocketEventUpdateTeam)

	return oldTeam, nil
}

// RenameTeam is used to rename the team Name and the DisplayName fields
func (a *App) RenameTeam(team *model.Team, newTeamName string, newDisplayName string) (*model.Team, *model.AppError) {

	// check if name is occupied
	_, errnf := a.GetTeamByName(newTeamName)

	// "-" can be used as a newTeamName if only DisplayName change is wanted
	if errnf == nil && newTeamName != "-" {
		errbody := fmt.Sprintf("team with name %s already exists", newTeamName)
		return nil, model.NewAppError("RenameTeam", "app.team.rename_team.name_occupied", nil, errbody, http.StatusBadRequest)
	}

	if newTeamName != "-" {
		team.Name = newTeamName
	}

	if newDisplayName != "" {
		team.DisplayName = newDisplayName
	}

	newTeam, err := a.ch.srv.teamService.UpdateTeam(team, teams.UpdateOptions{})
	if err != nil {
		var invErr *store.ErrInvalidInput
		var appErr *model.AppError
		var domErr *teams.DomainError
		var nfErr *store.ErrNotFound
		switch {
		case errors.As(err, &nfErr):
			return nil, model.NewAppError("RenameTeam", "app.team.get.find.app_error", nil, nfErr.Error(), http.StatusNotFound)
		case errors.As(err, &invErr):
			return nil, model.NewAppError("RenameTeam", "app.team.update.find.app_error", nil, invErr.Error(), http.StatusBadRequest)
		case errors.As(err, &appErr):
			return nil, appErr
		case errors.As(err, &domErr):
			return nil, model.NewAppError("RenameTeam", "api.team.update_restricted_domains.mismatch.app_error", map[string]interface{}{"Domain": domErr.Domain}, "", http.StatusBadRequest)
		default:
			return nil, model.NewAppError("RenameTeam", "app.team.update.updating.app_error", nil, err.Error(), http.StatusInternalServerError)
		}
	}

	return newTeam, nil
}

func (a *App) UpdateTeamScheme(team *model.Team) (*model.Team, *model.AppError) {
	oldTeam, err := a.GetTeam(team.Id)
	if err != nil {
		return nil, err
	}

	oldTeam.SchemeId = team.SchemeId

	oldTeam, nErr := a.Srv().Store.Team().Update(oldTeam)
	if nErr != nil {
		var invErr *store.ErrInvalidInput
		var appErr *model.AppError
		switch {
		case errors.As(nErr, &invErr):
			return nil, model.NewAppError("UpdateTeamScheme", "app.team.update.find.app_error", nil, invErr.Error(), http.StatusBadRequest)
		case errors.As(nErr, &appErr):
			return nil, appErr
		default:
			return nil, model.NewAppError("UpdateTeamScheme", "app.team.update.updating.app_error", nil, nErr.Error(), http.StatusInternalServerError)
		}
	}

	a.ClearTeamMembersCache(team.Id)

	a.sendTeamEvent(oldTeam, model.WebsocketEventUpdateTeamScheme)

	return oldTeam, nil
}

func (a *App) UpdateTeamPrivacy(teamID string, teamType string, allowOpenInvite bool) *model.AppError {
	oldTeam, err := a.GetTeam(teamID)
	if err != nil {
		return err
	}

	// Force a regeneration of the invite token if changing a team to restricted.
	if (allowOpenInvite != oldTeam.AllowOpenInvite || teamType != oldTeam.Type) && (!allowOpenInvite || teamType == model.TeamInvite) {
		oldTeam.InviteId = model.NewId()
	}

	oldTeam.Type = teamType
	oldTeam.AllowOpenInvite = allowOpenInvite

	oldTeam, nErr := a.Srv().Store.Team().Update(oldTeam)
	if nErr != nil {
		var invErr *store.ErrInvalidInput
		var appErr *model.AppError
		switch {
		case errors.As(nErr, &invErr):
			return model.NewAppError("UpdateTeamPrivacy", "app.team.update.find.app_error", nil, invErr.Error(), http.StatusBadRequest)
		case errors.As(nErr, &appErr):
			return appErr
		default:
			return model.NewAppError("UpdateTeamPrivacy", "app.team.update.updating.app_error", nil, nErr.Error(), http.StatusInternalServerError)
		}
	}

	a.sendTeamEvent(oldTeam, model.WebsocketEventUpdateTeam)

	return nil
}

func (a *App) PatchTeam(teamID string, patch *model.TeamPatch) (*model.Team, *model.AppError) {
	team, err := a.ch.srv.teamService.PatchTeam(teamID, patch)
	if err != nil {
		var invErr *store.ErrInvalidInput
		var appErr *model.AppError
		var domErr *teams.DomainError
		var nfErr *store.ErrNotFound
		switch {
		case errors.As(err, &nfErr):
			return nil, model.NewAppError("PatchTeam", "app.team.get.find.app_error", nil, nfErr.Error(), http.StatusNotFound)
		case errors.As(err, &invErr):
			return nil, model.NewAppError("PatchTeam", "app.team.update.find.app_error", nil, invErr.Error(), http.StatusBadRequest)
		case errors.As(err, &appErr):
			return nil, appErr
		case errors.As(err, &domErr):
			return nil, model.NewAppError("PatchTeam", "api.team.update_restricted_domains.mismatch.app_error", map[string]interface{}{"Domain": domErr.Domain}, "", http.StatusBadRequest)
		default:
			return nil, model.NewAppError("PatchTeam", "app.team.update.updating.app_error", nil, err.Error(), http.StatusInternalServerError)
		}
	}

	a.sendTeamEvent(team, model.WebsocketEventUpdateTeam)

	return team, nil
}

func (a *App) RegenerateTeamInviteId(teamID string) (*model.Team, *model.AppError) {
	team, err := a.GetTeam(teamID)
	if err != nil {
		return nil, err
	}

	team.InviteId = model.NewId()

	updatedTeam, nErr := a.Srv().Store.Team().Update(team)
	if nErr != nil {
		var invErr *store.ErrInvalidInput
		var appErr *model.AppError
		switch {
		case errors.As(nErr, &invErr):
			return nil, model.NewAppError("RegenerateTeamInviteId", "app.team.update.find.app_error", nil, invErr.Error(), http.StatusBadRequest)
		case errors.As(nErr, &appErr):
			return nil, appErr
		default:
			return nil, model.NewAppError("RegenerateTeamInviteId", "app.team.update.updating.app_error", nil, nErr.Error(), http.StatusInternalServerError)
		}
	}

	a.sendTeamEvent(updatedTeam, model.WebsocketEventUpdateTeam)

	return updatedTeam, nil
}

func (a *App) sendTeamEvent(team *model.Team, event string) {
	sanitizedTeam := &model.Team{}
	*sanitizedTeam = *team
	sanitizedTeam.Sanitize()

	teamID := "" // no filtering by teamID by default
	if event == model.WebsocketEventUpdateTeam {
		// in case of update_team event - we send the message only to members of that team
		teamID = team.Id
	}
	message := model.NewWebSocketEvent(event, teamID, "", "", nil)
	teamJSON, jsonErr := json.Marshal(team)
	if jsonErr != nil {
		mlog.Warn("Failed to encode team to JSON", mlog.Err(jsonErr))
	}
	message.Add("team", string(teamJSON))
	a.Publish(message)
}

func (a *App) GetSchemeRolesForTeam(teamID string) (string, string, string, *model.AppError) {
	team, err := a.GetTeam(teamID)
	if err != nil {
		return "", "", "", err
	}

	if team.SchemeId != nil && *team.SchemeId != "" {
		scheme, err := a.GetScheme(*team.SchemeId)
		if err != nil {
			return "", "", "", err
		}
		return scheme.DefaultTeamGuestRole, scheme.DefaultTeamUserRole, scheme.DefaultTeamAdminRole, nil
	}

	return model.TeamGuestRoleId, model.TeamUserRoleId, model.TeamAdminRoleId, nil
}

func (a *App) UpdateTeamMemberRoles(teamID string, userID string, newRoles string) (*model.TeamMember, *model.AppError) {
	member, nErr := a.Srv().Store.Team().GetMember(context.Background(), teamID, userID)
	if nErr != nil {
		var nfErr *store.ErrNotFound
		switch {
		case errors.As(nErr, &nfErr):
			return nil, model.NewAppError("UpdateTeamMemberRoles", "app.team.get_member.missing.app_error", nil, nfErr.Error(), http.StatusNotFound)
		default:
			return nil, model.NewAppError("UpdateTeamMemberRoles", "app.team.get_member.app_error", nil, nErr.Error(), http.StatusInternalServerError)
		}
	}

	if member == nil {
		return nil, model.NewAppError("UpdateTeamMemberRoles", "api.team.update_member_roles.not_a_member", nil, "userId="+userID+" teamId="+teamID, http.StatusBadRequest)
	}

	schemeGuestRole, schemeUserRole, schemeAdminRole, err := a.GetSchemeRolesForTeam(teamID)
	if err != nil {
		return nil, err
	}

	prevSchemeGuestValue := member.SchemeGuest

	var newExplicitRoles []string
	member.SchemeGuest = false
	member.SchemeUser = false
	member.SchemeAdmin = false

	for _, roleName := range strings.Fields(newRoles) {
		var role *model.Role
		role, err = a.GetRoleByName(context.Background(), roleName)
		if err != nil {
			err.StatusCode = http.StatusBadRequest
			return nil, err
		}
		if !role.SchemeManaged {
			// The role is not scheme-managed, so it's OK to apply it to the explicit roles field.
			newExplicitRoles = append(newExplicitRoles, roleName)
		} else {
			// The role is scheme-managed, so need to check if it is part of the scheme for this channel or not.
			switch roleName {
			case schemeAdminRole:
				member.SchemeAdmin = true
			case schemeUserRole:
				member.SchemeUser = true
			case schemeGuestRole:
				member.SchemeGuest = true
			default:
				// If not part of the scheme for this team, then it is not allowed to apply it as an explicit role.
				return nil, model.NewAppError("UpdateTeamMemberRoles", "api.channel.update_team_member_roles.scheme_role.app_error", nil, "role_name="+roleName, http.StatusBadRequest)
			}
		}
	}

	if member.SchemeGuest && member.SchemeUser {
		return nil, model.NewAppError("UpdateTeamMemberRoles", "api.team.update_team_member_roles.guest_and_user.app_error", nil, "", http.StatusBadRequest)
	}

	if prevSchemeGuestValue != member.SchemeGuest {
		return nil, model.NewAppError("UpdateTeamMemberRoles", "api.channel.update_team_member_roles.changing_guest_role.app_error", nil, "", http.StatusBadRequest)
	}

	member.ExplicitRoles = strings.Join(newExplicitRoles, " ")

	member, nErr = a.Srv().Store.Team().UpdateMember(member)
	if nErr != nil {
		var appErr *model.AppError
		switch {
		case errors.As(nErr, &appErr):
			return nil, appErr
		default:
			return nil, model.NewAppError("UpdateTeamMemberRoles", "app.team.save_member.save.app_error", nil, nErr.Error(), http.StatusInternalServerError)
		}
	}

	a.ClearSessionCacheForUser(userID)

	a.sendUpdatedMemberRoleEvent(userID, member)

	return member, nil
}

func (a *App) UpdateTeamMemberSchemeRoles(teamID string, userID string, isSchemeGuest bool, isSchemeUser bool, isSchemeAdmin bool) (*model.TeamMember, *model.AppError) {
	member, err := a.GetTeamMember(teamID, userID)
	if err != nil {
		return nil, err
	}

	member.SchemeAdmin = isSchemeAdmin
	member.SchemeUser = isSchemeUser
	member.SchemeGuest = isSchemeGuest

	if member.SchemeUser && member.SchemeGuest {
		return nil, model.NewAppError("UpdateTeamMemberSchemeRoles", "api.team.update_team_member_roles.guest_and_user.app_error", nil, "", http.StatusBadRequest)
	}

	// If the migration is not completed, we also need to check the default team_admin/team_user roles are not present in the roles field.
	if err = a.IsPhase2MigrationCompleted(); err != nil {
		member.ExplicitRoles = RemoveRoles([]string{model.TeamGuestRoleId, model.TeamUserRoleId, model.TeamAdminRoleId}, member.ExplicitRoles)
	}

	member, nErr := a.Srv().Store.Team().UpdateMember(member)
	if nErr != nil {
		var appErr *model.AppError
		switch {
		case errors.As(nErr, &appErr):
			return nil, appErr
		default:
			return nil, model.NewAppError("UpdateTeamMemberSchemeRoles", "app.team.save_member.save.app_error", nil, nErr.Error(), http.StatusInternalServerError)
		}
	}

	a.ClearSessionCacheForUser(userID)

	a.sendUpdatedMemberRoleEvent(userID, member)

	return member, nil
}

func (a *App) sendUpdatedMemberRoleEvent(userID string, member *model.TeamMember) {
	message := model.NewWebSocketEvent(model.WebsocketEventMemberroleUpdated, "", "", userID, nil)
	tmJSON, jsonErr := json.Marshal(member)
	if jsonErr != nil {
		mlog.Warn("Failed to encode team member to JSON", mlog.Err(jsonErr))
	}
	message.Add("member", string(tmJSON))
	a.Publish(message)
}

func (a *App) AddUserToTeam(c *request.Context, teamID string, userID string, userRequestorId string) (*model.Team, *model.TeamMember, *model.AppError) {
	tchan := make(chan store.StoreResult, 1)
	go func() {
		team, err := a.Srv().Store.Team().Get(teamID)
		tchan <- store.StoreResult{Data: team, NErr: err}
		close(tchan)
	}()

	uchan := make(chan store.StoreResult, 1)
	go func() {
		user, err := a.Srv().Store.User().Get(context.Background(), userID)
		uchan <- store.StoreResult{Data: user, NErr: err}
		close(uchan)
	}()

	result := <-tchan
	if result.NErr != nil {
		var nfErr *store.ErrNotFound
		switch {
		case errors.As(result.NErr, &nfErr):
			return nil, nil, model.NewAppError("AddUserToTeam", "app.team.get.find.app_error", nil, nfErr.Error(), http.StatusNotFound)
		default:
			return nil, nil, model.NewAppError("AddUserToTeam", "app.team.get.finding.app_error", nil, result.NErr.Error(), http.StatusInternalServerError)
		}
	}
	team := result.Data.(*model.Team)

	result = <-uchan
	if result.NErr != nil {
		var nfErr *store.ErrNotFound
		switch {
		case errors.As(result.NErr, &nfErr):
			return nil, nil, model.NewAppError("AddUserToTeam", MissingAccountError, nil, nfErr.Error(), http.StatusNotFound)
		default:
			return nil, nil, model.NewAppError("AddUserToTeam", "app.user.get.app_error", nil, result.NErr.Error(), http.StatusInternalServerError)
		}
	}
	user := result.Data.(*model.User)

	teamMember, err := a.JoinUserToTeam(c, team, user, userRequestorId)
	if err != nil {
		return nil, nil, err
	}

	return team, teamMember, nil
}

func (a *App) AddUserToTeamByTeamId(c *request.Context, teamID string, user *model.User) *model.AppError {
	team, err := a.Srv().Store.Team().Get(teamID)
	if err != nil {
		var nfErr *store.ErrNotFound
		switch {
		case errors.As(err, &nfErr):
			return model.NewAppError("AddUserToTeamByTeamId", "app.team.get.find.app_error", nil, nfErr.Error(), http.StatusNotFound)
		default:
			return model.NewAppError("AddUserToTeamByTeamId", "app.team.get.finding.app_error", nil, err.Error(), http.StatusInternalServerError)
		}
	}

	if _, err := a.JoinUserToTeam(c, team, user, ""); err != nil {
		return err
	}
	return nil
}

func (a *App) AddUserToTeamByToken(c *request.Context, userID string, tokenID string) (*model.Team, *model.TeamMember, *model.AppError) {
	token, err := a.Srv().Store.Token().GetByToken(tokenID)
	if err != nil {
		return nil, nil, model.NewAppError("AddUserToTeamByToken", "api.user.create_user.signup_link_invalid.app_error", nil, err.Error(), http.StatusBadRequest)
	}

	if token.Type != TokenTypeTeamInvitation && token.Type != TokenTypeGuestInvitation {
		return nil, nil, model.NewAppError("AddUserToTeamByToken", "api.user.create_user.signup_link_invalid.app_error", nil, "", http.StatusBadRequest)
	}

	if model.GetMillis()-token.CreateAt >= InvitationExpiryTime {
		a.DeleteToken(token)
		return nil, nil, model.NewAppError("AddUserToTeamByToken", "api.user.create_user.signup_link_expired.app_error", nil, "", http.StatusBadRequest)
	}

	tokenData := model.MapFromJSON(strings.NewReader(token.Extra))

	tchan := make(chan store.StoreResult, 1)
	go func() {
		team, err := a.Srv().Store.Team().Get(tokenData["teamId"])
		tchan <- store.StoreResult{Data: team, NErr: err}
		close(tchan)
	}()

	uchan := make(chan store.StoreResult, 1)
	go func() {
		user, err := a.Srv().Store.User().Get(context.Background(), userID)
		uchan <- store.StoreResult{Data: user, NErr: err}
		close(uchan)
	}()

	result := <-tchan
	if result.NErr != nil {
		var nfErr *store.ErrNotFound
		switch {
		case errors.As(result.NErr, &nfErr):
			return nil, nil, model.NewAppError("AddUserToTeamByToken", "app.team.get.find.app_error", nil, nfErr.Error(), http.StatusNotFound)
		default:
			return nil, nil, model.NewAppError("AddUserToTeamByToken", "app.team.get.finding.app_error", nil, result.NErr.Error(), http.StatusInternalServerError)
		}
	}
	team := result.Data.(*model.Team)

	if team.IsGroupConstrained() {
		return nil, nil, model.NewAppError("AddUserToTeamByToken", "app.team.invite_token.group_constrained.error", nil, "", http.StatusForbidden)
	}

	result = <-uchan
	if result.NErr != nil {
		var nfErr *store.ErrNotFound
		switch {
		case errors.As(result.NErr, &nfErr):
			return nil, nil, model.NewAppError("AddUserToTeamByToken", MissingAccountError, nil, nfErr.Error(), http.StatusNotFound)
		default:
			return nil, nil, model.NewAppError("AddUserToTeamByToken", "app.user.get.app_error", nil, result.NErr.Error(), http.StatusInternalServerError)
		}
	}
	user := result.Data.(*model.User)

	if user.IsGuest() && token.Type == TokenTypeTeamInvitation {
		return nil, nil, model.NewAppError("AddUserToTeamByToken", "api.user.create_user.invalid_invitation_type.app_error", nil, "", http.StatusBadRequest)
	}
	if !user.IsGuest() && token.Type == TokenTypeGuestInvitation {
		return nil, nil, model.NewAppError("AddUserToTeamByToken", "api.user.create_user.invalid_invitation_type.app_error", nil, "", http.StatusBadRequest)
	}

	teamMember, appErr := a.JoinUserToTeam(c, team, user, "")
	if appErr != nil {
		return nil, nil, appErr
	}

	if token.Type == TokenTypeGuestInvitation {
		channels, err := a.Srv().Store.Channel().GetChannelsByIds(strings.Split(tokenData["channels"], " "), false)
		if err != nil {
			return nil, nil, model.NewAppError("AddUserToTeamByToken", "app.channel.get_channels_by_ids.app_error", nil, err.Error(), http.StatusInternalServerError)
		}

		for _, channel := range channels {
			_, err := a.AddUserToChannel(user, channel, false)
			if err != nil {
				mlog.Warn("Error adding user to channel", mlog.Err(err))
			}
		}
	}

	if err := a.DeleteToken(token); err != nil {
		mlog.Warn("Error while deleting token", mlog.Err(err))
	}

	return team, teamMember, nil
}

func (a *App) AddUserToTeamByInviteId(c *request.Context, inviteId string, userID string) (*model.Team, *model.TeamMember, *model.AppError) {
	tchan := make(chan store.StoreResult, 1)
	go func() {
		team, err := a.Srv().Store.Team().GetByInviteId(inviteId)
		tchan <- store.StoreResult{Data: team, NErr: err}
		close(tchan)
	}()

	uchan := make(chan store.StoreResult, 1)
	go func() {
		user, err := a.Srv().Store.User().Get(context.Background(), userID)
		uchan <- store.StoreResult{Data: user, NErr: err}
		close(uchan)
	}()

	result := <-tchan
	if result.NErr != nil {
		var nfErr *store.ErrNotFound
		switch {
		case errors.As(result.NErr, &nfErr):
			return nil, nil, model.NewAppError("AddUserToTeamByInviteId", "app.team.get_by_invite_id.finding.app_error", nil, nfErr.Error(), http.StatusNotFound)
		default:
			return nil, nil, model.NewAppError("AddUserToTeamByInviteId", "app.team.get_by_invite_id.finding.app_error", nil, result.NErr.Error(), http.StatusInternalServerError)
		}
	}
	team := result.Data.(*model.Team)

	result = <-uchan
	if result.NErr != nil {
		var nfErr *store.ErrNotFound
		switch {
		case errors.As(result.NErr, &nfErr):
			return nil, nil, model.NewAppError("AddUserToTeamByInviteId", MissingAccountError, nil, nfErr.Error(), http.StatusNotFound)
		default:
			return nil, nil, model.NewAppError("AddUserToTeamByInviteId", "app.user.get.app_error", nil, result.NErr.Error(), http.StatusInternalServerError)
		}
	}
	user := result.Data.(*model.User)

	teamMember, err := a.JoinUserToTeam(c, team, user, "")
	if err != nil {
		return nil, nil, err
	}

	return team, teamMember, nil
}

func (a *App) JoinUserToTeam(c *request.Context, team *model.Team, user *model.User, userRequestorId string) (*model.TeamMember, *model.AppError) {
	teamMember, alreadyAdded, err := a.ch.srv.teamService.JoinUserToTeam(team, user)
	if err != nil {
		var appErr *model.AppError
		var conflictErr *store.ErrConflict
		var limitExeededErr *store.ErrLimitExceeded
		switch {
		case errors.Is(err, teams.AcceptedDomainError):
			return nil, model.NewAppError("JoinUserToTeam", "api.team.join_user_to_team.allowed_domains.app_error", nil, "", http.StatusBadRequest)
		case errors.Is(err, teams.MemberCountError):
			return nil, model.NewAppError("JoinUserToTeam", "app.team.get_active_member_count.app_error", nil, err.Error(), http.StatusInternalServerError)
		case errors.Is(err, teams.MaxMemberCountError):
			return nil, model.NewAppError("JoinUserToTeam", "app.team.join_user_to_team.max_accounts.app_error", nil, "teamId="+team.Id, http.StatusBadRequest)
		case errors.As(err, &appErr): // in case we haven't converted to plain error.
			return nil, appErr
		case errors.As(err, &conflictErr):
			return nil, model.NewAppError("JoinUserToTeam", "app.team.join_user_to_team.save_member.conflict.app_error", nil, err.Error(), http.StatusBadRequest)
		case errors.As(err, &limitExeededErr):
			return nil, model.NewAppError("JoinUserToTeam", "app.team.join_user_to_team.save_member.max_accounts.app_error", nil, err.Error(), http.StatusBadRequest)
		default: // last fallback in case it doesn't map to an existing app error.
			return nil, model.NewAppError("JoinUserToTeam", "app.team.join_user_to_team.save_member.app_error", nil, err.Error(), http.StatusInternalServerError)
		}
	}
	if alreadyAdded {
		return teamMember, nil
	}

	if pluginsEnvironment := a.GetPluginsEnvironment(); pluginsEnvironment != nil {
		var actor *model.User
		if userRequestorId != "" {
			actor, _ = a.GetUser(userRequestorId)
		}

		a.Srv().Go(func() {
			pluginContext := pluginContext(c)
			pluginsEnvironment.RunMultiPluginHook(func(hooks plugin.Hooks) bool {
				hooks.UserHasJoinedTeam(pluginContext, teamMember, actor)
				return true
			}, plugin.UserHasJoinedTeamID)
		})
	}

	if _, err := a.Srv().Store.User().UpdateUpdateAt(user.Id); err != nil {
		return nil, model.NewAppError("JoinUserToTeam", "app.user.update_update.app_error", nil, err.Error(), http.StatusInternalServerError)
	}

	if _, err := a.createInitialSidebarCategories(user.Id, team.Id); err != nil {
		mlog.Warn(
			"Encountered an issue creating default sidebar categories.",
			mlog.String("user_id", user.Id),
			mlog.String("team_id", team.Id),
			mlog.Err(err),
		)
	}

	shouldBeAdmin := team.Email == user.Email

	if !user.IsGuest() {
		// Soft error if there is an issue joining the default channels
		if err := a.JoinDefaultChannels(c, team.Id, user, shouldBeAdmin, userRequestorId); err != nil {
			mlog.Warn(
				"Encountered an issue joining default channels.",
				mlog.String("user_id", user.Id),
				mlog.String("team_id", team.Id),
				mlog.Err(err),
			)
		}
	}

	a.ClearSessionCacheForUser(user.Id)
	a.InvalidateCacheForUser(user.Id)
	a.invalidateCacheForUserTeams(user.Id)

	message := model.NewWebSocketEvent(model.WebsocketEventAddedToTeam, "", "", user.Id, nil)
	message.Add("team_id", team.Id)
	message.Add("user_id", user.Id)
	a.Publish(message)

	return teamMember, nil
}

func (a *App) GetTeam(teamID string) (*model.Team, *model.AppError) {
	team, err := a.ch.srv.teamService.GetTeam(teamID)
	if err != nil {
		var nfErr *store.ErrNotFound
		switch {
		case errors.As(err, &nfErr):
			return nil, model.NewAppError("GetTeam", "app.team.get.find.app_error", nil, nfErr.Error(), http.StatusNotFound)
		default:
			return nil, model.NewAppError("GetTeam", "app.team.get.finding.app_error", nil, err.Error(), http.StatusInternalServerError)
		}
	}

	return team, nil
}

func (a *App) GetTeamByName(name string) (*model.Team, *model.AppError) {
	team, err := a.Srv().Store.Team().GetByName(name)
	if err != nil {
		var nfErr *store.ErrNotFound
		switch {
		case errors.As(err, &nfErr):
			return nil, model.NewAppError("GetTeamByName", "app.team.get_by_name.missing.app_error", nil, nfErr.Error(), http.StatusNotFound)
		default:
			return nil, model.NewAppError("GetTeamByName", "app.team.get_by_name.app_error", nil, err.Error(), http.StatusNotFound)
		}
	}

	return team, nil
}

func (a *App) GetTeamByInviteId(inviteId string) (*model.Team, *model.AppError) {
	team, err := a.Srv().Store.Team().GetByInviteId(inviteId)
	if err != nil {
		var nfErr *store.ErrNotFound
		switch {
		case errors.As(err, &nfErr):
			return nil, model.NewAppError("GetTeamByInviteId", "app.team.get_by_invite_id.finding.app_error", nil, nfErr.Error(), http.StatusNotFound)
		default:
			return nil, model.NewAppError("GetTeamByInviteId", "app.team.get_by_invite_id.finding.app_error", nil, err.Error(), http.StatusInternalServerError)
		}
	}

	return team, nil
}

func (a *App) GetAllTeams() ([]*model.Team, *model.AppError) {
	teams, err := a.Srv().Store.Team().GetAll()
	if err != nil {
		return nil, model.NewAppError("GetAllTeams", "app.team.get_all.app_error", nil, err.Error(), http.StatusInternalServerError)
	}

	return teams, nil
}

func (a *App) GetAllTeamsPage(offset int, limit int, opts *model.TeamSearch) ([]*model.Team, *model.AppError) {
	teams, err := a.Srv().Store.Team().GetAllPage(offset, limit, opts)
	if err != nil {
		return nil, model.NewAppError("GetAllTeamsPage", "app.team.get_all.app_error", nil, err.Error(), http.StatusInternalServerError)
	}

	return teams, nil
}

func (a *App) GetAllTeamsPageWithCount(offset int, limit int, opts *model.TeamSearch) (*model.TeamsWithCount, *model.AppError) {
	totalCount, err := a.Srv().Store.Team().AnalyticsTeamCount(opts)
	if err != nil {
		return nil, model.NewAppError("GetAllTeamsPageWithCount", "app.team.analytics_team_count.app_error", nil, err.Error(), http.StatusInternalServerError)
	}
	teams, err := a.Srv().Store.Team().GetAllPage(offset, limit, opts)
	if err != nil {
		return nil, model.NewAppError("GetAllTeamsPageWithCount", "app.team.get_all.app_error", nil, err.Error(), http.StatusInternalServerError)
	}
	return &model.TeamsWithCount{Teams: teams, TotalCount: totalCount}, nil
}

func (a *App) GetAllPrivateTeams() ([]*model.Team, *model.AppError) {
	teams, err := a.Srv().Store.Team().GetAllPrivateTeamListing()
	if err != nil {
		return nil, model.NewAppError("GetAllPrivateTeams", "app.team.get_all_private_team_listing.app_error", nil, err.Error(), http.StatusInternalServerError)
	}

	return teams, nil
}

func (a *App) GetAllPublicTeams() ([]*model.Team, *model.AppError) {
	teams, err := a.Srv().Store.Team().GetAllTeamListing()
	if err != nil {
		return nil, model.NewAppError("GetAllPublicTeams", "app.team.get_all_team_listing.app_error", nil, err.Error(), http.StatusInternalServerError)
	}

	return teams, nil
}

// SearchAllTeams returns a team list and the total count of the results
func (a *App) SearchAllTeams(searchOpts *model.TeamSearch) ([]*model.Team, int64, *model.AppError) {
	if searchOpts.IsPaginated() {
		teams, count, err := a.Srv().Store.Team().SearchAllPaged(searchOpts)
		if err != nil {
			return nil, 0, model.NewAppError("SearchAllTeams", "app.team.search_all_team.app_error", nil, err.Error(), http.StatusInternalServerError)
		}

		return teams, count, nil
	}
	results, err := a.Srv().Store.Team().SearchAll(searchOpts)
	if err != nil {
		return nil, 0, model.NewAppError("SearchAllTeams", "app.team.search_all_team.app_error", nil, err.Error(), http.StatusInternalServerError)
	}
	return results, int64(len(results)), nil
}

func (a *App) SearchPublicTeams(searchOpts *model.TeamSearch) ([]*model.Team, *model.AppError) {
	teams, err := a.Srv().Store.Team().SearchOpen(searchOpts)
	if err != nil {
		return nil, model.NewAppError("SearchPublicTeams", "app.team.search_open_team.app_error", nil, err.Error(), http.StatusInternalServerError)
	}

	return teams, nil
}

func (a *App) SearchPrivateTeams(searchOpts *model.TeamSearch) ([]*model.Team, *model.AppError) {
	teams, err := a.Srv().Store.Team().SearchPrivate(searchOpts)
	if err != nil {
		return nil, model.NewAppError("SearchPrivateTeams", "app.team.search_private_team.app_error", nil, err.Error(), http.StatusInternalServerError)
	}

	return teams, nil
}

func (a *App) GetTeamsForUser(userID string) ([]*model.Team, *model.AppError) {
	teams, err := a.Srv().Store.Team().GetTeamsByUserId(userID)
	if err != nil {
		return nil, model.NewAppError("GetTeamsForUser", "app.team.get_all.app_error", nil, err.Error(), http.StatusInternalServerError)
	}

	return teams, nil
}

func (a *App) GetTeamMember(teamID, userID string) (*model.TeamMember, *model.AppError) {
	teamMember, err := a.Srv().Store.Team().GetMember(sqlstore.WithMaster(context.Background()), teamID, userID)
	if err != nil {
		var nfErr *store.ErrNotFound
		switch {
		case errors.As(err, &nfErr):
			return nil, model.NewAppError("GetTeamMember", "app.team.get_member.missing.app_error", nil, nfErr.Error(), http.StatusNotFound)
		default:
			return nil, model.NewAppError("GetTeamMember", "app.team.get_member.app_error", nil, err.Error(), http.StatusInternalServerError)
		}
	}

	return teamMember, nil
}

func (a *App) GetTeamMembersForUser(userID string) ([]*model.TeamMember, *model.AppError) {
	teamMembers, err := a.Srv().Store.Team().GetTeamsForUser(context.Background(), userID)
	if err != nil {
		return nil, model.NewAppError("GetTeamMembersForUser", "app.team.get_members.app_error", nil, err.Error(), http.StatusInternalServerError)
	}

	return teamMembers, nil
}

func (a *App) GetTeamMembersForUserWithPagination(userID string, page, perPage int) ([]*model.TeamMember, *model.AppError) {
	teamMembers, err := a.Srv().Store.Team().GetTeamsForUserWithPagination(userID, page, perPage)
	if err != nil {
		return nil, model.NewAppError("GetTeamMembersForUserWithPagination", "app.team.get_members.app_error", nil, err.Error(), http.StatusInternalServerError)
	}

	return teamMembers, nil
}

func (a *App) GetTeamMembers(teamID string, offset int, limit int, teamMembersGetOptions *model.TeamMembersGetOptions) ([]*model.TeamMember, *model.AppError) {
	teamMembers, err := a.Srv().Store.Team().GetMembers(teamID, offset, limit, teamMembersGetOptions)
	if err != nil {
		return nil, model.NewAppError("GetTeamMembers", "app.team.get_members.app_error", nil, err.Error(), http.StatusInternalServerError)
	}

	return teamMembers, nil
}

func (a *App) GetTeamMembersByIds(teamID string, userIDs []string, restrictions *model.ViewUsersRestrictions) ([]*model.TeamMember, *model.AppError) {
	teamMembers, err := a.Srv().Store.Team().GetMembersByIds(teamID, userIDs, restrictions)
	if err != nil {
		return nil, model.NewAppError("GetTeamMembersByIds", "app.team.get_members_by_ids.app_error", nil, err.Error(), http.StatusInternalServerError)
	}

	return teamMembers, nil
}

func (a *App) GetCommonTeamIDsForTwoUsers(userID, otherUserID string) ([]string, *model.AppError) {
	teamIDs, err := a.Srv().Store.Team().GetCommonTeamIDsForTwoUsers(userID, otherUserID)
	if err != nil {
		return nil, model.NewAppError("GetCommonTeamIDsForUsers", "app.team.get_common_team_ids_for_users.app_error", nil, err.Error(), http.StatusInternalServerError)
	}
	return teamIDs, nil
}

func (a *App) AddTeamMember(c *request.Context, teamID, userID string) (*model.TeamMember, *model.AppError) {
	_, teamMember, err := a.AddUserToTeam(c, teamID, userID, "")
	if err != nil {
		return nil, err
	}

	message := model.NewWebSocketEvent(model.WebsocketEventAddedToTeam, "", "", userID, nil)
	message.Add("team_id", teamID)
	message.Add("user_id", userID)
	a.Publish(message)

	return teamMember, nil
}

func (a *App) AddTeamMembers(c *request.Context, teamID string, userIDs []string, userRequestorId string, graceful bool) ([]*model.TeamMemberWithError, *model.AppError) {
	var membersWithErrors []*model.TeamMemberWithError

	for _, userID := range userIDs {
		_, teamMember, err := a.AddUserToTeam(c, teamID, userID, userRequestorId)
		if err != nil {
			if graceful {
				membersWithErrors = append(membersWithErrors, &model.TeamMemberWithError{
					UserId: userID,
					Error:  err,
				})
				continue
			}
			return nil, err
		}

		membersWithErrors = append(membersWithErrors, &model.TeamMemberWithError{
			UserId: userID,
			Member: teamMember,
		})

		message := model.NewWebSocketEvent(model.WebsocketEventAddedToTeam, "", "", userID, nil)
		message.Add("team_id", teamID)
		message.Add("user_id", userID)
		a.Publish(message)
	}

	return membersWithErrors, nil
}

func (a *App) AddTeamMemberByToken(c *request.Context, userID, tokenID string) (*model.TeamMember, *model.AppError) {
	_, teamMember, err := a.AddUserToTeamByToken(c, userID, tokenID)
	if err != nil {
		return nil, err
	}

	return teamMember, nil
}

func (a *App) AddTeamMemberByInviteId(c *request.Context, inviteId, userID string) (*model.TeamMember, *model.AppError) {
	team, teamMember, err := a.AddUserToTeamByInviteId(c, inviteId, userID)
	if err != nil {
		return nil, err
	}

	if team.IsGroupConstrained() {
		return nil, model.NewAppError("AddTeamMemberByInviteId", "app.team.invite_id.group_constrained.error", nil, "", http.StatusForbidden)
	}

	return teamMember, nil
}

func (a *App) GetTeamUnread(teamID, userID string) (*model.TeamUnread, *model.AppError) {
	channelUnreads, err := a.Srv().Store.Team().GetChannelUnreadsForTeam(teamID, userID)

	if err != nil {
		return nil, model.NewAppError("GetTeamUnread", "app.team.get_unread.app_error", nil, err.Error(), http.StatusInternalServerError)
	}

	var teamUnread = &model.TeamUnread{
		MsgCount:         0,
		MentionCount:     0,
		MentionCountRoot: 0,
		MsgCountRoot:     0,
		TeamId:           teamID,
	}
	for _, cu := range channelUnreads {
		teamUnread.MentionCount += cu.MentionCount
		teamUnread.MentionCountRoot += cu.MentionCountRoot

		if cu.NotifyProps[model.MarkUnreadNotifyProp] != model.ChannelMarkUnreadMention {
			teamUnread.MsgCount += cu.MsgCount
			teamUnread.MsgCountRoot += cu.MsgCountRoot
		}
	}

	return teamUnread, nil
}

func (a *App) RemoveUserFromTeam(c *request.Context, teamID string, userID string, requestorId string) *model.AppError {
	tchan := make(chan store.StoreResult, 1)
	go func() {
		team, err := a.Srv().Store.Team().Get(teamID)
		tchan <- store.StoreResult{Data: team, NErr: err}
		close(tchan)
	}()

	uchan := make(chan store.StoreResult, 1)
	go func() {
		user, err := a.Srv().Store.User().Get(context.Background(), userID)
		uchan <- store.StoreResult{Data: user, NErr: err}
		close(uchan)
	}()

	result := <-tchan
	if result.NErr != nil {
		var nfErr *store.ErrNotFound
		switch {
		case errors.As(result.NErr, &nfErr):
			return model.NewAppError("RemoveUserFromTeam", "app.team.get_by_invite_id.finding.app_error", nil, nfErr.Error(), http.StatusNotFound)
		default:
			return model.NewAppError("RemoveUserFromTeam", "app.team.get_by_invite_id.finding.app_error", nil, result.NErr.Error(), http.StatusInternalServerError)
		}
	}
	team := result.Data.(*model.Team)

	result = <-uchan
	if result.NErr != nil {
		var nfErr *store.ErrNotFound
		switch {
		case errors.As(result.NErr, &nfErr):
			return model.NewAppError("RemoveUserFromTeam", MissingAccountError, nil, nfErr.Error(), http.StatusNotFound)
		default:
			return model.NewAppError("RemoveUserFromTeam", "app.user.get.app_error", nil, result.NErr.Error(), http.StatusInternalServerError)
		}
	}
	user := result.Data.(*model.User)

	if err := a.LeaveTeam(c, team, user, requestorId); err != nil {
		return err
	}

	return nil
}

<<<<<<< HEAD
func (a *App) RemoveTeamMemberFromTeam(c *request.Context, teamMember *model.TeamMember, requestorId string) *model.AppError {
	// Send the websocket message before we actually do the remove so the user being removed gets it.
	message := model.NewWebSocketEvent(model.WebsocketEventLeaveTeam, teamMember.TeamId, "", "", nil)
	message.Add("user_id", teamMember.UserId)
	message.Add("team_id", teamMember.TeamId)
	a.Publish(message)

	user, nErr := a.Srv().Store.User().Get(context.Background(), teamMember.UserId)
	if nErr != nil {
		var nfErr *store.ErrNotFound
		switch {
		case errors.As(nErr, &nfErr):
			return model.NewAppError("RemoveTeamMemberFromTeam", MissingAccountError, nil, nfErr.Error(), http.StatusNotFound)
		default:
			return model.NewAppError("RemoveTeamMemberFromTeam", "app.user.get.app_error", nil, nErr.Error(), http.StatusInternalServerError)
		}
	}

	teamMember.Roles = ""
	teamMember.DeleteAt = model.GetMillis()

	if _, nErr := a.Srv().Store.Team().UpdateMember(teamMember); nErr != nil {
		var appErr *model.AppError
		switch {
		case errors.As(nErr, &appErr):
			return appErr
		default:
			return model.NewAppError("RemoveTeamMemberFromTeam", "app.team.save_member.save.app_error", nil, nErr.Error(), http.StatusInternalServerError)
		}
	}

=======
func (a *App) postProcessTeamMemberLeave(c *request.Context, teamMember *model.TeamMember, requestorId string) *model.AppError {
>>>>>>> 929caaff
	if pluginsEnvironment := a.GetPluginsEnvironment(); pluginsEnvironment != nil {
		var actor *model.User
		if requestorId != "" {
			actor, _ = a.GetUser(requestorId)
		}

		a.Srv().Go(func() {
			pluginContext := pluginContext(c)
			pluginsEnvironment.RunMultiPluginHook(func(hooks plugin.Hooks) bool {
				hooks.UserHasLeftTeam(pluginContext, teamMember, actor)
				return true
			}, plugin.UserHasLeftTeamID)
		})
	}

	user, nErr := a.Srv().Store.User().Get(context.Background(), teamMember.UserId)
	if nErr != nil {
		var nfErr *store.ErrNotFound
		switch {
		case errors.As(nErr, &nfErr):
			return model.NewAppError("postProcessTeamMemberLeave", MissingAccountError, nil, nfErr.Error(), http.StatusNotFound)
		default:
			return model.NewAppError("postProcessTeamMemberLeave", "app.user.get.app_error", nil, nErr.Error(), http.StatusInternalServerError)
		}
	}

	if _, err := a.Srv().Store.User().UpdateUpdateAt(user.Id); err != nil {
		return model.NewAppError("postProcessTeamMemberLeave", "app.user.update_update.app_error", nil, err.Error(), http.StatusInternalServerError)
	}

	if err := a.Srv().Store.Channel().ClearSidebarOnTeamLeave(user.Id, teamMember.TeamId); err != nil {
		return model.NewAppError("postProcessTeamMemberLeave", "app.channel.sidebar_categories.app_error", nil, err.Error(), http.StatusInternalServerError)
	}

	// delete the preferences that set the last channel used in the team and other team specific preferences
	if err := a.Srv().Store.Preference().DeleteCategory(user.Id, teamMember.TeamId); err != nil {
		return model.NewAppError("postProcessTeamMemberLeave", "app.preference.delete.app_error", nil, err.Error(), http.StatusInternalServerError)
	}

	a.ClearSessionCacheForUser(user.Id)
	a.InvalidateCacheForUser(user.Id)
	a.invalidateCacheForUserTeams(user.Id)

	return nil
}

func (a *App) LeaveTeam(c *request.Context, team *model.Team, user *model.User, requestorId string) *model.AppError {
	teamMember, err := a.GetTeamMember(team.Id, user.Id)
	if err != nil {
		return model.NewAppError("LeaveTeam", "api.team.remove_user_from_team.missing.app_error", nil, err.Error(), http.StatusBadRequest)
	}

	var channelList model.ChannelList
	var nErr error
	if channelList, nErr = a.Srv().Store.Channel().GetChannels(team.Id, user.Id, true, 0); nErr != nil {
		var nfErr *store.ErrNotFound
		if errors.As(nErr, &nfErr) {
			channelList = model.ChannelList{}
		} else {
			return model.NewAppError("LeaveTeam", "app.channel.get_channels.get.app_error", nil, nErr.Error(), http.StatusInternalServerError)
		}
	}

	for _, channel := range channelList {
		if !channel.IsGroupOrDirect() {
			a.invalidateCacheForChannelMembers(channel.Id)
			if nErr = a.Srv().Store.Channel().RemoveMember(channel.Id, user.Id); nErr != nil {
				return model.NewAppError("LeaveTeam", "app.channel.remove_member.app_error", nil, nErr.Error(), http.StatusInternalServerError)
			}
		}
	}

<<<<<<< HEAD
	channel, nErr := a.Srv().Store.Channel().GetByName(team.Id, model.DefaultChannelName, false)
	if nErr != nil {
		var nfErr *store.ErrNotFound
		switch {
		case errors.As(nErr, &nfErr):
			return model.NewAppError("LeaveTeam", "app.channel.get_by_name.missing.app_error", nil, nfErr.Error(), http.StatusNotFound)
		default:
			return model.NewAppError("LeaveTeam", "app.channel.get_by_name.existing.app_error", nil, nErr.Error(), http.StatusInternalServerError)
=======
	if *a.Config().ServiceSettings.ExperimentalEnableDefaultChannelLeaveJoinMessages {
		channel, cErr := a.Srv().Store.Channel().GetByName(team.Id, model.DefaultChannelName, false)
		if cErr != nil {
			var nfErr *store.ErrNotFound
			switch {
			case errors.As(cErr, &nfErr):
				return model.NewAppError("LeaveTeam", "app.channel.get_by_name.missing.app_error", nil, nfErr.Error(), http.StatusNotFound)
			default:
				return model.NewAppError("LeaveTeam", "app.channel.get_by_name.existing.app_error", nil, cErr.Error(), http.StatusInternalServerError)
			}
>>>>>>> 929caaff
		}

		if requestorId == user.Id {
			if err = a.postLeaveTeamMessage(c, user, channel); err != nil {
				mlog.Warn("Failed to post join/leave message", mlog.Err(err))
			}
		} else {
			if err = a.postRemoveFromTeamMessage(c, user, channel); err != nil {
				mlog.Warn("Failed to post join/leave message", mlog.Err(err))
			}
		}
	}

	if err := a.ch.srv.teamService.RemoveTeamMember(teamMember); err != nil {
		return model.NewAppError("RemoveTeamMemberFromTeam", "app.team.save_member.save.app_error", nil, nErr.Error(), http.StatusInternalServerError)
	}

	if err := a.postProcessTeamMemberLeave(c, teamMember, requestorId); err != nil {
		return err
	}

	return nil
}

func (a *App) postLeaveTeamMessage(c *request.Context, user *model.User, channel *model.Channel) *model.AppError {
	post := &model.Post{
		ChannelId: channel.Id,
		Message:   fmt.Sprintf(i18n.T("api.team.leave.left"), user.Username),
		Type:      model.PostTypeLeaveTeam,
		UserId:    user.Id,
		Props: model.StringInterface{
			"username": user.Username,
		},
	}

	if _, err := a.CreatePost(c, post, channel, false, true); err != nil {
		return model.NewAppError("postRemoveFromChannelMessage", "api.channel.post_user_add_remove_message_and_forget.error", nil, err.Error(), http.StatusInternalServerError)
	}

	return nil
}

func (a *App) postRemoveFromTeamMessage(c *request.Context, user *model.User, channel *model.Channel) *model.AppError {
	post := &model.Post{
		ChannelId: channel.Id,
		Message:   fmt.Sprintf(i18n.T("api.team.remove_user_from_team.removed"), user.Username),
		Type:      model.PostTypeRemoveFromTeam,
		UserId:    user.Id,
		Props: model.StringInterface{
			"username": user.Username,
		},
	}

	if _, err := a.CreatePost(c, post, channel, false, true); err != nil {
		return model.NewAppError("postRemoveFromTeamMessage", "api.channel.post_user_add_remove_message_and_forget.error", nil, err.Error(), http.StatusInternalServerError)
	}

	return nil
}

func (a *App) prepareInviteNewUsersToTeam(teamID, senderId string) (*model.User, *model.Team, *model.AppError) {
	tchan := make(chan store.StoreResult, 1)
	go func() {
		team, err := a.Srv().Store.Team().Get(teamID)
		tchan <- store.StoreResult{Data: team, NErr: err}
		close(tchan)
	}()

	uchan := make(chan store.StoreResult, 1)
	go func() {
		user, err := a.Srv().Store.User().Get(context.Background(), senderId)
		uchan <- store.StoreResult{Data: user, NErr: err}
		close(uchan)
	}()

	result := <-tchan
	if result.NErr != nil {
		var nfErr *store.ErrNotFound
		switch {
		case errors.As(result.NErr, &nfErr):
			return nil, nil, model.NewAppError("prepareInviteNewUsersToTeam", "app.team.get_by_invite_id.finding.app_error", nil, nfErr.Error(), http.StatusNotFound)
		default:
			return nil, nil, model.NewAppError("prepareInviteNewUsersToTeam", "app.team.get_by_invite_id.finding.app_error", nil, result.NErr.Error(), http.StatusInternalServerError)
		}
	}
	team := result.Data.(*model.Team)

	result = <-uchan
	if result.NErr != nil {
		var nfErr *store.ErrNotFound
		switch {
		case errors.As(result.NErr, &nfErr):
			return nil, nil, model.NewAppError("prepareInviteNewUsersToTeam", MissingAccountError, nil, nfErr.Error(), http.StatusNotFound)
		default:
			return nil, nil, model.NewAppError("prepareInviteNewUsersToTeam", "app.user.get.app_error", nil, result.NErr.Error(), http.StatusInternalServerError)
		}
	}
	user := result.Data.(*model.User)
	return user, team, nil
}

func genEmailInviteWithErrorList(emailList []string) []*model.EmailInviteWithError {
	invitesNotSent := make([]*model.EmailInviteWithError, len(emailList))
	for i := range emailList {
		invite := &model.EmailInviteWithError{
			Email: emailList[i],
			Error: model.NewAppError("inviteUsersToTeam", "api.team.invite_members.limit_reached.app_error", map[string]interface{}{"Addresses": emailList[i]}, "", http.StatusBadRequest),
		}
		invitesNotSent[i] = invite
	}
	return invitesNotSent
}

func (a *App) GetErrorListForEmailsOverLimit(emailList []string, cloudUserLimit int64) ([]string, []*model.EmailInviteWithError, *model.AppError) {
	var invitesNotSent []*model.EmailInviteWithError
	if cloudUserLimit <= 0 {
		return emailList, invitesNotSent, nil
	}
	systemUserCount, _ := a.Srv().Store.User().Count(model.UserCountOptions{})
	remainingUsers := cloudUserLimit - systemUserCount
	if remainingUsers <= 0 {
		// No remaining users so all fail
		invitesNotSent = genEmailInviteWithErrorList(emailList)
		emailList = nil
	} else if remainingUsers < int64(len(emailList)) {
		// Trim the email list to only invite as many users as are remaining in subscription
		// Set graceful errors for the remaining email addresses
		emailsAboveLimit := emailList[remainingUsers:]
		invitesNotSent = genEmailInviteWithErrorList(emailsAboveLimit)
		// If 1 user remaining we have to prevent 0:0 reslicing
		if remainingUsers == 1 {
			email := emailList[0]
			emailList = nil
			emailList = append(emailList, email)
		} else {
			emailList = emailList[:(remainingUsers - 1)]
		}
	}

	return emailList, invitesNotSent, nil
}

func (a *App) InviteNewUsersToTeamGracefully(emailList []string, teamID, senderId string) ([]*model.EmailInviteWithError, *model.AppError) {
	if !*a.Config().ServiceSettings.EnableEmailInvitations {
		return nil, model.NewAppError("InviteNewUsersToTeam", "api.team.invite_members.disabled.app_error", nil, "", http.StatusNotImplemented)
	}

	if len(emailList) == 0 {
		err := model.NewAppError("InviteNewUsersToTeam", "api.team.invite_members.no_one.app_error", nil, "", http.StatusBadRequest)
		return nil, err
	}
	user, team, err := a.prepareInviteNewUsersToTeam(teamID, senderId)
	if err != nil {
		return nil, err
	}
	allowedDomains := a.ch.srv.teamService.GetAllowedDomains(user, team)
	var inviteListWithErrors []*model.EmailInviteWithError
	var goodEmails []string
	for _, email := range emailList {
		invite := &model.EmailInviteWithError{
			Email: email,
			Error: nil,
		}
		if !teams.IsEmailAddressAllowed(email, allowedDomains) {
			invite.Error = model.NewAppError("InviteNewUsersToTeam", "api.team.invite_members.invalid_email.app_error", map[string]interface{}{"Addresses": email}, "", http.StatusBadRequest)
		} else {
			goodEmails = append(goodEmails, email)
		}
		inviteListWithErrors = append(inviteListWithErrors, invite)
	}

	if len(goodEmails) > 0 {
		nameFormat := *a.Config().TeamSettings.TeammateNameDisplay
		eErr := a.Srv().EmailService.SendInviteEmails(team, user.GetDisplayName(nameFormat), user.Id, goodEmails, a.GetSiteURL())
		if eErr != nil {
			switch {
			case errors.Is(eErr, email.NoRateLimiterError):
				return nil, model.NewAppError("SendInviteEmails", "app.email.no_rate_limiter.app_error", nil, fmt.Sprintf("user_id=%s, team_id=%s", user.Id, team.Id), http.StatusInternalServerError)
			case errors.Is(eErr, email.SetupRateLimiterError):
				return nil, model.NewAppError("SendInviteEmails", "app.email.setup_rate_limiter.app_error", nil, fmt.Sprintf("user_id=%s, team_id=%s, error=%v", user.Id, team.Id, eErr), http.StatusInternalServerError)
			default:
				return nil, model.NewAppError("SendInviteEmails", "app.email.rate_limit_exceeded.app_error", nil, fmt.Sprintf("user_id=%s, team_id=%s, error=%v", user.Id, team.Id, eErr), http.StatusRequestEntityTooLarge)
			}
		}
	}

	return inviteListWithErrors, nil
}

func (a *App) prepareInviteGuestsToChannels(teamID string, guestsInvite *model.GuestsInvite, senderId string) (*model.User, *model.Team, []*model.Channel, *model.AppError) {
	if err := guestsInvite.IsValid(); err != nil {
		return nil, nil, nil, err
	}

	tchan := make(chan store.StoreResult, 1)
	go func() {
		team, err := a.Srv().Store.Team().Get(teamID)
		tchan <- store.StoreResult{Data: team, NErr: err}
		close(tchan)
	}()
	cchan := make(chan store.StoreResult, 1)
	go func() {
		channels, err := a.Srv().Store.Channel().GetChannelsByIds(guestsInvite.Channels, false)
		cchan <- store.StoreResult{Data: channels, NErr: err}
		close(cchan)
	}()
	uchan := make(chan store.StoreResult, 1)
	go func() {
		user, err := a.Srv().Store.User().Get(context.Background(), senderId)
		uchan <- store.StoreResult{Data: user, NErr: err}
		close(uchan)
	}()

	result := <-cchan
	if result.NErr != nil {
		return nil, nil, nil, model.NewAppError("prepareInviteGuestsToChannels", "app.channel.get_channels_by_ids.app_error", nil, result.NErr.Error(), http.StatusInternalServerError)
	}
	channels := result.Data.([]*model.Channel)

	result = <-uchan
	if result.NErr != nil {
		var nfErr *store.ErrNotFound
		switch {
		case errors.As(result.NErr, &nfErr):
			return nil, nil, nil, model.NewAppError("prepareInviteGuestsToChannels", MissingAccountError, nil, nfErr.Error(), http.StatusNotFound)
		default:
			return nil, nil, nil, model.NewAppError("prepareInviteGuestsToChannels", "app.user.get.app_error", nil, result.NErr.Error(), http.StatusInternalServerError)
		}
	}
	user := result.Data.(*model.User)

	result = <-tchan
	if result.NErr != nil {
		var nfErr *store.ErrNotFound
		switch {
		case errors.As(result.NErr, &nfErr):
			return nil, nil, nil, model.NewAppError("prepareInviteGuestsToChannels", "app.team.get_by_invite_id.finding.app_error", nil, nfErr.Error(), http.StatusNotFound)
		default:
			return nil, nil, nil, model.NewAppError("prepareInviteGuestsToChannels", "app.team.get_by_invite_id.finding.app_error", nil, result.NErr.Error(), http.StatusInternalServerError)
		}
	}
	team := result.Data.(*model.Team)

	for _, channel := range channels {
		if channel.TeamId != teamID {
			return nil, nil, nil, model.NewAppError("prepareInviteGuestsToChannels", "api.team.invite_guests.channel_in_invalid_team.app_error", nil, "", http.StatusBadRequest)
		}
	}
	return user, team, channels, nil
}

func (a *App) InviteGuestsToChannelsGracefully(teamID string, guestsInvite *model.GuestsInvite, senderId string) ([]*model.EmailInviteWithError, *model.AppError) {
	if !*a.Config().ServiceSettings.EnableEmailInvitations {
		return nil, model.NewAppError("InviteGuestsToChannelsGracefully", "api.team.invite_members.disabled.app_error", nil, "", http.StatusNotImplemented)
	}

	user, team, channels, err := a.prepareInviteGuestsToChannels(teamID, guestsInvite, senderId)
	if err != nil {
		return nil, err
	}

	var inviteListWithErrors []*model.EmailInviteWithError
	var goodEmails []string
	for _, email := range guestsInvite.Emails {
		invite := &model.EmailInviteWithError{
			Email: email,
			Error: nil,
		}
		if !users.CheckEmailDomain(email, *a.Config().GuestAccountsSettings.RestrictCreationToDomains) {
			invite.Error = model.NewAppError("InviteGuestsToChannelsGracefully", "api.team.invite_members.invalid_email.app_error", map[string]interface{}{"Addresses": email}, "", http.StatusBadRequest)
		} else {
			goodEmails = append(goodEmails, email)
		}
		inviteListWithErrors = append(inviteListWithErrors, invite)
	}

	if len(goodEmails) > 0 {
		nameFormat := *a.Config().TeamSettings.TeammateNameDisplay
		senderProfileImage, _, err := a.GetProfileImage(user)
		if err != nil {
			a.Log().Warn("Unable to get the sender user profile image.", mlog.String("user_id", user.Id), mlog.String("team_id", team.Id), mlog.Err(err))
		}
		eErr := a.Srv().EmailService.SendGuestInviteEmails(team, channels, user.GetDisplayName(nameFormat), user.Id, senderProfileImage, goodEmails, a.GetSiteURL(), guestsInvite.Message)
		if eErr != nil {
			switch {
			case errors.Is(eErr, email.NoRateLimiterError):
				return nil, model.NewAppError("SendInviteEmails", "app.email.no_rate_limiter.app_error", nil, fmt.Sprintf("user_id=%s, team_id=%s", user.Id, team.Id), http.StatusInternalServerError)
			case errors.Is(eErr, email.SetupRateLimiterError):
				return nil, model.NewAppError("SendInviteEmails", "app.email.setup_rate_limiter.app_error", nil, fmt.Sprintf("user_id=%s, team_id=%s, error=%v", user.Id, team.Id, eErr), http.StatusInternalServerError)
			default:
				return nil, model.NewAppError("SendInviteEmails", "app.email.rate_limit_exceeded.app_error", nil, fmt.Sprintf("user_id=%s, team_id=%s, error=%v", user.Id, team.Id, eErr), http.StatusRequestEntityTooLarge)
			}
		}
	}

	return inviteListWithErrors, nil
}

func (a *App) InviteNewUsersToTeam(emailList []string, teamID, senderId string) *model.AppError {
	if !*a.Config().ServiceSettings.EnableEmailInvitations {
		return model.NewAppError("InviteNewUsersToTeam", "api.team.invite_members.disabled.app_error", nil, "", http.StatusNotImplemented)
	}

	if len(emailList) == 0 {
		err := model.NewAppError("InviteNewUsersToTeam", "api.team.invite_members.no_one.app_error", nil, "", http.StatusBadRequest)
		return err
	}

	user, team, err := a.prepareInviteNewUsersToTeam(teamID, senderId)
	if err != nil {
		return err
	}

	allowedDomains := a.ch.srv.teamService.GetAllowedDomains(user, team)
	var invalidEmailList []string

	for _, email := range emailList {
		if !teams.IsEmailAddressAllowed(email, allowedDomains) {
			invalidEmailList = append(invalidEmailList, email)
		}
	}

	if len(invalidEmailList) > 0 {
		s := strings.Join(invalidEmailList, ", ")
		return model.NewAppError("InviteNewUsersToTeam", "api.team.invite_members.invalid_email.app_error", map[string]interface{}{"Addresses": s}, "", http.StatusBadRequest)
	}

	nameFormat := *a.Config().TeamSettings.TeammateNameDisplay
	eErr := a.Srv().EmailService.SendInviteEmails(team, user.GetDisplayName(nameFormat), user.Id, emailList, a.GetSiteURL())
	if eErr != nil {
		switch {
		case errors.Is(eErr, email.NoRateLimiterError):
			return model.NewAppError("SendInviteEmails", "app.email.no_rate_limiter.app_error", nil, fmt.Sprintf("user_id=%s, team_id=%s", user.Id, team.Id), http.StatusInternalServerError)
		case errors.Is(eErr, email.SetupRateLimiterError):
			return model.NewAppError("SendInviteEmails", "app.email.setup_rate_limiter.app_error", nil, fmt.Sprintf("user_id=%s, team_id=%s, error=%v", user.Id, team.Id, eErr), http.StatusInternalServerError)
		default:
			return model.NewAppError("SendInviteEmails", "app.email.rate_limit_exceeded.app_error", nil, fmt.Sprintf("user_id=%s, team_id=%s, error=%v", user.Id, team.Id, eErr), http.StatusRequestEntityTooLarge)
		}
	}

	return nil
}

func (a *App) InviteGuestsToChannels(teamID string, guestsInvite *model.GuestsInvite, senderId string) *model.AppError {
	if !*a.Config().ServiceSettings.EnableEmailInvitations {
		return model.NewAppError("InviteNewUsersToTeam", "api.team.invite_members.disabled.app_error", nil, "", http.StatusNotImplemented)
	}

	user, team, channels, err := a.prepareInviteGuestsToChannels(teamID, guestsInvite, senderId)
	if err != nil {
		return err
	}

	var invalidEmailList []string
	for _, email := range guestsInvite.Emails {
		if !users.CheckEmailDomain(email, *a.Config().GuestAccountsSettings.RestrictCreationToDomains) {
			invalidEmailList = append(invalidEmailList, email)
		}
	}

	if len(invalidEmailList) > 0 {
		s := strings.Join(invalidEmailList, ", ")
		return model.NewAppError("InviteGuestsToChannels", "api.team.invite_members.invalid_email.app_error", map[string]interface{}{"Addresses": s}, "", http.StatusBadRequest)
	}

	nameFormat := *a.Config().TeamSettings.TeammateNameDisplay
	senderProfileImage, _, err := a.GetProfileImage(user)
	if err != nil {
		a.Log().Warn("Unable to get the sender user profile image.", mlog.String("user_id", user.Id), mlog.String("team_id", team.Id), mlog.Err(err))
	}
	eErr := a.Srv().EmailService.SendGuestInviteEmails(team, channels, user.GetDisplayName(nameFormat), user.Id, senderProfileImage, guestsInvite.Emails, a.GetSiteURL(), guestsInvite.Message)
	if eErr != nil {
		switch {
		case errors.Is(eErr, email.NoRateLimiterError):
			return model.NewAppError("SendInviteEmails", "app.email.no_rate_limiter.app_error", nil, fmt.Sprintf("user_id=%s, team_id=%s", user.Id, team.Id), http.StatusInternalServerError)
		case errors.Is(eErr, email.SetupRateLimiterError):
			return model.NewAppError("SendInviteEmails", "app.email.setup_rate_limiter.app_error", nil, fmt.Sprintf("user_id=%s, team_id=%s, error=%v", user.Id, team.Id, err), http.StatusInternalServerError)
		default:
			return model.NewAppError("SendInviteEmails", "app.email.rate_limit_exceeded.app_error", nil, fmt.Sprintf("user_id=%s, team_id=%s, error=%v", user.Id, team.Id, err), http.StatusRequestEntityTooLarge)
		}
	}

	return nil
}

func (a *App) FindTeamByName(name string) bool {
	if _, err := a.Srv().Store.Team().GetByName(name); err != nil {
		return false
	}
	return true
}

func (a *App) GetTeamsUnreadForUser(excludeTeamId string, userID string, includeCollapsedThreads bool) ([]*model.TeamUnread, *model.AppError) {
	data, err := a.Srv().Store.Team().GetChannelUnreadsForAllTeams(excludeTeamId, userID)
	if err != nil {
		return nil, model.NewAppError("GetTeamsUnreadForUser", "app.team.get_unread.app_error", nil, err.Error(), http.StatusInternalServerError)
	}

	members := []*model.TeamUnread{}
	membersMap := make(map[string]*model.TeamUnread)

	unreads := func(cu *model.ChannelUnread, tu *model.TeamUnread) *model.TeamUnread {
		tu.MentionCount += cu.MentionCount
		tu.MentionCountRoot += cu.MentionCountRoot

		if cu.NotifyProps[model.MarkUnreadNotifyProp] != model.ChannelMarkUnreadMention {
			tu.MsgCount += cu.MsgCount
			tu.MsgCountRoot += cu.MsgCountRoot
		}

		return tu
	}

	for i := range data {
		id := data[i].TeamId
		if mu, ok := membersMap[id]; ok {
			membersMap[id] = unreads(data[i], mu)
		} else {
			membersMap[id] = unreads(data[i], &model.TeamUnread{
				MsgCount:           0,
				MentionCount:       0,
				MentionCountRoot:   0,
				MsgCountRoot:       0,
				ThreadCount:        0,
				ThreadMentionCount: 0,
				TeamId:             id,
			})
		}
	}

	includeCollapsedThreads = includeCollapsedThreads && *a.Config().ServiceSettings.CollapsedThreads != model.CollapsedThreadsDisabled

	for _, member := range membersMap {
		if includeCollapsedThreads {
			data, err := a.Srv().Store.Thread().GetThreadsForUser(userID, member.TeamId, model.GetUserThreadsOpts{TotalsOnly: true, TeamOnly: true})
			if err != nil {
				return nil, model.NewAppError("GetTeamsUnreadForUser", "app.team.get_unread.app_error", nil, err.Error(), http.StatusInternalServerError)
			}
			member.ThreadCount = data.TotalUnreadThreads
			member.ThreadMentionCount = data.TotalUnreadMentions
		}
		members = append(members, member)
	}

	return members, nil
}

func (a *App) PermanentDeleteTeamId(teamID string) *model.AppError {
	team, err := a.GetTeam(teamID)
	if err != nil {
		return err
	}

	return a.PermanentDeleteTeam(team)
}

func (a *App) PermanentDeleteTeam(team *model.Team) *model.AppError {
	team.DeleteAt = model.GetMillis()
	if _, err := a.Srv().Store.Team().Update(team); err != nil {
		var invErr *store.ErrInvalidInput
		var appErr *model.AppError
		switch {
		case errors.As(err, &invErr):
			return model.NewAppError("PermanentDeleteTeam", "app.team.update.find.app_error", nil, invErr.Error(), http.StatusBadRequest)
		case errors.As(err, &appErr):
			return appErr
		default:
			return model.NewAppError("PermanentDeleteTeam", "app.team.update.updating.app_error", nil, err.Error(), http.StatusInternalServerError)
		}
	}

	if channels, err := a.Srv().Store.Channel().GetTeamChannels(team.Id); err != nil {
		var nfErr *store.ErrNotFound
		if !errors.As(err, &nfErr) {
			return model.NewAppError("PermanentDeleteTeam", "app.channel.get_channels.get.app_error", nil, err.Error(), http.StatusInternalServerError)
		}
	} else {
		for _, c := range channels {
			a.PermanentDeleteChannel(c)
		}
	}

	if err := a.Srv().Store.Team().RemoveAllMembersByTeam(team.Id); err != nil {
		return model.NewAppError("PermanentDeleteTeam", "app.team.remove_member.app_error", nil, err.Error(), http.StatusInternalServerError)
	}

	if err := a.Srv().Store.Command().PermanentDeleteByTeam(team.Id); err != nil {
		return model.NewAppError("PermanentDeleteTeam", "app.team.permanentdeleteteam.internal_error", nil, err.Error(), http.StatusInternalServerError)
	}

	if err := a.Srv().Store.Team().PermanentDelete(team.Id); err != nil {
		return model.NewAppError("PermanentDeleteTeam", "app.team.permanent_delete.app_error", nil, err.Error(), http.StatusInternalServerError)
	}

	a.sendTeamEvent(team, model.WebsocketEventDeleteTeam)

	return nil
}

func (a *App) SoftDeleteTeam(teamID string) *model.AppError {
	team, err := a.GetTeam(teamID)
	if err != nil {
		return err
	}

	team.DeleteAt = model.GetMillis()
	team, nErr := a.Srv().Store.Team().Update(team)
	if nErr != nil {
		var invErr *store.ErrInvalidInput
		var appErr *model.AppError
		switch {
		case errors.As(nErr, &invErr):
			return model.NewAppError("SoftDeleteTeam", "app.team.update.find.app_error", nil, invErr.Error(), http.StatusBadRequest)
		case errors.As(nErr, &appErr):
			return appErr
		default:
			return model.NewAppError("SoftDeleteTeam", "app.team.update.updating.app_error", nil, nErr.Error(), http.StatusInternalServerError)
		}
	}

	a.sendTeamEvent(team, model.WebsocketEventDeleteTeam)

	return nil
}

func (a *App) RestoreTeam(teamID string) *model.AppError {
	team, err := a.GetTeam(teamID)
	if err != nil {
		return err
	}

	team.DeleteAt = 0
	team, nErr := a.Srv().Store.Team().Update(team)
	if nErr != nil {
		var invErr *store.ErrInvalidInput
		var appErr *model.AppError
		switch {
		case errors.As(nErr, &invErr):
			return model.NewAppError("RestoreTeam", "app.team.update.find.app_error", nil, invErr.Error(), http.StatusBadRequest)
		case errors.As(nErr, &appErr):
			return appErr
		default:
			return model.NewAppError("RestoreTeam", "app.team.update.updating.app_error", nil, nErr.Error(), http.StatusInternalServerError)
		}
	}

	a.sendTeamEvent(team, model.WebsocketEventRestoreTeam)
	return nil
}

func (a *App) GetTeamStats(teamID string, restrictions *model.ViewUsersRestrictions) (*model.TeamStats, *model.AppError) {
	tchan := make(chan store.StoreResult, 1)
	go func() {
		totalMemberCount, err := a.Srv().Store.Team().GetTotalMemberCount(teamID, restrictions)
		tchan <- store.StoreResult{Data: totalMemberCount, NErr: err}
		close(tchan)
	}()
	achan := make(chan store.StoreResult, 1)
	go func() {
		memberCount, err := a.Srv().Store.Team().GetActiveMemberCount(teamID, restrictions)
		achan <- store.StoreResult{Data: memberCount, NErr: err}
		close(achan)
	}()

	stats := &model.TeamStats{}
	stats.TeamId = teamID

	result := <-tchan
	if result.NErr != nil {
		return nil, model.NewAppError("GetTeamStats", "app.team.get_member_count.app_error", nil, result.NErr.Error(), http.StatusInternalServerError)
	}
	stats.TotalMemberCount = result.Data.(int64)

	result = <-achan
	if result.NErr != nil {
		return nil, model.NewAppError("GetTeamStats", "app.team.get_active_member_count.app_error", nil, result.NErr.Error(), http.StatusInternalServerError)
	}
	stats.ActiveMemberCount = result.Data.(int64)

	return stats, nil
}

func (a *App) GetTeamIdFromQuery(query url.Values) (string, *model.AppError) {
	tokenID := query.Get("t")
	inviteId := query.Get("id")

	if tokenID != "" {
		token, err := a.Srv().Store.Token().GetByToken(tokenID)
		if err != nil {
			return "", model.NewAppError("GetTeamIdFromQuery", "api.oauth.singup_with_oauth.invalid_link.app_error", nil, "", http.StatusBadRequest)
		}

		if token.Type != TokenTypeTeamInvitation && token.Type != TokenTypeGuestInvitation {
			return "", model.NewAppError("GetTeamIdFromQuery", "api.oauth.singup_with_oauth.invalid_link.app_error", nil, "", http.StatusBadRequest)
		}

		if model.GetMillis()-token.CreateAt >= InvitationExpiryTime {
			a.DeleteToken(token)
			return "", model.NewAppError("GetTeamIdFromQuery", "api.oauth.singup_with_oauth.expired_link.app_error", nil, "", http.StatusBadRequest)
		}

		tokenData := model.MapFromJSON(strings.NewReader(token.Extra))

		return tokenData["teamId"], nil
	}
	if inviteId != "" {
		team, err := a.Srv().Store.Team().GetByInviteId(inviteId)
		if err == nil {
			return team.Id, nil
		}
		// soft fail, so we still create user but don't auto-join team
		mlog.Warn("Error getting team by inviteId.", mlog.String("invite_id", inviteId), mlog.Err(err))
	}

	return "", nil
}

func (a *App) SanitizeTeam(session model.Session, team *model.Team) *model.Team {
	if a.SessionHasPermissionToTeam(session, team.Id, model.PermissionManageTeam) {
		return team
	}

	if a.SessionHasPermissionToTeam(session, team.Id, model.PermissionInviteUser) {
		inviteId := team.InviteId
		team.Sanitize()
		team.InviteId = inviteId
		return team
	}

	team.Sanitize()

	return team
}

func (a *App) SanitizeTeams(session model.Session, teams []*model.Team) []*model.Team {
	for _, team := range teams {
		a.SanitizeTeam(session, team)
	}

	return teams
}

func (a *App) GetTeamIcon(team *model.Team) ([]byte, *model.AppError) {
	if *a.Config().FileSettings.DriverName == "" {
		return nil, model.NewAppError("GetTeamIcon", "api.team.get_team_icon.filesettings_no_driver.app_error", nil, "", http.StatusNotImplemented)
	}

	path := "teams/" + team.Id + "/teamIcon.png"
	data, err := a.ReadFile(path)
	if err != nil {
		return nil, model.NewAppError("GetTeamIcon", "api.team.get_team_icon.read_file.app_error", nil, err.Error(), http.StatusNotFound)
	}

	return data, nil
}

func (a *App) SetTeamIcon(teamID string, imageData *multipart.FileHeader) *model.AppError {
	file, err := imageData.Open()
	if err != nil {
		return model.NewAppError("SetTeamIcon", "api.team.set_team_icon.open.app_error", nil, err.Error(), http.StatusBadRequest)
	}
	defer file.Close()
	return a.SetTeamIconFromMultiPartFile(teamID, file)
}

func (a *App) SetTeamIconFromMultiPartFile(teamID string, file multipart.File) *model.AppError {
	team, getTeamErr := a.GetTeam(teamID)

	if getTeamErr != nil {
		return model.NewAppError("SetTeamIcon", "api.team.set_team_icon.get_team.app_error", nil, getTeamErr.Error(), http.StatusBadRequest)
	}

	if *a.Config().FileSettings.DriverName == "" {
		return model.NewAppError("setTeamIcon", "api.team.set_team_icon.storage.app_error", nil, "", http.StatusNotImplemented)
	}

	if limitErr := checkImageLimits(file, *a.Config().FileSettings.MaxImageResolution); limitErr != nil {
		return model.NewAppError("SetTeamIcon", "api.team.set_team_icon.check_image_limits.app_error",
			nil, limitErr.Error(), http.StatusBadRequest)
	}

	return a.SetTeamIconFromFile(team, file)
}

func (a *App) SetTeamIconFromFile(team *model.Team, file io.Reader) *model.AppError {
	// Decode image into Image object
	img, _, err := image.Decode(file)
	if err != nil {
		return model.NewAppError("SetTeamIcon", "api.team.set_team_icon.decode.app_error", nil, err.Error(), http.StatusBadRequest)
	}

	orientation, _ := imaging.GetImageOrientation(file)
	img = imaging.MakeImageUpright(img, orientation)

	// Scale team icon
	teamIconWidthAndHeight := 128
	img = imaging.FillCenter(img, teamIconWidthAndHeight, teamIconWidthAndHeight)

	buf := new(bytes.Buffer)
<<<<<<< HEAD
	err = a.srv.imgEncoder.EncodePNG(buf, img)
=======
	err = a.Srv().imgEncoder.EncodePNG(buf, img)
>>>>>>> 929caaff
	if err != nil {
		return model.NewAppError("SetTeamIcon", "api.team.set_team_icon.encode.app_error", nil, err.Error(), http.StatusInternalServerError)
	}

	path := "teams/" + team.Id + "/teamIcon.png"

	if _, err := a.WriteFile(buf, path); err != nil {
		return model.NewAppError("SetTeamIcon", "api.team.set_team_icon.write_file.app_error", nil, err.Error(), http.StatusInternalServerError)
	}

	curTime := model.GetMillis()

	if err := a.Srv().Store.Team().UpdateLastTeamIconUpdate(team.Id, curTime); err != nil {
		return model.NewAppError("SetTeamIcon", "api.team.team_icon.update.app_error", nil, err.Error(), http.StatusBadRequest)
	}

	// manually set time to avoid possible cluster inconsistencies
	team.LastTeamIconUpdate = curTime

	a.sendTeamEvent(team, model.WebsocketEventUpdateTeam)

	return nil
}

func (a *App) RemoveTeamIcon(teamID string) *model.AppError {
	team, err := a.GetTeam(teamID)
	if err != nil {
		return model.NewAppError("RemoveTeamIcon", "api.team.remove_team_icon.get_team.app_error", nil, err.Error(), http.StatusBadRequest)
	}

	if err := a.Srv().Store.Team().UpdateLastTeamIconUpdate(teamID, 0); err != nil {
		return model.NewAppError("RemoveTeamIcon", "api.team.team_icon.update.app_error", nil, err.Error(), http.StatusBadRequest)
	}

	team.LastTeamIconUpdate = 0

	a.sendTeamEvent(team, model.WebsocketEventUpdateTeam)

	return nil
}

func (a *App) InvalidateAllEmailInvites() *model.AppError {
	if err := a.Srv().Store.Token().RemoveAllTokensByType(TokenTypeTeamInvitation); err != nil {
		return model.NewAppError("InvalidateAllEmailInvites", "api.team.invalidate_all_email_invites.app_error", nil, err.Error(), http.StatusBadRequest)
	}
	if err := a.Srv().Store.Token().RemoveAllTokensByType(TokenTypeGuestInvitation); err != nil {
		return model.NewAppError("InvalidateAllEmailInvites", "api.team.invalidate_all_email_invites.app_error", nil, err.Error(), http.StatusBadRequest)
	}
	return nil
}

func (a *App) ClearTeamMembersCache(teamID string) {
	perPage := 100
	page := 0

	for {
		teamMembers, err := a.Srv().Store.Team().GetMembers(teamID, page*perPage, perPage, nil)
		if err != nil {
			a.Log().Warn("error clearing cache for team members", mlog.String("team_id", teamID), mlog.String("err", err.Error()))
			break
		}

		for _, teamMember := range teamMembers {
			a.ClearSessionCacheForUser(teamMember.UserId)

			message := model.NewWebSocketEvent(model.WebsocketEventMemberroleUpdated, "", "", teamMember.UserId, nil)
			tmJSON, jsonErr := json.Marshal(teamMember)
			if jsonErr != nil {
				mlog.Warn("Failed to encode team member to JSON", mlog.Err(jsonErr))
			}
			message.Add("member", string(tmJSON))
			a.Publish(message)
		}

		length := len(teamMembers)
		if length < perPage {
			break
		}

		page++
	}
}<|MERGE_RESOLUTION|>--- conflicted
+++ resolved
@@ -19,16 +19,10 @@
 	"github.com/mattermost/mattermost-server/v6/app/email"
 	"github.com/mattermost/mattermost-server/v6/app/imaging"
 	"github.com/mattermost/mattermost-server/v6/app/request"
-<<<<<<< HEAD
-	"github.com/mattermost/mattermost-server/v6/model"
-	"github.com/mattermost/mattermost-server/v6/plugin"
-	"github.com/mattermost/mattermost-server/v6/services/users"
-=======
 	"github.com/mattermost/mattermost-server/v6/app/teams"
 	"github.com/mattermost/mattermost-server/v6/app/users"
 	"github.com/mattermost/mattermost-server/v6/model"
 	"github.com/mattermost/mattermost-server/v6/plugin"
->>>>>>> 929caaff
 	"github.com/mattermost/mattermost-server/v6/shared/i18n"
 	"github.com/mattermost/mattermost-server/v6/shared/mlog"
 	"github.com/mattermost/mattermost-server/v6/store"
@@ -99,39 +93,7 @@
 }
 
 func (a *App) UpdateTeam(team *model.Team) (*model.Team, *model.AppError) {
-<<<<<<< HEAD
-	oldTeam, err := a.GetTeam(team.Id)
-	if err != nil {
-		return nil, err
-	}
-
-	if err = a.CheckValidDomains(team); err != nil {
-		return nil, err
-	}
-
-	oldTeam.DisplayName = team.DisplayName
-	oldTeam.Description = team.Description
-	oldTeam.AllowOpenInvite = team.AllowOpenInvite
-	oldTeam.CompanyName = team.CompanyName
-	oldTeam.AllowedDomains = team.AllowedDomains
-	oldTeam.LastTeamIconUpdate = team.LastTeamIconUpdate
-	oldTeam.GroupConstrained = team.GroupConstrained
-
-	oldTeam, err = a.updateTeamUnsanitized(oldTeam)
-	if err != nil {
-		return team, err
-	}
-
-	a.sendTeamEvent(oldTeam, model.WebsocketEventUpdateTeam)
-
-	return oldTeam, nil
-}
-
-func (a *App) updateTeamUnsanitized(team *model.Team) (*model.Team, *model.AppError) {
-	team, err := a.Srv().Store.Team().Update(team)
-=======
 	oldTeam, err := a.ch.srv.teamService.UpdateTeam(team, teams.UpdateOptions{Sanitized: true})
->>>>>>> 929caaff
 	if err != nil {
 		var invErr *store.ErrInvalidInput
 		var appErr *model.AppError
@@ -1099,41 +1061,7 @@
 	return nil
 }
 
-<<<<<<< HEAD
-func (a *App) RemoveTeamMemberFromTeam(c *request.Context, teamMember *model.TeamMember, requestorId string) *model.AppError {
-	// Send the websocket message before we actually do the remove so the user being removed gets it.
-	message := model.NewWebSocketEvent(model.WebsocketEventLeaveTeam, teamMember.TeamId, "", "", nil)
-	message.Add("user_id", teamMember.UserId)
-	message.Add("team_id", teamMember.TeamId)
-	a.Publish(message)
-
-	user, nErr := a.Srv().Store.User().Get(context.Background(), teamMember.UserId)
-	if nErr != nil {
-		var nfErr *store.ErrNotFound
-		switch {
-		case errors.As(nErr, &nfErr):
-			return model.NewAppError("RemoveTeamMemberFromTeam", MissingAccountError, nil, nfErr.Error(), http.StatusNotFound)
-		default:
-			return model.NewAppError("RemoveTeamMemberFromTeam", "app.user.get.app_error", nil, nErr.Error(), http.StatusInternalServerError)
-		}
-	}
-
-	teamMember.Roles = ""
-	teamMember.DeleteAt = model.GetMillis()
-
-	if _, nErr := a.Srv().Store.Team().UpdateMember(teamMember); nErr != nil {
-		var appErr *model.AppError
-		switch {
-		case errors.As(nErr, &appErr):
-			return appErr
-		default:
-			return model.NewAppError("RemoveTeamMemberFromTeam", "app.team.save_member.save.app_error", nil, nErr.Error(), http.StatusInternalServerError)
-		}
-	}
-
-=======
 func (a *App) postProcessTeamMemberLeave(c *request.Context, teamMember *model.TeamMember, requestorId string) *model.AppError {
->>>>>>> 929caaff
 	if pluginsEnvironment := a.GetPluginsEnvironment(); pluginsEnvironment != nil {
 		var actor *model.User
 		if requestorId != "" {
@@ -1206,16 +1134,6 @@
 		}
 	}
 
-<<<<<<< HEAD
-	channel, nErr := a.Srv().Store.Channel().GetByName(team.Id, model.DefaultChannelName, false)
-	if nErr != nil {
-		var nfErr *store.ErrNotFound
-		switch {
-		case errors.As(nErr, &nfErr):
-			return model.NewAppError("LeaveTeam", "app.channel.get_by_name.missing.app_error", nil, nfErr.Error(), http.StatusNotFound)
-		default:
-			return model.NewAppError("LeaveTeam", "app.channel.get_by_name.existing.app_error", nil, nErr.Error(), http.StatusInternalServerError)
-=======
 	if *a.Config().ServiceSettings.ExperimentalEnableDefaultChannelLeaveJoinMessages {
 		channel, cErr := a.Srv().Store.Channel().GetByName(team.Id, model.DefaultChannelName, false)
 		if cErr != nil {
@@ -1226,7 +1144,6 @@
 			default:
 				return model.NewAppError("LeaveTeam", "app.channel.get_by_name.existing.app_error", nil, cErr.Error(), http.StatusInternalServerError)
 			}
->>>>>>> 929caaff
 		}
 
 		if requestorId == user.Id {
@@ -1926,11 +1843,7 @@
 	img = imaging.FillCenter(img, teamIconWidthAndHeight, teamIconWidthAndHeight)
 
 	buf := new(bytes.Buffer)
-<<<<<<< HEAD
-	err = a.srv.imgEncoder.EncodePNG(buf, img)
-=======
 	err = a.Srv().imgEncoder.EncodePNG(buf, img)
->>>>>>> 929caaff
 	if err != nil {
 		return model.NewAppError("SetTeamIcon", "api.team.set_team_icon.encode.app_error", nil, err.Error(), http.StatusInternalServerError)
 	}
