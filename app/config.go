--- conflicted
+++ resolved
@@ -175,11 +175,7 @@
 
 	var key *model.SystemAsymmetricSigningKey
 
-<<<<<<< HEAD
-	value, err := s.Store.System().GetByName(model.SystemAsymmetricSigningKeyKey)
-=======
 	value, err := ch.srv.Store.System().GetByName(model.SystemAsymmetricSigningKeyKey)
->>>>>>> 929caaff
 	if err == nil {
 		if err := json.Unmarshal([]byte(value.Value), &key); err != nil {
 			return err
@@ -219,11 +215,7 @@
 	// If we weren't able to save a new key above, another server must have beat us to it. Get the
 	// key from the database, and if that fails, error out.
 	if key == nil {
-<<<<<<< HEAD
-		value, err := s.Store.System().GetByName(model.SystemAsymmetricSigningKeyKey)
-=======
 		value, err := ch.srv.Store.System().GetByName(model.SystemAsymmetricSigningKeyKey)
->>>>>>> 929caaff
 		if err != nil {
 			return err
 		}
@@ -358,15 +350,9 @@
 
 	// These properties are not configurable, but nevertheless represent configuration expected
 	// by the client.
-<<<<<<< HEAD
-	respCfg["NoAccounts"] = strconv.FormatBool(s.userService.IsFirstUserAccount())
-	respCfg["MaxPostSize"] = strconv.Itoa(s.MaxPostSize())
-	respCfg["UpgradedFromTE"] = strconv.FormatBool(s.isUpgradedFromTE())
-=======
 	respCfg["NoAccounts"] = strconv.FormatBool(a.ch.srv.userService.IsFirstUserAccount())
 	respCfg["MaxPostSize"] = strconv.Itoa(a.ch.srv.MaxPostSize())
 	respCfg["UpgradedFromTE"] = strconv.FormatBool(a.ch.srv.isUpgradedFromTE())
->>>>>>> 929caaff
 	respCfg["InstallationDate"] = ""
 	if installationDate, err := a.ch.srv.getSystemInstallDate(); err == nil {
 		respCfg["InstallationDate"] = strconv.FormatInt(installationDate, 10)
