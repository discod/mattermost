--- conflicted
+++ resolved
@@ -96,27 +96,6 @@
 
 func ServerConnector(s *Server) AppOption {
 	return func(a *App) {
-<<<<<<< HEAD
-		a.Srv = s
-
-		a.Log = s.Log
-		a.NotificationsLog = s.NotificationsLog
-
-		a.AccountMigration = s.AccountMigration
-		a.Cluster = s.Cluster
-		a.Compliance = s.Compliance
-		a.DataRetention = s.DataRetention
-		a.SearchEngine = s.SearchEngine
-		a.Ldap = s.Ldap
-		a.MessageExport = s.MessageExport
-		a.Metrics = s.Metrics
-		a.Notification = s.Notification
-		a.Saml = s.Saml
-
-		a.HTTPService = s.HTTPService
-		a.ImageProxy = s.ImageProxy
-		a.Timezones = s.timezones
-=======
 		a.srv = s
 		a.log = s.Log
 		a.notificationsLog = s.NotificationsLog
@@ -125,7 +104,7 @@
 		a.cluster = s.Cluster
 		a.compliance = s.Compliance
 		a.dataRetention = s.DataRetention
-		a.elasticsearch = s.Elasticsearch
+		a.searchEngine = s.SearchEngine
 		a.ldap = s.Ldap
 		a.messageExport = s.MessageExport
 		a.metrics = s.Metrics
@@ -135,6 +114,5 @@
 		a.httpService = s.HTTPService
 		a.imageProxy = s.ImageProxy
 		a.timezones = s.timezones
->>>>>>> 53e07a68
 	}
 }