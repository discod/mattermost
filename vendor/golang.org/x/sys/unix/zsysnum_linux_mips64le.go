// go run linux/mksysnum.go -Wall -Werror -static -I/tmp/include /tmp/include/asm/unistd.h
// Code generated by the command above; see README.md. DO NOT EDIT.

//go:build mips64le && linux
// +build mips64le,linux

package unix

const (
	SYS_READ                    = 5000
	SYS_WRITE                   = 5001
	SYS_OPEN                    = 5002
	SYS_CLOSE                   = 5003
	SYS_STAT                    = 5004
	SYS_FSTAT                   = 5005
	SYS_LSTAT                   = 5006
	SYS_POLL                    = 5007
	SYS_LSEEK                   = 5008
	SYS_MMAP                    = 5009
	SYS_MPROTECT                = 5010
	SYS_MUNMAP                  = 5011
	SYS_BRK                     = 5012
	SYS_RT_SIGACTION            = 5013
	SYS_RT_SIGPROCMASK          = 5014
	SYS_IOCTL                   = 5015
	SYS_PREAD64                 = 5016
	SYS_PWRITE64                = 5017
	SYS_READV                   = 5018
	SYS_WRITEV                  = 5019
	SYS_ACCESS                  = 5020
	SYS_PIPE                    = 5021
	SYS__NEWSELECT              = 5022
	SYS_SCHED_YIELD             = 5023
	SYS_MREMAP                  = 5024
	SYS_MSYNC                   = 5025
	SYS_MINCORE                 = 5026
	SYS_MADVISE                 = 5027
	SYS_SHMGET                  = 5028
	SYS_SHMAT                   = 5029
	SYS_SHMCTL                  = 5030
	SYS_DUP                     = 5031
	SYS_DUP2                    = 5032
	SYS_PAUSE                   = 5033
	SYS_NANOSLEEP               = 5034
	SYS_GETITIMER               = 5035
	SYS_SETITIMER               = 5036
	SYS_ALARM                   = 5037
	SYS_GETPID                  = 5038
	SYS_SENDFILE                = 5039
	SYS_SOCKET                  = 5040
	SYS_CONNECT                 = 5041
	SYS_ACCEPT                  = 5042
	SYS_SENDTO                  = 5043
	SYS_RECVFROM                = 5044
	SYS_SENDMSG                 = 5045
	SYS_RECVMSG                 = 5046
	SYS_SHUTDOWN                = 5047
	SYS_BIND                    = 5048
	SYS_LISTEN                  = 5049
	SYS_GETSOCKNAME             = 5050
	SYS_GETPEERNAME             = 5051
	SYS_SOCKETPAIR              = 5052
	SYS_SETSOCKOPT              = 5053
	SYS_GETSOCKOPT              = 5054
	SYS_CLONE                   = 5055
	SYS_FORK                    = 5056
	SYS_EXECVE                  = 5057
	SYS_EXIT                    = 5058
	SYS_WAIT4                   = 5059
	SYS_KILL                    = 5060
	SYS_UNAME                   = 5061
	SYS_SEMGET                  = 5062
	SYS_SEMOP                   = 5063
	SYS_SEMCTL                  = 5064
	SYS_SHMDT                   = 5065
	SYS_MSGGET                  = 5066
	SYS_MSGSND                  = 5067
	SYS_MSGRCV                  = 5068
	SYS_MSGCTL                  = 5069
	SYS_FCNTL                   = 5070
	SYS_FLOCK                   = 5071
	SYS_FSYNC                   = 5072
	SYS_FDATASYNC               = 5073
	SYS_TRUNCATE                = 5074
	SYS_FTRUNCATE               = 5075
	SYS_GETDENTS                = 5076
	SYS_GETCWD                  = 5077
	SYS_CHDIR                   = 5078
	SYS_FCHDIR                  = 5079
	SYS_RENAME                  = 5080
	SYS_MKDIR                   = 5081
	SYS_RMDIR                   = 5082
	SYS_CREAT                   = 5083
	SYS_LINK                    = 5084
	SYS_UNLINK                  = 5085
	SYS_SYMLINK                 = 5086
	SYS_READLINK                = 5087
	SYS_CHMOD                   = 5088
	SYS_FCHMOD                  = 5089
	SYS_CHOWN                   = 5090
	SYS_FCHOWN                  = 5091
	SYS_LCHOWN                  = 5092
	SYS_UMASK                   = 5093
	SYS_GETTIMEOFDAY            = 5094
	SYS_GETRLIMIT               = 5095
	SYS_GETRUSAGE               = 5096
	SYS_SYSINFO                 = 5097
	SYS_TIMES                   = 5098
	SYS_PTRACE                  = 5099
	SYS_GETUID                  = 5100
	SYS_SYSLOG                  = 5101
	SYS_GETGID                  = 5102
	SYS_SETUID                  = 5103
	SYS_SETGID                  = 5104
	SYS_GETEUID                 = 5105
	SYS_GETEGID                 = 5106
	SYS_SETPGID                 = 5107
	SYS_GETPPID                 = 5108
	SYS_GETPGRP                 = 5109
	SYS_SETSID                  = 5110
	SYS_SETREUID                = 5111
	SYS_SETREGID                = 5112
	SYS_GETGROUPS               = 5113
	SYS_SETGROUPS               = 5114
	SYS_SETRESUID               = 5115
	SYS_GETRESUID               = 5116
	SYS_SETRESGID               = 5117
	SYS_GETRESGID               = 5118
	SYS_GETPGID                 = 5119
	SYS_SETFSUID                = 5120
	SYS_SETFSGID                = 5121
	SYS_GETSID                  = 5122
	SYS_CAPGET                  = 5123
	SYS_CAPSET                  = 5124
	SYS_RT_SIGPENDING           = 5125
	SYS_RT_SIGTIMEDWAIT         = 5126
	SYS_RT_SIGQUEUEINFO         = 5127
	SYS_RT_SIGSUSPEND           = 5128
	SYS_SIGALTSTACK             = 5129
	SYS_UTIME                   = 5130
	SYS_MKNOD                   = 5131
	SYS_PERSONALITY             = 5132
	SYS_USTAT                   = 5133
	SYS_STATFS                  = 5134
	SYS_FSTATFS                 = 5135
	SYS_SYSFS                   = 5136
	SYS_GETPRIORITY             = 5137
	SYS_SETPRIORITY             = 5138
	SYS_SCHED_SETPARAM          = 5139
	SYS_SCHED_GETPARAM          = 5140
	SYS_SCHED_SETSCHEDULER      = 5141
	SYS_SCHED_GETSCHEDULER      = 5142
	SYS_SCHED_GET_PRIORITY_MAX  = 5143
	SYS_SCHED_GET_PRIORITY_MIN  = 5144
	SYS_SCHED_RR_GET_INTERVAL   = 5145
	SYS_MLOCK                   = 5146
	SYS_MUNLOCK                 = 5147
	SYS_MLOCKALL                = 5148
	SYS_MUNLOCKALL              = 5149
	SYS_VHANGUP                 = 5150
	SYS_PIVOT_ROOT              = 5151
	SYS__SYSCTL                 = 5152
	SYS_PRCTL                   = 5153
	SYS_ADJTIMEX                = 5154
	SYS_SETRLIMIT               = 5155
	SYS_CHROOT                  = 5156
	SYS_SYNC                    = 5157
	SYS_ACCT                    = 5158
	SYS_SETTIMEOFDAY            = 5159
	SYS_MOUNT                   = 5160
	SYS_UMOUNT2                 = 5161
	SYS_SWAPON                  = 5162
	SYS_SWAPOFF                 = 5163
	SYS_REBOOT                  = 5164
	SYS_SETHOSTNAME             = 5165
	SYS_SETDOMAINNAME           = 5166
	SYS_CREATE_MODULE           = 5167
	SYS_INIT_MODULE             = 5168
	SYS_DELETE_MODULE           = 5169
	SYS_GET_KERNEL_SYMS         = 5170
	SYS_QUERY_MODULE            = 5171
	SYS_QUOTACTL                = 5172
	SYS_NFSSERVCTL              = 5173
	SYS_GETPMSG                 = 5174
	SYS_PUTPMSG                 = 5175
	SYS_AFS_SYSCALL             = 5176
	SYS_RESERVED177             = 5177
	SYS_GETTID                  = 5178
	SYS_READAHEAD               = 5179
	SYS_SETXATTR                = 5180
	SYS_LSETXATTR               = 5181
	SYS_FSETXATTR               = 5182
	SYS_GETXATTR                = 5183
	SYS_LGETXATTR               = 5184
	SYS_FGETXATTR               = 5185
	SYS_LISTXATTR               = 5186
	SYS_LLISTXATTR              = 5187
	SYS_FLISTXATTR              = 5188
	SYS_REMOVEXATTR             = 5189
	SYS_LREMOVEXATTR            = 5190
	SYS_FREMOVEXATTR            = 5191
	SYS_TKILL                   = 5192
	SYS_RESERVED193             = 5193
	SYS_FUTEX                   = 5194
	SYS_SCHED_SETAFFINITY       = 5195
	SYS_SCHED_GETAFFINITY       = 5196
	SYS_CACHEFLUSH              = 5197
	SYS_CACHECTL                = 5198
	SYS_SYSMIPS                 = 5199
	SYS_IO_SETUP                = 5200
	SYS_IO_DESTROY              = 5201
	SYS_IO_GETEVENTS            = 5202
	SYS_IO_SUBMIT               = 5203
	SYS_IO_CANCEL               = 5204
	SYS_EXIT_GROUP              = 5205
	SYS_LOOKUP_DCOOKIE          = 5206
	SYS_EPOLL_CREATE            = 5207
	SYS_EPOLL_CTL               = 5208
	SYS_EPOLL_WAIT              = 5209
	SYS_REMAP_FILE_PAGES        = 5210
	SYS_RT_SIGRETURN            = 5211
	SYS_SET_TID_ADDRESS         = 5212
	SYS_RESTART_SYSCALL         = 5213
	SYS_SEMTIMEDOP              = 5214
	SYS_FADVISE64               = 5215
	SYS_TIMER_CREATE            = 5216
	SYS_TIMER_SETTIME           = 5217
	SYS_TIMER_GETTIME           = 5218
	SYS_TIMER_GETOVERRUN        = 5219
	SYS_TIMER_DELETE            = 5220
	SYS_CLOCK_SETTIME           = 5221
	SYS_CLOCK_GETTIME           = 5222
	SYS_CLOCK_GETRES            = 5223
	SYS_CLOCK_NANOSLEEP         = 5224
	SYS_TGKILL                  = 5225
	SYS_UTIMES                  = 5226
	SYS_MBIND                   = 5227
	SYS_GET_MEMPOLICY           = 5228
	SYS_SET_MEMPOLICY           = 5229
	SYS_MQ_OPEN                 = 5230
	SYS_MQ_UNLINK               = 5231
	SYS_MQ_TIMEDSEND            = 5232
	SYS_MQ_TIMEDRECEIVE         = 5233
	SYS_MQ_NOTIFY               = 5234
	SYS_MQ_GETSETATTR           = 5235
	SYS_VSERVER                 = 5236
	SYS_WAITID                  = 5237
	SYS_ADD_KEY                 = 5239
	SYS_REQUEST_KEY             = 5240
	SYS_KEYCTL                  = 5241
	SYS_SET_THREAD_AREA         = 5242
	SYS_INOTIFY_INIT            = 5243
	SYS_INOTIFY_ADD_WATCH       = 5244
	SYS_INOTIFY_RM_WATCH        = 5245
	SYS_MIGRATE_PAGES           = 5246
	SYS_OPENAT                  = 5247
	SYS_MKDIRAT                 = 5248
	SYS_MKNODAT                 = 5249
	SYS_FCHOWNAT                = 5250
	SYS_FUTIMESAT               = 5251
	SYS_NEWFSTATAT              = 5252
	SYS_UNLINKAT                = 5253
	SYS_RENAMEAT                = 5254
	SYS_LINKAT                  = 5255
	SYS_SYMLINKAT               = 5256
	SYS_READLINKAT              = 5257
	SYS_FCHMODAT                = 5258
	SYS_FACCESSAT               = 5259
	SYS_PSELECT6                = 5260
	SYS_PPOLL                   = 5261
	SYS_UNSHARE                 = 5262
	SYS_SPLICE                  = 5263
	SYS_SYNC_FILE_RANGE         = 5264
	SYS_TEE                     = 5265
	SYS_VMSPLICE                = 5266
	SYS_MOVE_PAGES              = 5267
	SYS_SET_ROBUST_LIST         = 5268
	SYS_GET_ROBUST_LIST         = 5269
	SYS_KEXEC_LOAD              = 5270
	SYS_GETCPU                  = 5271
	SYS_EPOLL_PWAIT             = 5272
	SYS_IOPRIO_SET              = 5273
	SYS_IOPRIO_GET              = 5274
	SYS_UTIMENSAT               = 5275
	SYS_SIGNALFD                = 5276
	SYS_TIMERFD                 = 5277
	SYS_EVENTFD                 = 5278
	SYS_FALLOCATE               = 5279
	SYS_TIMERFD_CREATE          = 5280
	SYS_TIMERFD_GETTIME         = 5281
	SYS_TIMERFD_SETTIME         = 5282
	SYS_SIGNALFD4               = 5283
	SYS_EVENTFD2                = 5284
	SYS_EPOLL_CREATE1           = 5285
	SYS_DUP3                    = 5286
	SYS_PIPE2                   = 5287
	SYS_INOTIFY_INIT1           = 5288
	SYS_PREADV                  = 5289
	SYS_PWRITEV                 = 5290
	SYS_RT_TGSIGQUEUEINFO       = 5291
	SYS_PERF_EVENT_OPEN         = 5292
	SYS_ACCEPT4                 = 5293
	SYS_RECVMMSG                = 5294
	SYS_FANOTIFY_INIT           = 5295
	SYS_FANOTIFY_MARK           = 5296
	SYS_PRLIMIT64               = 5297
	SYS_NAME_TO_HANDLE_AT       = 5298
	SYS_OPEN_BY_HANDLE_AT       = 5299
	SYS_CLOCK_ADJTIME           = 5300
	SYS_SYNCFS                  = 5301
	SYS_SENDMMSG                = 5302
	SYS_SETNS                   = 5303
	SYS_PROCESS_VM_READV        = 5304
	SYS_PROCESS_VM_WRITEV       = 5305
	SYS_KCMP                    = 5306
	SYS_FINIT_MODULE            = 5307
	SYS_GETDENTS64              = 5308
	SYS_SCHED_SETATTR           = 5309
	SYS_SCHED_GETATTR           = 5310
	SYS_RENAMEAT2               = 5311
	SYS_SECCOMP                 = 5312
	SYS_GETRANDOM               = 5313
	SYS_MEMFD_CREATE            = 5314
	SYS_BPF                     = 5315
	SYS_EXECVEAT                = 5316
	SYS_USERFAULTFD             = 5317
	SYS_MEMBARRIER              = 5318
	SYS_MLOCK2                  = 5319
	SYS_COPY_FILE_RANGE         = 5320
	SYS_PREADV2                 = 5321
	SYS_PWRITEV2                = 5322
	SYS_PKEY_MPROTECT           = 5323
	SYS_PKEY_ALLOC              = 5324
	SYS_PKEY_FREE               = 5325
	SYS_STATX                   = 5326
	SYS_RSEQ                    = 5327
	SYS_IO_PGETEVENTS           = 5328
	SYS_PIDFD_SEND_SIGNAL       = 5424
	SYS_IO_URING_SETUP          = 5425
	SYS_IO_URING_ENTER          = 5426
	SYS_IO_URING_REGISTER       = 5427
	SYS_OPEN_TREE               = 5428
	SYS_MOVE_MOUNT              = 5429
	SYS_FSOPEN                  = 5430
	SYS_FSCONFIG                = 5431
	SYS_FSMOUNT                 = 5432
	SYS_FSPICK                  = 5433
	SYS_PIDFD_OPEN              = 5434
	SYS_CLONE3                  = 5435
	SYS_CLOSE_RANGE             = 5436
	SYS_OPENAT2                 = 5437
	SYS_PIDFD_GETFD             = 5438
	SYS_FACCESSAT2              = 5439
	SYS_PROCESS_MADVISE         = 5440
	SYS_EPOLL_PWAIT2            = 5441
	SYS_MOUNT_SETATTR           = 5442
	SYS_QUOTACTL_FD             = 5443
	SYS_LANDLOCK_CREATE_RULESET = 5444
	SYS_LANDLOCK_ADD_RULE       = 5445
	SYS_LANDLOCK_RESTRICT_SELF  = 5446
<<<<<<< HEAD
=======
	SYS_PROCESS_MRELEASE        = 5448
>>>>>>> 8588f698
)<|MERGE_RESOLUTION|>--- conflicted
+++ resolved
@@ -358,8 +358,5 @@
 	SYS_LANDLOCK_CREATE_RULESET = 5444
 	SYS_LANDLOCK_ADD_RULE       = 5445
 	SYS_LANDLOCK_RESTRICT_SELF  = 5446
-<<<<<<< HEAD
-=======
 	SYS_PROCESS_MRELEASE        = 5448
->>>>>>> 8588f698
 )