// go run linux/mksysnum.go -Wall -Werror -static -I/tmp/include /tmp/include/asm/unistd.h
// Code generated by the command above; see README.md. DO NOT EDIT.

//go:build mips && linux
// +build mips,linux

package unix

const (
	SYS_SYSCALL                      = 4000
	SYS_EXIT                         = 4001
	SYS_FORK                         = 4002
	SYS_READ                         = 4003
	SYS_WRITE                        = 4004
	SYS_OPEN                         = 4005
	SYS_CLOSE                        = 4006
	SYS_WAITPID                      = 4007
	SYS_CREAT                        = 4008
	SYS_LINK                         = 4009
	SYS_UNLINK                       = 4010
	SYS_EXECVE                       = 4011
	SYS_CHDIR                        = 4012
	SYS_TIME                         = 4013
	SYS_MKNOD                        = 4014
	SYS_CHMOD                        = 4015
	SYS_LCHOWN                       = 4016
	SYS_BREAK                        = 4017
	SYS_UNUSED18                     = 4018
	SYS_LSEEK                        = 4019
	SYS_GETPID                       = 4020
	SYS_MOUNT                        = 4021
	SYS_UMOUNT                       = 4022
	SYS_SETUID                       = 4023
	SYS_GETUID                       = 4024
	SYS_STIME                        = 4025
	SYS_PTRACE                       = 4026
	SYS_ALARM                        = 4027
	SYS_UNUSED28                     = 4028
	SYS_PAUSE                        = 4029
	SYS_UTIME                        = 4030
	SYS_STTY                         = 4031
	SYS_GTTY                         = 4032
	SYS_ACCESS                       = 4033
	SYS_NICE                         = 4034
	SYS_FTIME                        = 4035
	SYS_SYNC                         = 4036
	SYS_KILL                         = 4037
	SYS_RENAME                       = 4038
	SYS_MKDIR                        = 4039
	SYS_RMDIR                        = 4040
	SYS_DUP                          = 4041
	SYS_PIPE                         = 4042
	SYS_TIMES                        = 4043
	SYS_PROF                         = 4044
	SYS_BRK                          = 4045
	SYS_SETGID                       = 4046
	SYS_GETGID                       = 4047
	SYS_SIGNAL                       = 4048
	SYS_GETEUID                      = 4049
	SYS_GETEGID                      = 4050
	SYS_ACCT                         = 4051
	SYS_UMOUNT2                      = 4052
	SYS_LOCK                         = 4053
	SYS_IOCTL                        = 4054
	SYS_FCNTL                        = 4055
	SYS_MPX                          = 4056
	SYS_SETPGID                      = 4057
	SYS_ULIMIT                       = 4058
	SYS_UNUSED59                     = 4059
	SYS_UMASK                        = 4060
	SYS_CHROOT                       = 4061
	SYS_USTAT                        = 4062
	SYS_DUP2                         = 4063
	SYS_GETPPID                      = 4064
	SYS_GETPGRP                      = 4065
	SYS_SETSID                       = 4066
	SYS_SIGACTION                    = 4067
	SYS_SGETMASK                     = 4068
	SYS_SSETMASK                     = 4069
	SYS_SETREUID                     = 4070
	SYS_SETREGID                     = 4071
	SYS_SIGSUSPEND                   = 4072
	SYS_SIGPENDING                   = 4073
	SYS_SETHOSTNAME                  = 4074
	SYS_SETRLIMIT                    = 4075
	SYS_GETRLIMIT                    = 4076
	SYS_GETRUSAGE                    = 4077
	SYS_GETTIMEOFDAY                 = 4078
	SYS_SETTIMEOFDAY                 = 4079
	SYS_GETGROUPS                    = 4080
	SYS_SETGROUPS                    = 4081
	SYS_RESERVED82                   = 4082
	SYS_SYMLINK                      = 4083
	SYS_UNUSED84                     = 4084
	SYS_READLINK                     = 4085
	SYS_USELIB                       = 4086
	SYS_SWAPON                       = 4087
	SYS_REBOOT                       = 4088
	SYS_READDIR                      = 4089
	SYS_MMAP                         = 4090
	SYS_MUNMAP                       = 4091
	SYS_TRUNCATE                     = 4092
	SYS_FTRUNCATE                    = 4093
	SYS_FCHMOD                       = 4094
	SYS_FCHOWN                       = 4095
	SYS_GETPRIORITY                  = 4096
	SYS_SETPRIORITY                  = 4097
	SYS_PROFIL                       = 4098
	SYS_STATFS                       = 4099
	SYS_FSTATFS                      = 4100
	SYS_IOPERM                       = 4101
	SYS_SOCKETCALL                   = 4102
	SYS_SYSLOG                       = 4103
	SYS_SETITIMER                    = 4104
	SYS_GETITIMER                    = 4105
	SYS_STAT                         = 4106
	SYS_LSTAT                        = 4107
	SYS_FSTAT                        = 4108
	SYS_UNUSED109                    = 4109
	SYS_IOPL                         = 4110
	SYS_VHANGUP                      = 4111
	SYS_IDLE                         = 4112
	SYS_VM86                         = 4113
	SYS_WAIT4                        = 4114
	SYS_SWAPOFF                      = 4115
	SYS_SYSINFO                      = 4116
	SYS_IPC                          = 4117
	SYS_FSYNC                        = 4118
	SYS_SIGRETURN                    = 4119
	SYS_CLONE                        = 4120
	SYS_SETDOMAINNAME                = 4121
	SYS_UNAME                        = 4122
	SYS_MODIFY_LDT                   = 4123
	SYS_ADJTIMEX                     = 4124
	SYS_MPROTECT                     = 4125
	SYS_SIGPROCMASK                  = 4126
	SYS_CREATE_MODULE                = 4127
	SYS_INIT_MODULE                  = 4128
	SYS_DELETE_MODULE                = 4129
	SYS_GET_KERNEL_SYMS              = 4130
	SYS_QUOTACTL                     = 4131
	SYS_GETPGID                      = 4132
	SYS_FCHDIR                       = 4133
	SYS_BDFLUSH                      = 4134
	SYS_SYSFS                        = 4135
	SYS_PERSONALITY                  = 4136
	SYS_AFS_SYSCALL                  = 4137
	SYS_SETFSUID                     = 4138
	SYS_SETFSGID                     = 4139
	SYS__LLSEEK                      = 4140
	SYS_GETDENTS                     = 4141
	SYS__NEWSELECT                   = 4142
	SYS_FLOCK                        = 4143
	SYS_MSYNC                        = 4144
	SYS_READV                        = 4145
	SYS_WRITEV                       = 4146
	SYS_CACHEFLUSH                   = 4147
	SYS_CACHECTL                     = 4148
	SYS_SYSMIPS                      = 4149
	SYS_UNUSED150                    = 4150
	SYS_GETSID                       = 4151
	SYS_FDATASYNC                    = 4152
	SYS__SYSCTL                      = 4153
	SYS_MLOCK                        = 4154
	SYS_MUNLOCK                      = 4155
	SYS_MLOCKALL                     = 4156
	SYS_MUNLOCKALL                   = 4157
	SYS_SCHED_SETPARAM               = 4158
	SYS_SCHED_GETPARAM               = 4159
	SYS_SCHED_SETSCHEDULER           = 4160
	SYS_SCHED_GETSCHEDULER           = 4161
	SYS_SCHED_YIELD                  = 4162
	SYS_SCHED_GET_PRIORITY_MAX       = 4163
	SYS_SCHED_GET_PRIORITY_MIN       = 4164
	SYS_SCHED_RR_GET_INTERVAL        = 4165
	SYS_NANOSLEEP                    = 4166
	SYS_MREMAP                       = 4167
	SYS_ACCEPT                       = 4168
	SYS_BIND                         = 4169
	SYS_CONNECT                      = 4170
	SYS_GETPEERNAME                  = 4171
	SYS_GETSOCKNAME                  = 4172
	SYS_GETSOCKOPT                   = 4173
	SYS_LISTEN                       = 4174
	SYS_RECV                         = 4175
	SYS_RECVFROM                     = 4176
	SYS_RECVMSG                      = 4177
	SYS_SEND                         = 4178
	SYS_SENDMSG                      = 4179
	SYS_SENDTO                       = 4180
	SYS_SETSOCKOPT                   = 4181
	SYS_SHUTDOWN                     = 4182
	SYS_SOCKET                       = 4183
	SYS_SOCKETPAIR                   = 4184
	SYS_SETRESUID                    = 4185
	SYS_GETRESUID                    = 4186
	SYS_QUERY_MODULE                 = 4187
	SYS_POLL                         = 4188
	SYS_NFSSERVCTL                   = 4189
	SYS_SETRESGID                    = 4190
	SYS_GETRESGID                    = 4191
	SYS_PRCTL                        = 4192
	SYS_RT_SIGRETURN                 = 4193
	SYS_RT_SIGACTION                 = 4194
	SYS_RT_SIGPROCMASK               = 4195
	SYS_RT_SIGPENDING                = 4196
	SYS_RT_SIGTIMEDWAIT              = 4197
	SYS_RT_SIGQUEUEINFO              = 4198
	SYS_RT_SIGSUSPEND                = 4199
	SYS_PREAD64                      = 4200
	SYS_PWRITE64                     = 4201
	SYS_CHOWN                        = 4202
	SYS_GETCWD                       = 4203
	SYS_CAPGET                       = 4204
	SYS_CAPSET                       = 4205
	SYS_SIGALTSTACK                  = 4206
	SYS_SENDFILE                     = 4207
	SYS_GETPMSG                      = 4208
	SYS_PUTPMSG                      = 4209
	SYS_MMAP2                        = 4210
	SYS_TRUNCATE64                   = 4211
	SYS_FTRUNCATE64                  = 4212
	SYS_STAT64                       = 4213
	SYS_LSTAT64                      = 4214
	SYS_FSTAT64                      = 4215
	SYS_PIVOT_ROOT                   = 4216
	SYS_MINCORE                      = 4217
	SYS_MADVISE                      = 4218
	SYS_GETDENTS64                   = 4219
	SYS_FCNTL64                      = 4220
	SYS_RESERVED221                  = 4221
	SYS_GETTID                       = 4222
	SYS_READAHEAD                    = 4223
	SYS_SETXATTR                     = 4224
	SYS_LSETXATTR                    = 4225
	SYS_FSETXATTR                    = 4226
	SYS_GETXATTR                     = 4227
	SYS_LGETXATTR                    = 4228
	SYS_FGETXATTR                    = 4229
	SYS_LISTXATTR                    = 4230
	SYS_LLISTXATTR                   = 4231
	SYS_FLISTXATTR                   = 4232
	SYS_REMOVEXATTR                  = 4233
	SYS_LREMOVEXATTR                 = 4234
	SYS_FREMOVEXATTR                 = 4235
	SYS_TKILL                        = 4236
	SYS_SENDFILE64                   = 4237
	SYS_FUTEX                        = 4238
	SYS_SCHED_SETAFFINITY            = 4239
	SYS_SCHED_GETAFFINITY            = 4240
	SYS_IO_SETUP                     = 4241
	SYS_IO_DESTROY                   = 4242
	SYS_IO_GETEVENTS                 = 4243
	SYS_IO_SUBMIT                    = 4244
	SYS_IO_CANCEL                    = 4245
	SYS_EXIT_GROUP                   = 4246
	SYS_LOOKUP_DCOOKIE               = 4247
	SYS_EPOLL_CREATE                 = 4248
	SYS_EPOLL_CTL                    = 4249
	SYS_EPOLL_WAIT                   = 4250
	SYS_REMAP_FILE_PAGES             = 4251
	SYS_SET_TID_ADDRESS              = 4252
	SYS_RESTART_SYSCALL              = 4253
	SYS_FADVISE64                    = 4254
	SYS_STATFS64                     = 4255
	SYS_FSTATFS64                    = 4256
	SYS_TIMER_CREATE                 = 4257
	SYS_TIMER_SETTIME                = 4258
	SYS_TIMER_GETTIME                = 4259
	SYS_TIMER_GETOVERRUN             = 4260
	SYS_TIMER_DELETE                 = 4261
	SYS_CLOCK_SETTIME                = 4262
	SYS_CLOCK_GETTIME                = 4263
	SYS_CLOCK_GETRES                 = 4264
	SYS_CLOCK_NANOSLEEP              = 4265
	SYS_TGKILL                       = 4266
	SYS_UTIMES                       = 4267
	SYS_MBIND                        = 4268
	SYS_GET_MEMPOLICY                = 4269
	SYS_SET_MEMPOLICY                = 4270
	SYS_MQ_OPEN                      = 4271
	SYS_MQ_UNLINK                    = 4272
	SYS_MQ_TIMEDSEND                 = 4273
	SYS_MQ_TIMEDRECEIVE              = 4274
	SYS_MQ_NOTIFY                    = 4275
	SYS_MQ_GETSETATTR                = 4276
	SYS_VSERVER                      = 4277
	SYS_WAITID                       = 4278
	SYS_ADD_KEY                      = 4280
	SYS_REQUEST_KEY                  = 4281
	SYS_KEYCTL                       = 4282
	SYS_SET_THREAD_AREA              = 4283
	SYS_INOTIFY_INIT                 = 4284
	SYS_INOTIFY_ADD_WATCH            = 4285
	SYS_INOTIFY_RM_WATCH             = 4286
	SYS_MIGRATE_PAGES                = 4287
	SYS_OPENAT                       = 4288
	SYS_MKDIRAT                      = 4289
	SYS_MKNODAT                      = 4290
	SYS_FCHOWNAT                     = 4291
	SYS_FUTIMESAT                    = 4292
	SYS_FSTATAT64                    = 4293
	SYS_UNLINKAT                     = 4294
	SYS_RENAMEAT                     = 4295
	SYS_LINKAT                       = 4296
	SYS_SYMLINKAT                    = 4297
	SYS_READLINKAT                   = 4298
	SYS_FCHMODAT                     = 4299
	SYS_FACCESSAT                    = 4300
	SYS_PSELECT6                     = 4301
	SYS_PPOLL                        = 4302
	SYS_UNSHARE                      = 4303
	SYS_SPLICE                       = 4304
	SYS_SYNC_FILE_RANGE              = 4305
	SYS_TEE                          = 4306
	SYS_VMSPLICE                     = 4307
	SYS_MOVE_PAGES                   = 4308
	SYS_SET_ROBUST_LIST              = 4309
	SYS_GET_ROBUST_LIST              = 4310
	SYS_KEXEC_LOAD                   = 4311
	SYS_GETCPU                       = 4312
	SYS_EPOLL_PWAIT                  = 4313
	SYS_IOPRIO_SET                   = 4314
	SYS_IOPRIO_GET                   = 4315
	SYS_UTIMENSAT                    = 4316
	SYS_SIGNALFD                     = 4317
	SYS_TIMERFD                      = 4318
	SYS_EVENTFD                      = 4319
	SYS_FALLOCATE                    = 4320
	SYS_TIMERFD_CREATE               = 4321
	SYS_TIMERFD_GETTIME              = 4322
	SYS_TIMERFD_SETTIME              = 4323
	SYS_SIGNALFD4                    = 4324
	SYS_EVENTFD2                     = 4325
	SYS_EPOLL_CREATE1                = 4326
	SYS_DUP3                         = 4327
	SYS_PIPE2                        = 4328
	SYS_INOTIFY_INIT1                = 4329
	SYS_PREADV                       = 4330
	SYS_PWRITEV                      = 4331
	SYS_RT_TGSIGQUEUEINFO            = 4332
	SYS_PERF_EVENT_OPEN              = 4333
	SYS_ACCEPT4                      = 4334
	SYS_RECVMMSG                     = 4335
	SYS_FANOTIFY_INIT                = 4336
	SYS_FANOTIFY_MARK                = 4337
	SYS_PRLIMIT64                    = 4338
	SYS_NAME_TO_HANDLE_AT            = 4339
	SYS_OPEN_BY_HANDLE_AT            = 4340
	SYS_CLOCK_ADJTIME                = 4341
	SYS_SYNCFS                       = 4342
	SYS_SENDMMSG                     = 4343
	SYS_SETNS                        = 4344
	SYS_PROCESS_VM_READV             = 4345
	SYS_PROCESS_VM_WRITEV            = 4346
	SYS_KCMP                         = 4347
	SYS_FINIT_MODULE                 = 4348
	SYS_SCHED_SETATTR                = 4349
	SYS_SCHED_GETATTR                = 4350
	SYS_RENAMEAT2                    = 4351
	SYS_SECCOMP                      = 4352
	SYS_GETRANDOM                    = 4353
	SYS_MEMFD_CREATE                 = 4354
	SYS_BPF                          = 4355
	SYS_EXECVEAT                     = 4356
	SYS_USERFAULTFD                  = 4357
	SYS_MEMBARRIER                   = 4358
	SYS_MLOCK2                       = 4359
	SYS_COPY_FILE_RANGE              = 4360
	SYS_PREADV2                      = 4361
	SYS_PWRITEV2                     = 4362
	SYS_PKEY_MPROTECT                = 4363
	SYS_PKEY_ALLOC                   = 4364
	SYS_PKEY_FREE                    = 4365
	SYS_STATX                        = 4366
	SYS_RSEQ                         = 4367
	SYS_IO_PGETEVENTS                = 4368
	SYS_SEMGET                       = 4393
	SYS_SEMCTL                       = 4394
	SYS_SHMGET                       = 4395
	SYS_SHMCTL                       = 4396
	SYS_SHMAT                        = 4397
	SYS_SHMDT                        = 4398
	SYS_MSGGET                       = 4399
	SYS_MSGSND                       = 4400
	SYS_MSGRCV                       = 4401
	SYS_MSGCTL                       = 4402
	SYS_CLOCK_GETTIME64              = 4403
	SYS_CLOCK_SETTIME64              = 4404
	SYS_CLOCK_ADJTIME64              = 4405
	SYS_CLOCK_GETRES_TIME64          = 4406
	SYS_CLOCK_NANOSLEEP_TIME64       = 4407
	SYS_TIMER_GETTIME64              = 4408
	SYS_TIMER_SETTIME64              = 4409
	SYS_TIMERFD_GETTIME64            = 4410
	SYS_TIMERFD_SETTIME64            = 4411
	SYS_UTIMENSAT_TIME64             = 4412
	SYS_PSELECT6_TIME64              = 4413
	SYS_PPOLL_TIME64                 = 4414
	SYS_IO_PGETEVENTS_TIME64         = 4416
	SYS_RECVMMSG_TIME64              = 4417
	SYS_MQ_TIMEDSEND_TIME64          = 4418
	SYS_MQ_TIMEDRECEIVE_TIME64       = 4419
	SYS_SEMTIMEDOP_TIME64            = 4420
	SYS_RT_SIGTIMEDWAIT_TIME64       = 4421
	SYS_FUTEX_TIME64                 = 4422
	SYS_SCHED_RR_GET_INTERVAL_TIME64 = 4423
	SYS_PIDFD_SEND_SIGNAL            = 4424
	SYS_IO_URING_SETUP               = 4425
	SYS_IO_URING_ENTER               = 4426
	SYS_IO_URING_REGISTER            = 4427
	SYS_OPEN_TREE                    = 4428
	SYS_MOVE_MOUNT                   = 4429
	SYS_FSOPEN                       = 4430
	SYS_FSCONFIG                     = 4431
	SYS_FSMOUNT                      = 4432
	SYS_FSPICK                       = 4433
	SYS_PIDFD_OPEN                   = 4434
	SYS_CLONE3                       = 4435
	SYS_CLOSE_RANGE                  = 4436
	SYS_OPENAT2                      = 4437
	SYS_PIDFD_GETFD                  = 4438
	SYS_FACCESSAT2                   = 4439
	SYS_PROCESS_MADVISE              = 4440
	SYS_EPOLL_PWAIT2                 = 4441
	SYS_MOUNT_SETATTR                = 4442
	SYS_QUOTACTL_FD                  = 4443
	SYS_LANDLOCK_CREATE_RULESET      = 4444
	SYS_LANDLOCK_ADD_RULE            = 4445
	SYS_LANDLOCK_RESTRICT_SELF       = 4446
<<<<<<< HEAD
=======
	SYS_PROCESS_MRELEASE             = 4448
>>>>>>> 8588f698
)<|MERGE_RESOLUTION|>--- conflicted
+++ resolved
@@ -428,8 +428,5 @@
 	SYS_LANDLOCK_CREATE_RULESET      = 4444
 	SYS_LANDLOCK_ADD_RULE            = 4445
 	SYS_LANDLOCK_RESTRICT_SELF       = 4446
-<<<<<<< HEAD
-=======
 	SYS_PROCESS_MRELEASE             = 4448
->>>>>>> 8588f698
 )