--- conflicted
+++ resolved
@@ -424,11 +424,8 @@
 	SYS_PROCESS_MADVISE              = 4440
 	SYS_EPOLL_PWAIT2                 = 4441
 	SYS_MOUNT_SETATTR                = 4442
-<<<<<<< HEAD
-=======
 	SYS_QUOTACTL_FD                  = 4443
 	SYS_LANDLOCK_CREATE_RULESET      = 4444
 	SYS_LANDLOCK_ADD_RULE            = 4445
 	SYS_LANDLOCK_RESTRICT_SELF       = 4446
->>>>>>> 929caaff
 )