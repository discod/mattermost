--- conflicted
+++ resolved
@@ -284,11 +284,7 @@
 
 	punycode = &Profile{}
 	lookup   = &Profile{options{
-<<<<<<< HEAD
-		transitional: true,
-=======
 		transitional: transitionalLookup,
->>>>>>> 8588f698
 		useSTD3Rules: true,
 		checkHyphens: true,
 		checkJoiners: true,
