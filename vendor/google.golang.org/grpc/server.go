/*
 *
 * Copyright 2014 gRPC authors.
 *
 * Licensed under the Apache License, Version 2.0 (the "License");
 * you may not use this file except in compliance with the License.
 * You may obtain a copy of the License at
 *
 *     http://www.apache.org/licenses/LICENSE-2.0
 *
 * Unless required by applicable law or agreed to in writing, software
 * distributed under the License is distributed on an "AS IS" BASIS,
 * WITHOUT WARRANTIES OR CONDITIONS OF ANY KIND, either express or implied.
 * See the License for the specific language governing permissions and
 * limitations under the License.
 *
 */

package grpc

import (
	"context"
	"errors"
	"fmt"
	"io"
	"math"
	"net"
	"net/http"
	"reflect"
	"runtime"
	"strings"
	"sync"
	"sync/atomic"
	"time"

	"golang.org/x/net/trace"

	"google.golang.org/grpc/codes"
	"google.golang.org/grpc/credentials"
	"google.golang.org/grpc/encoding"
	"google.golang.org/grpc/encoding/proto"
	"google.golang.org/grpc/grpclog"
	"google.golang.org/grpc/internal"
	"google.golang.org/grpc/internal/binarylog"
	"google.golang.org/grpc/internal/channelz"
	"google.golang.org/grpc/internal/grpcrand"
	"google.golang.org/grpc/internal/grpcsync"
	"google.golang.org/grpc/internal/transport"
	"google.golang.org/grpc/keepalive"
	"google.golang.org/grpc/metadata"
	"google.golang.org/grpc/peer"
	"google.golang.org/grpc/stats"
	"google.golang.org/grpc/status"
	"google.golang.org/grpc/tap"
)

const (
	defaultServerMaxReceiveMessageSize = 1024 * 1024 * 4
	defaultServerMaxSendMessageSize    = math.MaxInt32

	// Server transports are tracked in a map which is keyed on listener
	// address. For regular gRPC traffic, connections are accepted in Serve()
	// through a call to Accept(), and we use the actual listener address as key
	// when we add it to the map. But for connections received through
	// ServeHTTP(), we do not have a listener and hence use this dummy value.
	listenerAddressForServeHTTP = "listenerAddressForServeHTTP"
)

func init() {
	internal.GetServerCredentials = func(srv *Server) credentials.TransportCredentials {
		return srv.opts.creds
	}
	internal.DrainServerTransports = func(srv *Server, addr string) {
		srv.drainServerTransports(addr)
	}
}

var statusOK = status.New(codes.OK, "")
var logger = grpclog.Component("core")

type methodHandler func(srv interface{}, ctx context.Context, dec func(interface{}) error, interceptor UnaryServerInterceptor) (interface{}, error)

// MethodDesc represents an RPC service's method specification.
type MethodDesc struct {
	MethodName string
	Handler    methodHandler
}

// ServiceDesc represents an RPC service's specification.
type ServiceDesc struct {
	ServiceName string
	// The pointer to the service interface. Used to check whether the user
	// provided implementation satisfies the interface requirements.
	HandlerType interface{}
	Methods     []MethodDesc
	Streams     []StreamDesc
	Metadata    interface{}
}

// serviceInfo wraps information about a service. It is very similar to
// ServiceDesc and is constructed from it for internal purposes.
type serviceInfo struct {
	// Contains the implementation for the methods in this service.
	serviceImpl interface{}
	methods     map[string]*MethodDesc
	streams     map[string]*StreamDesc
	mdata       interface{}
}

type serverWorkerData struct {
	st     transport.ServerTransport
	wg     *sync.WaitGroup
	stream *transport.Stream
}

// Server is a gRPC server to serve RPC requests.
type Server struct {
	opts serverOptions

	mu  sync.Mutex // guards following
	lis map[net.Listener]bool
	// conns contains all active server transports. It is a map keyed on a
	// listener address with the value being the set of active transports
	// belonging to that listener.
	conns    map[string]map[transport.ServerTransport]bool
	serve    bool
	drain    bool
	cv       *sync.Cond              // signaled when connections close for GracefulStop
	services map[string]*serviceInfo // service name -> service info
	events   trace.EventLog

	quit               *grpcsync.Event
	done               *grpcsync.Event
	channelzRemoveOnce sync.Once
	serveWG            sync.WaitGroup // counts active Serve goroutines for GracefulStop

	channelzID int64 // channelz unique identification number
	czData     *channelzData

	serverWorkerChannels []chan *serverWorkerData
}

type serverOptions struct {
	creds                 credentials.TransportCredentials
	codec                 baseCodec
	cp                    Compressor
	dc                    Decompressor
	unaryInt              UnaryServerInterceptor
	streamInt             StreamServerInterceptor
	chainUnaryInts        []UnaryServerInterceptor
	chainStreamInts       []StreamServerInterceptor
	inTapHandle           tap.ServerInHandle
	statsHandler          stats.Handler
	maxConcurrentStreams  uint32
	maxReceiveMessageSize int
	maxSendMessageSize    int
	unknownStreamDesc     *StreamDesc
	keepaliveParams       keepalive.ServerParameters
	keepalivePolicy       keepalive.EnforcementPolicy
	initialWindowSize     int32
	initialConnWindowSize int32
	writeBufferSize       int
	readBufferSize        int
	connectionTimeout     time.Duration
	maxHeaderListSize     *uint32
	headerTableSize       *uint32
	numServerWorkers      uint32
}

var defaultServerOptions = serverOptions{
	maxReceiveMessageSize: defaultServerMaxReceiveMessageSize,
	maxSendMessageSize:    defaultServerMaxSendMessageSize,
	connectionTimeout:     120 * time.Second,
	writeBufferSize:       defaultWriteBufSize,
	readBufferSize:        defaultReadBufSize,
}

// A ServerOption sets options such as credentials, codec and keepalive parameters, etc.
type ServerOption interface {
	apply(*serverOptions)
}

// EmptyServerOption does not alter the server configuration. It can be embedded
// in another structure to build custom server options.
//
// Experimental
//
// Notice: This type is EXPERIMENTAL and may be changed or removed in a
// later release.
type EmptyServerOption struct{}

func (EmptyServerOption) apply(*serverOptions) {}

// funcServerOption wraps a function that modifies serverOptions into an
// implementation of the ServerOption interface.
type funcServerOption struct {
	f func(*serverOptions)
}

func (fdo *funcServerOption) apply(do *serverOptions) {
	fdo.f(do)
}

func newFuncServerOption(f func(*serverOptions)) *funcServerOption {
	return &funcServerOption{
		f: f,
	}
}

// WriteBufferSize determines how much data can be batched before doing a write on the wire.
// The corresponding memory allocation for this buffer will be twice the size to keep syscalls low.
// The default value for this buffer is 32KB.
// Zero will disable the write buffer such that each write will be on underlying connection.
// Note: A Send call may not directly translate to a write.
func WriteBufferSize(s int) ServerOption {
	return newFuncServerOption(func(o *serverOptions) {
		o.writeBufferSize = s
	})
}

// ReadBufferSize lets you set the size of read buffer, this determines how much data can be read at most
// for one read syscall.
// The default value for this buffer is 32KB.
// Zero will disable read buffer for a connection so data framer can access the underlying
// conn directly.
func ReadBufferSize(s int) ServerOption {
	return newFuncServerOption(func(o *serverOptions) {
		o.readBufferSize = s
	})
}

// InitialWindowSize returns a ServerOption that sets window size for stream.
// The lower bound for window size is 64K and any value smaller than that will be ignored.
func InitialWindowSize(s int32) ServerOption {
	return newFuncServerOption(func(o *serverOptions) {
		o.initialWindowSize = s
	})
}

// InitialConnWindowSize returns a ServerOption that sets window size for a connection.
// The lower bound for window size is 64K and any value smaller than that will be ignored.
func InitialConnWindowSize(s int32) ServerOption {
	return newFuncServerOption(func(o *serverOptions) {
		o.initialConnWindowSize = s
	})
}

// KeepaliveParams returns a ServerOption that sets keepalive and max-age parameters for the server.
func KeepaliveParams(kp keepalive.ServerParameters) ServerOption {
	if kp.Time > 0 && kp.Time < time.Second {
		logger.Warning("Adjusting keepalive ping interval to minimum period of 1s")
		kp.Time = time.Second
	}

	return newFuncServerOption(func(o *serverOptions) {
		o.keepaliveParams = kp
	})
}

// KeepaliveEnforcementPolicy returns a ServerOption that sets keepalive enforcement policy for the server.
func KeepaliveEnforcementPolicy(kep keepalive.EnforcementPolicy) ServerOption {
	return newFuncServerOption(func(o *serverOptions) {
		o.keepalivePolicy = kep
	})
}

// CustomCodec returns a ServerOption that sets a codec for message marshaling and unmarshaling.
//
// This will override any lookups by content-subtype for Codecs registered with RegisterCodec.
//
// Deprecated: register codecs using encoding.RegisterCodec. The server will
// automatically use registered codecs based on the incoming requests' headers.
// See also
// https://github.com/grpc/grpc-go/blob/master/Documentation/encoding.md#using-a-codec.
// Will be supported throughout 1.x.
func CustomCodec(codec Codec) ServerOption {
	return newFuncServerOption(func(o *serverOptions) {
		o.codec = codec
	})
}

// ForceServerCodec returns a ServerOption that sets a codec for message
// marshaling and unmarshaling.
//
// This will override any lookups by content-subtype for Codecs registered
// with RegisterCodec.
//
// See Content-Type on
// https://github.com/grpc/grpc/blob/master/doc/PROTOCOL-HTTP2.md#requests for
// more details. Also see the documentation on RegisterCodec and
// CallContentSubtype for more details on the interaction between encoding.Codec
// and content-subtype.
//
// This function is provided for advanced users; prefer to register codecs
// using encoding.RegisterCodec.
// The server will automatically use registered codecs based on the incoming
// requests' headers. See also
// https://github.com/grpc/grpc-go/blob/master/Documentation/encoding.md#using-a-codec.
// Will be supported throughout 1.x.
//
// Experimental
//
// Notice: This API is EXPERIMENTAL and may be changed or removed in a
// later release.
func ForceServerCodec(codec encoding.Codec) ServerOption {
	return newFuncServerOption(func(o *serverOptions) {
		o.codec = codec
	})
}

// RPCCompressor returns a ServerOption that sets a compressor for outbound
// messages.  For backward compatibility, all outbound messages will be sent
// using this compressor, regardless of incoming message compression.  By
// default, server messages will be sent using the same compressor with which
// request messages were sent.
//
// Deprecated: use encoding.RegisterCompressor instead. Will be supported
// throughout 1.x.
func RPCCompressor(cp Compressor) ServerOption {
	return newFuncServerOption(func(o *serverOptions) {
		o.cp = cp
	})
}

// RPCDecompressor returns a ServerOption that sets a decompressor for inbound
// messages.  It has higher priority than decompressors registered via
// encoding.RegisterCompressor.
//
// Deprecated: use encoding.RegisterCompressor instead. Will be supported
// throughout 1.x.
func RPCDecompressor(dc Decompressor) ServerOption {
	return newFuncServerOption(func(o *serverOptions) {
		o.dc = dc
	})
}

// MaxMsgSize returns a ServerOption to set the max message size in bytes the server can receive.
// If this is not set, gRPC uses the default limit.
//
// Deprecated: use MaxRecvMsgSize instead. Will be supported throughout 1.x.
func MaxMsgSize(m int) ServerOption {
	return MaxRecvMsgSize(m)
}

// MaxRecvMsgSize returns a ServerOption to set the max message size in bytes the server can receive.
// If this is not set, gRPC uses the default 4MB.
func MaxRecvMsgSize(m int) ServerOption {
	return newFuncServerOption(func(o *serverOptions) {
		o.maxReceiveMessageSize = m
	})
}

// MaxSendMsgSize returns a ServerOption to set the max message size in bytes the server can send.
// If this is not set, gRPC uses the default `math.MaxInt32`.
func MaxSendMsgSize(m int) ServerOption {
	return newFuncServerOption(func(o *serverOptions) {
		o.maxSendMessageSize = m
	})
}

// MaxConcurrentStreams returns a ServerOption that will apply a limit on the number
// of concurrent streams to each ServerTransport.
func MaxConcurrentStreams(n uint32) ServerOption {
	return newFuncServerOption(func(o *serverOptions) {
		o.maxConcurrentStreams = n
	})
}

// Creds returns a ServerOption that sets credentials for server connections.
func Creds(c credentials.TransportCredentials) ServerOption {
	return newFuncServerOption(func(o *serverOptions) {
		o.creds = c
	})
}

// UnaryInterceptor returns a ServerOption that sets the UnaryServerInterceptor for the
// server. Only one unary interceptor can be installed. The construction of multiple
// interceptors (e.g., chaining) can be implemented at the caller.
func UnaryInterceptor(i UnaryServerInterceptor) ServerOption {
	return newFuncServerOption(func(o *serverOptions) {
		if o.unaryInt != nil {
			panic("The unary server interceptor was already set and may not be reset.")
		}
		o.unaryInt = i
	})
}

// ChainUnaryInterceptor returns a ServerOption that specifies the chained interceptor
// for unary RPCs. The first interceptor will be the outer most,
// while the last interceptor will be the inner most wrapper around the real call.
// All unary interceptors added by this method will be chained.
func ChainUnaryInterceptor(interceptors ...UnaryServerInterceptor) ServerOption {
	return newFuncServerOption(func(o *serverOptions) {
		o.chainUnaryInts = append(o.chainUnaryInts, interceptors...)
	})
}

// StreamInterceptor returns a ServerOption that sets the StreamServerInterceptor for the
// server. Only one stream interceptor can be installed.
func StreamInterceptor(i StreamServerInterceptor) ServerOption {
	return newFuncServerOption(func(o *serverOptions) {
		if o.streamInt != nil {
			panic("The stream server interceptor was already set and may not be reset.")
		}
		o.streamInt = i
	})
}

// ChainStreamInterceptor returns a ServerOption that specifies the chained interceptor
// for streaming RPCs. The first interceptor will be the outer most,
// while the last interceptor will be the inner most wrapper around the real call.
// All stream interceptors added by this method will be chained.
func ChainStreamInterceptor(interceptors ...StreamServerInterceptor) ServerOption {
	return newFuncServerOption(func(o *serverOptions) {
		o.chainStreamInts = append(o.chainStreamInts, interceptors...)
	})
}

// InTapHandle returns a ServerOption that sets the tap handle for all the server
// transport to be created. Only one can be installed.
//
// Experimental
//
// Notice: This API is EXPERIMENTAL and may be changed or removed in a
// later release.
func InTapHandle(h tap.ServerInHandle) ServerOption {
	return newFuncServerOption(func(o *serverOptions) {
		if o.inTapHandle != nil {
			panic("The tap handle was already set and may not be reset.")
		}
		o.inTapHandle = h
	})
}

// StatsHandler returns a ServerOption that sets the stats handler for the server.
func StatsHandler(h stats.Handler) ServerOption {
	return newFuncServerOption(func(o *serverOptions) {
		o.statsHandler = h
	})
}

// UnknownServiceHandler returns a ServerOption that allows for adding a custom
// unknown service handler. The provided method is a bidi-streaming RPC service
// handler that will be invoked instead of returning the "unimplemented" gRPC
// error whenever a request is received for an unregistered service or method.
// The handling function and stream interceptor (if set) have full access to
// the ServerStream, including its Context.
func UnknownServiceHandler(streamHandler StreamHandler) ServerOption {
	return newFuncServerOption(func(o *serverOptions) {
		o.unknownStreamDesc = &StreamDesc{
			StreamName: "unknown_service_handler",
			Handler:    streamHandler,
			// We need to assume that the users of the streamHandler will want to use both.
			ClientStreams: true,
			ServerStreams: true,
		}
	})
}

// ConnectionTimeout returns a ServerOption that sets the timeout for
// connection establishment (up to and including HTTP/2 handshaking) for all
// new connections.  If this is not set, the default is 120 seconds.  A zero or
// negative value will result in an immediate timeout.
//
// Experimental
//
// Notice: This API is EXPERIMENTAL and may be changed or removed in a
// later release.
func ConnectionTimeout(d time.Duration) ServerOption {
	return newFuncServerOption(func(o *serverOptions) {
		o.connectionTimeout = d
	})
}

// MaxHeaderListSize returns a ServerOption that sets the max (uncompressed) size
// of header list that the server is prepared to accept.
func MaxHeaderListSize(s uint32) ServerOption {
	return newFuncServerOption(func(o *serverOptions) {
		o.maxHeaderListSize = &s
	})
}

// HeaderTableSize returns a ServerOption that sets the size of dynamic
// header table for stream.
//
// Experimental
//
// Notice: This API is EXPERIMENTAL and may be changed or removed in a
// later release.
func HeaderTableSize(s uint32) ServerOption {
	return newFuncServerOption(func(o *serverOptions) {
		o.headerTableSize = &s
	})
}

// NumStreamWorkers returns a ServerOption that sets the number of worker
// goroutines that should be used to process incoming streams. Setting this to
// zero (default) will disable workers and spawn a new goroutine for each
// stream.
//
// Experimental
//
// Notice: This API is EXPERIMENTAL and may be changed or removed in a
// later release.
func NumStreamWorkers(numServerWorkers uint32) ServerOption {
	// TODO: If/when this API gets stabilized (i.e. stream workers become the
	// only way streams are processed), change the behavior of the zero value to
	// a sane default. Preliminary experiments suggest that a value equal to the
	// number of CPUs available is most performant; requires thorough testing.
	return newFuncServerOption(func(o *serverOptions) {
		o.numServerWorkers = numServerWorkers
	})
}

// serverWorkerResetThreshold defines how often the stack must be reset. Every
// N requests, by spawning a new goroutine in its place, a worker can reset its
// stack so that large stacks don't live in memory forever. 2^16 should allow
// each goroutine stack to live for at least a few seconds in a typical
// workload (assuming a QPS of a few thousand requests/sec).
const serverWorkerResetThreshold = 1 << 16

// serverWorkers blocks on a *transport.Stream channel forever and waits for
// data to be fed by serveStreams. This allows different requests to be
// processed by the same goroutine, removing the need for expensive stack
// re-allocations (see the runtime.morestack problem [1]).
//
// [1] https://github.com/golang/go/issues/18138
func (s *Server) serverWorker(ch chan *serverWorkerData) {
	// To make sure all server workers don't reset at the same time, choose a
	// random number of iterations before resetting.
	threshold := serverWorkerResetThreshold + grpcrand.Intn(serverWorkerResetThreshold)
	for completed := 0; completed < threshold; completed++ {
		data, ok := <-ch
		if !ok {
			return
		}
		s.handleStream(data.st, data.stream, s.traceInfo(data.st, data.stream))
		data.wg.Done()
	}
	go s.serverWorker(ch)
}

// initServerWorkers creates worker goroutines and channels to process incoming
// connections to reduce the time spent overall on runtime.morestack.
func (s *Server) initServerWorkers() {
	s.serverWorkerChannels = make([]chan *serverWorkerData, s.opts.numServerWorkers)
	for i := uint32(0); i < s.opts.numServerWorkers; i++ {
		s.serverWorkerChannels[i] = make(chan *serverWorkerData)
		go s.serverWorker(s.serverWorkerChannels[i])
	}
}

func (s *Server) stopServerWorkers() {
	for i := uint32(0); i < s.opts.numServerWorkers; i++ {
		close(s.serverWorkerChannels[i])
	}
}

// NewServer creates a gRPC server which has no service registered and has not
// started to accept requests yet.
func NewServer(opt ...ServerOption) *Server {
	opts := defaultServerOptions
	for _, o := range opt {
		o.apply(&opts)
	}
	s := &Server{
		lis:      make(map[net.Listener]bool),
		opts:     opts,
		conns:    make(map[string]map[transport.ServerTransport]bool),
		services: make(map[string]*serviceInfo),
		quit:     grpcsync.NewEvent(),
		done:     grpcsync.NewEvent(),
		czData:   new(channelzData),
	}
	chainUnaryServerInterceptors(s)
	chainStreamServerInterceptors(s)
	s.cv = sync.NewCond(&s.mu)
	if EnableTracing {
		_, file, line, _ := runtime.Caller(1)
		s.events = trace.NewEventLog("grpc.Server", fmt.Sprintf("%s:%d", file, line))
	}

	if s.opts.numServerWorkers > 0 {
		s.initServerWorkers()
	}

	if channelz.IsOn() {
		s.channelzID = channelz.RegisterServer(&channelzServer{s}, "")
	}
	return s
}

// printf records an event in s's event log, unless s has been stopped.
// REQUIRES s.mu is held.
func (s *Server) printf(format string, a ...interface{}) {
	if s.events != nil {
		s.events.Printf(format, a...)
	}
}

// errorf records an error in s's event log, unless s has been stopped.
// REQUIRES s.mu is held.
func (s *Server) errorf(format string, a ...interface{}) {
	if s.events != nil {
		s.events.Errorf(format, a...)
	}
}

// ServiceRegistrar wraps a single method that supports service registration. It
// enables users to pass concrete types other than grpc.Server to the service
// registration methods exported by the IDL generated code.
type ServiceRegistrar interface {
	// RegisterService registers a service and its implementation to the
	// concrete type implementing this interface.  It may not be called
	// once the server has started serving.
	// desc describes the service and its methods and handlers. impl is the
	// service implementation which is passed to the method handlers.
	RegisterService(desc *ServiceDesc, impl interface{})
}

// RegisterService registers a service and its implementation to the gRPC
// server. It is called from the IDL generated code. This must be called before
// invoking Serve. If ss is non-nil (for legacy code), its type is checked to
// ensure it implements sd.HandlerType.
func (s *Server) RegisterService(sd *ServiceDesc, ss interface{}) {
	if ss != nil {
		ht := reflect.TypeOf(sd.HandlerType).Elem()
		st := reflect.TypeOf(ss)
		if !st.Implements(ht) {
			logger.Fatalf("grpc: Server.RegisterService found the handler of type %v that does not satisfy %v", st, ht)
		}
	}
	s.register(sd, ss)
}

func (s *Server) register(sd *ServiceDesc, ss interface{}) {
	s.mu.Lock()
	defer s.mu.Unlock()
	s.printf("RegisterService(%q)", sd.ServiceName)
	if s.serve {
		logger.Fatalf("grpc: Server.RegisterService after Server.Serve for %q", sd.ServiceName)
	}
	if _, ok := s.services[sd.ServiceName]; ok {
		logger.Fatalf("grpc: Server.RegisterService found duplicate service registration for %q", sd.ServiceName)
	}
	info := &serviceInfo{
		serviceImpl: ss,
		methods:     make(map[string]*MethodDesc),
		streams:     make(map[string]*StreamDesc),
		mdata:       sd.Metadata,
	}
	for i := range sd.Methods {
		d := &sd.Methods[i]
		info.methods[d.MethodName] = d
	}
	for i := range sd.Streams {
		d := &sd.Streams[i]
		info.streams[d.StreamName] = d
	}
	s.services[sd.ServiceName] = info
}

// MethodInfo contains the information of an RPC including its method name and type.
type MethodInfo struct {
	// Name is the method name only, without the service name or package name.
	Name string
	// IsClientStream indicates whether the RPC is a client streaming RPC.
	IsClientStream bool
	// IsServerStream indicates whether the RPC is a server streaming RPC.
	IsServerStream bool
}

// ServiceInfo contains unary RPC method info, streaming RPC method info and metadata for a service.
type ServiceInfo struct {
	Methods []MethodInfo
	// Metadata is the metadata specified in ServiceDesc when registering service.
	Metadata interface{}
}

// GetServiceInfo returns a map from service names to ServiceInfo.
// Service names include the package names, in the form of <package>.<service>.
func (s *Server) GetServiceInfo() map[string]ServiceInfo {
	ret := make(map[string]ServiceInfo)
	for n, srv := range s.services {
		methods := make([]MethodInfo, 0, len(srv.methods)+len(srv.streams))
		for m := range srv.methods {
			methods = append(methods, MethodInfo{
				Name:           m,
				IsClientStream: false,
				IsServerStream: false,
			})
		}
		for m, d := range srv.streams {
			methods = append(methods, MethodInfo{
				Name:           m,
				IsClientStream: d.ClientStreams,
				IsServerStream: d.ServerStreams,
			})
		}

		ret[n] = ServiceInfo{
			Methods:  methods,
			Metadata: srv.mdata,
		}
	}
	return ret
}

// ErrServerStopped indicates that the operation is now illegal because of
// the server being stopped.
var ErrServerStopped = errors.New("grpc: the server has been stopped")

type listenSocket struct {
	net.Listener
	channelzID int64
}

func (l *listenSocket) ChannelzMetric() *channelz.SocketInternalMetric {
	return &channelz.SocketInternalMetric{
		SocketOptions: channelz.GetSocketOption(l.Listener),
		LocalAddr:     l.Listener.Addr(),
	}
}

func (l *listenSocket) Close() error {
	err := l.Listener.Close()
	if channelz.IsOn() {
		channelz.RemoveEntry(l.channelzID)
	}
	return err
}

// Serve accepts incoming connections on the listener lis, creating a new
// ServerTransport and service goroutine for each. The service goroutines
// read gRPC requests and then call the registered handlers to reply to them.
// Serve returns when lis.Accept fails with fatal errors.  lis will be closed when
// this method returns.
// Serve will return a non-nil error unless Stop or GracefulStop is called.
func (s *Server) Serve(lis net.Listener) error {
	s.mu.Lock()
	s.printf("serving")
	s.serve = true
	if s.lis == nil {
		// Serve called after Stop or GracefulStop.
		s.mu.Unlock()
		lis.Close()
		return ErrServerStopped
	}

	s.serveWG.Add(1)
	defer func() {
		s.serveWG.Done()
		if s.quit.HasFired() {
			// Stop or GracefulStop called; block until done and return nil.
			<-s.done.Done()
		}
	}()

	ls := &listenSocket{Listener: lis}
	s.lis[ls] = true

	if channelz.IsOn() {
		ls.channelzID = channelz.RegisterListenSocket(ls, s.channelzID, lis.Addr().String())
	}
	s.mu.Unlock()

	defer func() {
		s.mu.Lock()
		if s.lis != nil && s.lis[ls] {
			ls.Close()
			delete(s.lis, ls)
		}
		s.mu.Unlock()
	}()

	var tempDelay time.Duration // how long to sleep on accept failure

	for {
		rawConn, err := lis.Accept()
		if err != nil {
			if ne, ok := err.(interface {
				Temporary() bool
			}); ok && ne.Temporary() {
				if tempDelay == 0 {
					tempDelay = 5 * time.Millisecond
				} else {
					tempDelay *= 2
				}
				if max := 1 * time.Second; tempDelay > max {
					tempDelay = max
				}
				s.mu.Lock()
				s.printf("Accept error: %v; retrying in %v", err, tempDelay)
				s.mu.Unlock()
				timer := time.NewTimer(tempDelay)
				select {
				case <-timer.C:
				case <-s.quit.Done():
					timer.Stop()
					return nil
				}
				continue
			}
			s.mu.Lock()
			s.printf("done serving; Accept = %v", err)
			s.mu.Unlock()

			if s.quit.HasFired() {
				return nil
			}
			return err
		}
		tempDelay = 0
		// Start a new goroutine to deal with rawConn so we don't stall this Accept
		// loop goroutine.
		//
		// Make sure we account for the goroutine so GracefulStop doesn't nil out
		// s.conns before this conn can be added.
		s.serveWG.Add(1)
		go func() {
			s.handleRawConn(lis.Addr().String(), rawConn)
			s.serveWG.Done()
		}()
	}
}

// handleRawConn forks a goroutine to handle a just-accepted connection that
// has not had any I/O performed on it yet.
func (s *Server) handleRawConn(lisAddr string, rawConn net.Conn) {
	if s.quit.HasFired() {
		rawConn.Close()
		return
	}
	rawConn.SetDeadline(time.Now().Add(s.opts.connectionTimeout))

	// Finish handshaking (HTTP2)
	st := s.newHTTP2Transport(rawConn)
	rawConn.SetDeadline(time.Time{})
	if st == nil {
		return
	}

	if !s.addConn(lisAddr, st) {
		return
	}
	go func() {
		s.serveStreams(st)
		s.removeConn(lisAddr, st)
	}()
}

func (s *Server) drainServerTransports(addr string) {
	s.mu.Lock()
	conns := s.conns[addr]
	for st := range conns {
		st.Drain()
	}
	s.mu.Unlock()
}

// newHTTP2Transport sets up a http/2 transport (using the
// gRPC http2 server transport in transport/http2_server.go).
func (s *Server) newHTTP2Transport(c net.Conn) transport.ServerTransport {
	config := &transport.ServerConfig{
		MaxStreams:            s.opts.maxConcurrentStreams,
		ConnectionTimeout:     s.opts.connectionTimeout,
		Credentials:           s.opts.creds,
		InTapHandle:           s.opts.inTapHandle,
		StatsHandler:          s.opts.statsHandler,
		KeepaliveParams:       s.opts.keepaliveParams,
		KeepalivePolicy:       s.opts.keepalivePolicy,
		InitialWindowSize:     s.opts.initialWindowSize,
		InitialConnWindowSize: s.opts.initialConnWindowSize,
		WriteBufferSize:       s.opts.writeBufferSize,
		ReadBufferSize:        s.opts.readBufferSize,
		ChannelzParentID:      s.channelzID,
		MaxHeaderListSize:     s.opts.maxHeaderListSize,
		HeaderTableSize:       s.opts.headerTableSize,
	}
	st, err := transport.NewServerTransport(c, config)
	if err != nil {
		s.mu.Lock()
		s.errorf("NewServerTransport(%q) failed: %v", c.RemoteAddr(), err)
		s.mu.Unlock()
		// ErrConnDispatched means that the connection was dispatched away from
		// gRPC; those connections should be left open.
		if err != credentials.ErrConnDispatched {
<<<<<<< HEAD
			c.Close()
		}
		// Don't log on ErrConnDispatched and io.EOF to prevent log spam.
		if err != credentials.ErrConnDispatched {
			if err != io.EOF {
				channelz.Warning(logger, s.channelzID, "grpc: Server.Serve failed to create ServerTransport: ", err)
			}
=======
			// Don't log on ErrConnDispatched and io.EOF to prevent log spam.
			if err != io.EOF {
				channelz.Warning(logger, s.channelzID, "grpc: Server.Serve failed to create ServerTransport: ", err)
			}
			c.Close()
>>>>>>> 8588f698
		}
		return nil
	}

	return st
}

func (s *Server) serveStreams(st transport.ServerTransport) {
	defer st.Close()
	var wg sync.WaitGroup

	var roundRobinCounter uint32
	st.HandleStreams(func(stream *transport.Stream) {
		wg.Add(1)
		if s.opts.numServerWorkers > 0 {
			data := &serverWorkerData{st: st, wg: &wg, stream: stream}
			select {
			case s.serverWorkerChannels[atomic.AddUint32(&roundRobinCounter, 1)%s.opts.numServerWorkers] <- data:
			default:
				// If all stream workers are busy, fallback to the default code path.
				go func() {
					s.handleStream(st, stream, s.traceInfo(st, stream))
					wg.Done()
				}()
			}
		} else {
			go func() {
				defer wg.Done()
				s.handleStream(st, stream, s.traceInfo(st, stream))
			}()
		}
	}, func(ctx context.Context, method string) context.Context {
		if !EnableTracing {
			return ctx
		}
		tr := trace.New("grpc.Recv."+methodFamily(method), method)
		return trace.NewContext(ctx, tr)
	})
	wg.Wait()
}

var _ http.Handler = (*Server)(nil)

// ServeHTTP implements the Go standard library's http.Handler
// interface by responding to the gRPC request r, by looking up
// the requested gRPC method in the gRPC server s.
//
// The provided HTTP request must have arrived on an HTTP/2
// connection. When using the Go standard library's server,
// practically this means that the Request must also have arrived
// over TLS.
//
// To share one port (such as 443 for https) between gRPC and an
// existing http.Handler, use a root http.Handler such as:
//
//   if r.ProtoMajor == 2 && strings.HasPrefix(
//   	r.Header.Get("Content-Type"), "application/grpc") {
//   	grpcServer.ServeHTTP(w, r)
//   } else {
//   	yourMux.ServeHTTP(w, r)
//   }
//
// Note that ServeHTTP uses Go's HTTP/2 server implementation which is totally
// separate from grpc-go's HTTP/2 server. Performance and features may vary
// between the two paths. ServeHTTP does not support some gRPC features
// available through grpc-go's HTTP/2 server.
//
// Experimental
//
// Notice: This API is EXPERIMENTAL and may be changed or removed in a
// later release.
func (s *Server) ServeHTTP(w http.ResponseWriter, r *http.Request) {
	st, err := transport.NewServerHandlerTransport(w, r, s.opts.statsHandler)
	if err != nil {
		http.Error(w, err.Error(), http.StatusInternalServerError)
		return
	}
	if !s.addConn(listenerAddressForServeHTTP, st) {
		return
	}
	defer s.removeConn(listenerAddressForServeHTTP, st)
	s.serveStreams(st)
}

// traceInfo returns a traceInfo and associates it with stream, if tracing is enabled.
// If tracing is not enabled, it returns nil.
func (s *Server) traceInfo(st transport.ServerTransport, stream *transport.Stream) (trInfo *traceInfo) {
	if !EnableTracing {
		return nil
	}
	tr, ok := trace.FromContext(stream.Context())
	if !ok {
		return nil
	}

	trInfo = &traceInfo{
		tr: tr,
		firstLine: firstLine{
			client:     false,
			remoteAddr: st.RemoteAddr(),
		},
	}
	if dl, ok := stream.Context().Deadline(); ok {
		trInfo.firstLine.deadline = time.Until(dl)
	}
	return trInfo
}

func (s *Server) addConn(addr string, st transport.ServerTransport) bool {
	s.mu.Lock()
	defer s.mu.Unlock()
	if s.conns == nil {
		st.Close()
		return false
	}
	if s.drain {
		// Transport added after we drained our existing conns: drain it
		// immediately.
		st.Drain()
	}

	if s.conns[addr] == nil {
		// Create a map entry if this is the first connection on this listener.
		s.conns[addr] = make(map[transport.ServerTransport]bool)
	}
	s.conns[addr][st] = true
	return true
}

func (s *Server) removeConn(addr string, st transport.ServerTransport) {
	s.mu.Lock()
	defer s.mu.Unlock()

	conns := s.conns[addr]
	if conns != nil {
		delete(conns, st)
		if len(conns) == 0 {
			// If the last connection for this address is being removed, also
			// remove the map entry corresponding to the address. This is used
			// in GracefulStop() when waiting for all connections to be closed.
			delete(s.conns, addr)
		}
		s.cv.Broadcast()
	}
}

func (s *Server) channelzMetric() *channelz.ServerInternalMetric {
	return &channelz.ServerInternalMetric{
		CallsStarted:             atomic.LoadInt64(&s.czData.callsStarted),
		CallsSucceeded:           atomic.LoadInt64(&s.czData.callsSucceeded),
		CallsFailed:              atomic.LoadInt64(&s.czData.callsFailed),
		LastCallStartedTimestamp: time.Unix(0, atomic.LoadInt64(&s.czData.lastCallStartedTime)),
	}
}

func (s *Server) incrCallsStarted() {
	atomic.AddInt64(&s.czData.callsStarted, 1)
	atomic.StoreInt64(&s.czData.lastCallStartedTime, time.Now().UnixNano())
}

func (s *Server) incrCallsSucceeded() {
	atomic.AddInt64(&s.czData.callsSucceeded, 1)
}

func (s *Server) incrCallsFailed() {
	atomic.AddInt64(&s.czData.callsFailed, 1)
}

func (s *Server) sendResponse(t transport.ServerTransport, stream *transport.Stream, msg interface{}, cp Compressor, opts *transport.Options, comp encoding.Compressor) error {
	data, err := encode(s.getCodec(stream.ContentSubtype()), msg)
	if err != nil {
		channelz.Error(logger, s.channelzID, "grpc: server failed to encode response: ", err)
		return err
	}
	compData, err := compress(data, cp, comp)
	if err != nil {
		channelz.Error(logger, s.channelzID, "grpc: server failed to compress response: ", err)
		return err
	}
	hdr, payload := msgHeader(data, compData)
	// TODO(dfawley): should we be checking len(data) instead?
	if len(payload) > s.opts.maxSendMessageSize {
		return status.Errorf(codes.ResourceExhausted, "grpc: trying to send message larger than max (%d vs. %d)", len(payload), s.opts.maxSendMessageSize)
	}
	err = t.Write(stream, hdr, payload, opts)
	if err == nil && s.opts.statsHandler != nil {
		s.opts.statsHandler.HandleRPC(stream.Context(), outPayload(false, msg, data, payload, time.Now()))
	}
	return err
}

// chainUnaryServerInterceptors chains all unary server interceptors into one.
func chainUnaryServerInterceptors(s *Server) {
	// Prepend opts.unaryInt to the chaining interceptors if it exists, since unaryInt will
	// be executed before any other chained interceptors.
	interceptors := s.opts.chainUnaryInts
	if s.opts.unaryInt != nil {
		interceptors = append([]UnaryServerInterceptor{s.opts.unaryInt}, s.opts.chainUnaryInts...)
	}

	var chainedInt UnaryServerInterceptor
	if len(interceptors) == 0 {
		chainedInt = nil
	} else if len(interceptors) == 1 {
		chainedInt = interceptors[0]
	} else {
		chainedInt = chainUnaryInterceptors(interceptors)
	}

	s.opts.unaryInt = chainedInt
}

func chainUnaryInterceptors(interceptors []UnaryServerInterceptor) UnaryServerInterceptor {
	return func(ctx context.Context, req interface{}, info *UnaryServerInfo, handler UnaryHandler) (interface{}, error) {
<<<<<<< HEAD
		var i int
		var next UnaryHandler
		next = func(ctx context.Context, req interface{}) (interface{}, error) {
			if i == len(interceptors)-1 {
				return interceptors[i](ctx, req, info, handler)
			}
			i++
			return interceptors[i-1](ctx, req, info, next)
		}
		return next(ctx, req)
=======
		// the struct ensures the variables are allocated together, rather than separately, since we
		// know they should be garbage collected together. This saves 1 allocation and decreases
		// time/call by about 10% on the microbenchmark.
		var state struct {
			i    int
			next UnaryHandler
		}
		state.next = func(ctx context.Context, req interface{}) (interface{}, error) {
			if state.i == len(interceptors)-1 {
				return interceptors[state.i](ctx, req, info, handler)
			}
			state.i++
			return interceptors[state.i-1](ctx, req, info, state.next)
		}
		return state.next(ctx, req)
>>>>>>> 8588f698
	}
}

func (s *Server) processUnaryRPC(t transport.ServerTransport, stream *transport.Stream, info *serviceInfo, md *MethodDesc, trInfo *traceInfo) (err error) {
	sh := s.opts.statsHandler
	if sh != nil || trInfo != nil || channelz.IsOn() {
		if channelz.IsOn() {
			s.incrCallsStarted()
		}
		var statsBegin *stats.Begin
		if sh != nil {
			beginTime := time.Now()
			statsBegin = &stats.Begin{
				BeginTime:      beginTime,
				IsClientStream: false,
				IsServerStream: false,
			}
			sh.HandleRPC(stream.Context(), statsBegin)
		}
		if trInfo != nil {
			trInfo.tr.LazyLog(&trInfo.firstLine, false)
		}
		// The deferred error handling for tracing, stats handler and channelz are
		// combined into one function to reduce stack usage -- a defer takes ~56-64
		// bytes on the stack, so overflowing the stack will require a stack
		// re-allocation, which is expensive.
		//
		// To maintain behavior similar to separate deferred statements, statements
		// should be executed in the reverse order. That is, tracing first, stats
		// handler second, and channelz last. Note that panics *within* defers will
		// lead to different behavior, but that's an acceptable compromise; that
		// would be undefined behavior territory anyway.
		defer func() {
			if trInfo != nil {
				if err != nil && err != io.EOF {
					trInfo.tr.LazyLog(&fmtStringer{"%v", []interface{}{err}}, true)
					trInfo.tr.SetError()
				}
				trInfo.tr.Finish()
			}

			if sh != nil {
				end := &stats.End{
					BeginTime: statsBegin.BeginTime,
					EndTime:   time.Now(),
				}
				if err != nil && err != io.EOF {
					end.Error = toRPCErr(err)
				}
				sh.HandleRPC(stream.Context(), end)
			}

			if channelz.IsOn() {
				if err != nil && err != io.EOF {
					s.incrCallsFailed()
				} else {
					s.incrCallsSucceeded()
				}
			}
		}()
	}

	binlog := binarylog.GetMethodLogger(stream.Method())
	if binlog != nil {
		ctx := stream.Context()
		md, _ := metadata.FromIncomingContext(ctx)
		logEntry := &binarylog.ClientHeader{
			Header:     md,
			MethodName: stream.Method(),
			PeerAddr:   nil,
		}
		if deadline, ok := ctx.Deadline(); ok {
			logEntry.Timeout = time.Until(deadline)
			if logEntry.Timeout < 0 {
				logEntry.Timeout = 0
			}
		}
		if a := md[":authority"]; len(a) > 0 {
			logEntry.Authority = a[0]
		}
		if peer, ok := peer.FromContext(ctx); ok {
			logEntry.PeerAddr = peer.Addr
		}
		binlog.Log(logEntry)
	}

	// comp and cp are used for compression.  decomp and dc are used for
	// decompression.  If comp and decomp are both set, they are the same;
	// however they are kept separate to ensure that at most one of the
	// compressor/decompressor variable pairs are set for use later.
	var comp, decomp encoding.Compressor
	var cp Compressor
	var dc Decompressor

	// If dc is set and matches the stream's compression, use it.  Otherwise, try
	// to find a matching registered compressor for decomp.
	if rc := stream.RecvCompress(); s.opts.dc != nil && s.opts.dc.Type() == rc {
		dc = s.opts.dc
	} else if rc != "" && rc != encoding.Identity {
		decomp = encoding.GetCompressor(rc)
		if decomp == nil {
			st := status.Newf(codes.Unimplemented, "grpc: Decompressor is not installed for grpc-encoding %q", rc)
			t.WriteStatus(stream, st)
			return st.Err()
		}
	}

	// If cp is set, use it.  Otherwise, attempt to compress the response using
	// the incoming message compression method.
	//
	// NOTE: this needs to be ahead of all handling, https://github.com/grpc/grpc-go/issues/686.
	if s.opts.cp != nil {
		cp = s.opts.cp
		stream.SetSendCompress(cp.Type())
	} else if rc := stream.RecvCompress(); rc != "" && rc != encoding.Identity {
		// Legacy compressor not specified; attempt to respond with same encoding.
		comp = encoding.GetCompressor(rc)
		if comp != nil {
			stream.SetSendCompress(rc)
		}
	}

	var payInfo *payloadInfo
	if sh != nil || binlog != nil {
		payInfo = &payloadInfo{}
	}
	d, err := recvAndDecompress(&parser{r: stream}, stream, dc, s.opts.maxReceiveMessageSize, payInfo, decomp)
	if err != nil {
		if e := t.WriteStatus(stream, status.Convert(err)); e != nil {
			channelz.Warningf(logger, s.channelzID, "grpc: Server.processUnaryRPC failed to write status %v", e)
		}
		return err
	}
	if channelz.IsOn() {
		t.IncrMsgRecv()
	}
	df := func(v interface{}) error {
		if err := s.getCodec(stream.ContentSubtype()).Unmarshal(d, v); err != nil {
			return status.Errorf(codes.Internal, "grpc: error unmarshalling request: %v", err)
		}
		if sh != nil {
			sh.HandleRPC(stream.Context(), &stats.InPayload{
				RecvTime:   time.Now(),
				Payload:    v,
				WireLength: payInfo.wireLength + headerLen,
				Data:       d,
				Length:     len(d),
			})
		}
		if binlog != nil {
			binlog.Log(&binarylog.ClientMessage{
				Message: d,
			})
		}
		if trInfo != nil {
			trInfo.tr.LazyLog(&payload{sent: false, msg: v}, true)
		}
		return nil
	}
	ctx := NewContextWithServerTransportStream(stream.Context(), stream)
	reply, appErr := md.Handler(info.serviceImpl, ctx, df, s.opts.unaryInt)
	if appErr != nil {
		appStatus, ok := status.FromError(appErr)
		if !ok {
			// Convert appErr if it is not a grpc status error.
			appErr = status.Error(codes.Unknown, appErr.Error())
			appStatus, _ = status.FromError(appErr)
		}
		if trInfo != nil {
			trInfo.tr.LazyLog(stringer(appStatus.Message()), true)
			trInfo.tr.SetError()
		}
		if e := t.WriteStatus(stream, appStatus); e != nil {
			channelz.Warningf(logger, s.channelzID, "grpc: Server.processUnaryRPC failed to write status: %v", e)
		}
		if binlog != nil {
			if h, _ := stream.Header(); h.Len() > 0 {
				// Only log serverHeader if there was header. Otherwise it can
				// be trailer only.
				binlog.Log(&binarylog.ServerHeader{
					Header: h,
				})
			}
			binlog.Log(&binarylog.ServerTrailer{
				Trailer: stream.Trailer(),
				Err:     appErr,
			})
		}
		return appErr
	}
	if trInfo != nil {
		trInfo.tr.LazyLog(stringer("OK"), false)
	}
	opts := &transport.Options{Last: true}

	if err := s.sendResponse(t, stream, reply, cp, opts, comp); err != nil {
		if err == io.EOF {
			// The entire stream is done (for unary RPC only).
			return err
		}
		if sts, ok := status.FromError(err); ok {
			if e := t.WriteStatus(stream, sts); e != nil {
				channelz.Warningf(logger, s.channelzID, "grpc: Server.processUnaryRPC failed to write status: %v", e)
			}
		} else {
			switch st := err.(type) {
			case transport.ConnectionError:
				// Nothing to do here.
			default:
				panic(fmt.Sprintf("grpc: Unexpected error (%T) from sendResponse: %v", st, st))
			}
		}
		if binlog != nil {
			h, _ := stream.Header()
			binlog.Log(&binarylog.ServerHeader{
				Header: h,
			})
			binlog.Log(&binarylog.ServerTrailer{
				Trailer: stream.Trailer(),
				Err:     appErr,
			})
		}
		return err
	}
	if binlog != nil {
		h, _ := stream.Header()
		binlog.Log(&binarylog.ServerHeader{
			Header: h,
		})
		binlog.Log(&binarylog.ServerMessage{
			Message: reply,
		})
	}
	if channelz.IsOn() {
		t.IncrMsgSent()
	}
	if trInfo != nil {
		trInfo.tr.LazyLog(&payload{sent: true, msg: reply}, true)
	}
	// TODO: Should we be logging if writing status failed here, like above?
	// Should the logging be in WriteStatus?  Should we ignore the WriteStatus
	// error or allow the stats handler to see it?
	err = t.WriteStatus(stream, statusOK)
	if binlog != nil {
		binlog.Log(&binarylog.ServerTrailer{
			Trailer: stream.Trailer(),
			Err:     appErr,
		})
	}
	return err
}

// chainStreamServerInterceptors chains all stream server interceptors into one.
func chainStreamServerInterceptors(s *Server) {
	// Prepend opts.streamInt to the chaining interceptors if it exists, since streamInt will
	// be executed before any other chained interceptors.
	interceptors := s.opts.chainStreamInts
	if s.opts.streamInt != nil {
		interceptors = append([]StreamServerInterceptor{s.opts.streamInt}, s.opts.chainStreamInts...)
	}

	var chainedInt StreamServerInterceptor
	if len(interceptors) == 0 {
		chainedInt = nil
	} else if len(interceptors) == 1 {
		chainedInt = interceptors[0]
	} else {
		chainedInt = chainStreamInterceptors(interceptors)
	}

	s.opts.streamInt = chainedInt
}

func chainStreamInterceptors(interceptors []StreamServerInterceptor) StreamServerInterceptor {
	return func(srv interface{}, ss ServerStream, info *StreamServerInfo, handler StreamHandler) error {
<<<<<<< HEAD
		var i int
		var next StreamHandler
		next = func(srv interface{}, ss ServerStream) error {
			if i == len(interceptors)-1 {
				return interceptors[i](srv, ss, info, handler)
			}
			i++
			return interceptors[i-1](srv, ss, info, next)
		}
		return next(srv, ss)
=======
		// the struct ensures the variables are allocated together, rather than separately, since we
		// know they should be garbage collected together. This saves 1 allocation and decreases
		// time/call by about 10% on the microbenchmark.
		var state struct {
			i    int
			next StreamHandler
		}
		state.next = func(srv interface{}, ss ServerStream) error {
			if state.i == len(interceptors)-1 {
				return interceptors[state.i](srv, ss, info, handler)
			}
			state.i++
			return interceptors[state.i-1](srv, ss, info, state.next)
		}
		return state.next(srv, ss)
>>>>>>> 8588f698
	}
}

func (s *Server) processStreamingRPC(t transport.ServerTransport, stream *transport.Stream, info *serviceInfo, sd *StreamDesc, trInfo *traceInfo) (err error) {
	if channelz.IsOn() {
		s.incrCallsStarted()
	}
	sh := s.opts.statsHandler
	var statsBegin *stats.Begin
	if sh != nil {
		beginTime := time.Now()
		statsBegin = &stats.Begin{
			BeginTime:      beginTime,
			IsClientStream: sd.ClientStreams,
			IsServerStream: sd.ServerStreams,
		}
		sh.HandleRPC(stream.Context(), statsBegin)
	}
	ctx := NewContextWithServerTransportStream(stream.Context(), stream)
	ss := &serverStream{
		ctx:                   ctx,
		t:                     t,
		s:                     stream,
		p:                     &parser{r: stream},
		codec:                 s.getCodec(stream.ContentSubtype()),
		maxReceiveMessageSize: s.opts.maxReceiveMessageSize,
		maxSendMessageSize:    s.opts.maxSendMessageSize,
		trInfo:                trInfo,
		statsHandler:          sh,
	}

	if sh != nil || trInfo != nil || channelz.IsOn() {
		// See comment in processUnaryRPC on defers.
		defer func() {
			if trInfo != nil {
				ss.mu.Lock()
				if err != nil && err != io.EOF {
					ss.trInfo.tr.LazyLog(&fmtStringer{"%v", []interface{}{err}}, true)
					ss.trInfo.tr.SetError()
				}
				ss.trInfo.tr.Finish()
				ss.trInfo.tr = nil
				ss.mu.Unlock()
			}

			if sh != nil {
				end := &stats.End{
					BeginTime: statsBegin.BeginTime,
					EndTime:   time.Now(),
				}
				if err != nil && err != io.EOF {
					end.Error = toRPCErr(err)
				}
				sh.HandleRPC(stream.Context(), end)
			}

			if channelz.IsOn() {
				if err != nil && err != io.EOF {
					s.incrCallsFailed()
				} else {
					s.incrCallsSucceeded()
				}
			}
		}()
	}

	ss.binlog = binarylog.GetMethodLogger(stream.Method())
	if ss.binlog != nil {
		md, _ := metadata.FromIncomingContext(ctx)
		logEntry := &binarylog.ClientHeader{
			Header:     md,
			MethodName: stream.Method(),
			PeerAddr:   nil,
		}
		if deadline, ok := ctx.Deadline(); ok {
			logEntry.Timeout = time.Until(deadline)
			if logEntry.Timeout < 0 {
				logEntry.Timeout = 0
			}
		}
		if a := md[":authority"]; len(a) > 0 {
			logEntry.Authority = a[0]
		}
		if peer, ok := peer.FromContext(ss.Context()); ok {
			logEntry.PeerAddr = peer.Addr
		}
		ss.binlog.Log(logEntry)
	}

	// If dc is set and matches the stream's compression, use it.  Otherwise, try
	// to find a matching registered compressor for decomp.
	if rc := stream.RecvCompress(); s.opts.dc != nil && s.opts.dc.Type() == rc {
		ss.dc = s.opts.dc
	} else if rc != "" && rc != encoding.Identity {
		ss.decomp = encoding.GetCompressor(rc)
		if ss.decomp == nil {
			st := status.Newf(codes.Unimplemented, "grpc: Decompressor is not installed for grpc-encoding %q", rc)
			t.WriteStatus(ss.s, st)
			return st.Err()
		}
	}

	// If cp is set, use it.  Otherwise, attempt to compress the response using
	// the incoming message compression method.
	//
	// NOTE: this needs to be ahead of all handling, https://github.com/grpc/grpc-go/issues/686.
	if s.opts.cp != nil {
		ss.cp = s.opts.cp
		stream.SetSendCompress(s.opts.cp.Type())
	} else if rc := stream.RecvCompress(); rc != "" && rc != encoding.Identity {
		// Legacy compressor not specified; attempt to respond with same encoding.
		ss.comp = encoding.GetCompressor(rc)
		if ss.comp != nil {
			stream.SetSendCompress(rc)
		}
	}

	ss.ctx = newContextWithRPCInfo(ss.ctx, false, ss.codec, ss.cp, ss.comp)

	if trInfo != nil {
		trInfo.tr.LazyLog(&trInfo.firstLine, false)
	}
	var appErr error
	var server interface{}
	if info != nil {
		server = info.serviceImpl
	}
	if s.opts.streamInt == nil {
		appErr = sd.Handler(server, ss)
	} else {
		info := &StreamServerInfo{
			FullMethod:     stream.Method(),
			IsClientStream: sd.ClientStreams,
			IsServerStream: sd.ServerStreams,
		}
		appErr = s.opts.streamInt(server, ss, info, sd.Handler)
	}
	if appErr != nil {
		appStatus, ok := status.FromError(appErr)
		if !ok {
			appStatus = status.New(codes.Unknown, appErr.Error())
			appErr = appStatus.Err()
		}
		if trInfo != nil {
			ss.mu.Lock()
			ss.trInfo.tr.LazyLog(stringer(appStatus.Message()), true)
			ss.trInfo.tr.SetError()
			ss.mu.Unlock()
		}
		t.WriteStatus(ss.s, appStatus)
		if ss.binlog != nil {
			ss.binlog.Log(&binarylog.ServerTrailer{
				Trailer: ss.s.Trailer(),
				Err:     appErr,
			})
		}
		// TODO: Should we log an error from WriteStatus here and below?
		return appErr
	}
	if trInfo != nil {
		ss.mu.Lock()
		ss.trInfo.tr.LazyLog(stringer("OK"), false)
		ss.mu.Unlock()
	}
	err = t.WriteStatus(ss.s, statusOK)
	if ss.binlog != nil {
		ss.binlog.Log(&binarylog.ServerTrailer{
			Trailer: ss.s.Trailer(),
			Err:     appErr,
		})
	}
	return err
}

func (s *Server) handleStream(t transport.ServerTransport, stream *transport.Stream, trInfo *traceInfo) {
	sm := stream.Method()
	if sm != "" && sm[0] == '/' {
		sm = sm[1:]
	}
	pos := strings.LastIndex(sm, "/")
	if pos == -1 {
		if trInfo != nil {
			trInfo.tr.LazyLog(&fmtStringer{"Malformed method name %q", []interface{}{sm}}, true)
			trInfo.tr.SetError()
		}
		errDesc := fmt.Sprintf("malformed method name: %q", stream.Method())
		if err := t.WriteStatus(stream, status.New(codes.Unimplemented, errDesc)); err != nil {
			if trInfo != nil {
				trInfo.tr.LazyLog(&fmtStringer{"%v", []interface{}{err}}, true)
				trInfo.tr.SetError()
			}
			channelz.Warningf(logger, s.channelzID, "grpc: Server.handleStream failed to write status: %v", err)
		}
		if trInfo != nil {
			trInfo.tr.Finish()
		}
		return
	}
	service := sm[:pos]
	method := sm[pos+1:]

	srv, knownService := s.services[service]
	if knownService {
		if md, ok := srv.methods[method]; ok {
			s.processUnaryRPC(t, stream, srv, md, trInfo)
			return
		}
		if sd, ok := srv.streams[method]; ok {
			s.processStreamingRPC(t, stream, srv, sd, trInfo)
			return
		}
	}
	// Unknown service, or known server unknown method.
	if unknownDesc := s.opts.unknownStreamDesc; unknownDesc != nil {
		s.processStreamingRPC(t, stream, nil, unknownDesc, trInfo)
		return
	}
	var errDesc string
	if !knownService {
		errDesc = fmt.Sprintf("unknown service %v", service)
	} else {
		errDesc = fmt.Sprintf("unknown method %v for service %v", method, service)
	}
	if trInfo != nil {
		trInfo.tr.LazyPrintf("%s", errDesc)
		trInfo.tr.SetError()
	}
	if err := t.WriteStatus(stream, status.New(codes.Unimplemented, errDesc)); err != nil {
		if trInfo != nil {
			trInfo.tr.LazyLog(&fmtStringer{"%v", []interface{}{err}}, true)
			trInfo.tr.SetError()
		}
		channelz.Warningf(logger, s.channelzID, "grpc: Server.handleStream failed to write status: %v", err)
	}
	if trInfo != nil {
		trInfo.tr.Finish()
	}
}

// The key to save ServerTransportStream in the context.
type streamKey struct{}

// NewContextWithServerTransportStream creates a new context from ctx and
// attaches stream to it.
//
// Experimental
//
// Notice: This API is EXPERIMENTAL and may be changed or removed in a
// later release.
func NewContextWithServerTransportStream(ctx context.Context, stream ServerTransportStream) context.Context {
	return context.WithValue(ctx, streamKey{}, stream)
}

// ServerTransportStream is a minimal interface that a transport stream must
// implement. This can be used to mock an actual transport stream for tests of
// handler code that use, for example, grpc.SetHeader (which requires some
// stream to be in context).
//
// See also NewContextWithServerTransportStream.
//
// Experimental
//
// Notice: This type is EXPERIMENTAL and may be changed or removed in a
// later release.
type ServerTransportStream interface {
	Method() string
	SetHeader(md metadata.MD) error
	SendHeader(md metadata.MD) error
	SetTrailer(md metadata.MD) error
}

// ServerTransportStreamFromContext returns the ServerTransportStream saved in
// ctx. Returns nil if the given context has no stream associated with it
// (which implies it is not an RPC invocation context).
//
// Experimental
//
// Notice: This API is EXPERIMENTAL and may be changed or removed in a
// later release.
func ServerTransportStreamFromContext(ctx context.Context) ServerTransportStream {
	s, _ := ctx.Value(streamKey{}).(ServerTransportStream)
	return s
}

// Stop stops the gRPC server. It immediately closes all open
// connections and listeners.
// It cancels all active RPCs on the server side and the corresponding
// pending RPCs on the client side will get notified by connection
// errors.
func (s *Server) Stop() {
	s.quit.Fire()

	defer func() {
		s.serveWG.Wait()
		s.done.Fire()
	}()

	s.channelzRemoveOnce.Do(func() {
		if channelz.IsOn() {
			channelz.RemoveEntry(s.channelzID)
		}
	})

	s.mu.Lock()
	listeners := s.lis
	s.lis = nil
	conns := s.conns
	s.conns = nil
	// interrupt GracefulStop if Stop and GracefulStop are called concurrently.
	s.cv.Broadcast()
	s.mu.Unlock()

	for lis := range listeners {
		lis.Close()
	}
	for _, cs := range conns {
		for st := range cs {
			st.Close()
		}
	}
	if s.opts.numServerWorkers > 0 {
		s.stopServerWorkers()
	}

	s.mu.Lock()
	if s.events != nil {
		s.events.Finish()
		s.events = nil
	}
	s.mu.Unlock()
}

// GracefulStop stops the gRPC server gracefully. It stops the server from
// accepting new connections and RPCs and blocks until all the pending RPCs are
// finished.
func (s *Server) GracefulStop() {
	s.quit.Fire()
	defer s.done.Fire()

	s.channelzRemoveOnce.Do(func() {
		if channelz.IsOn() {
			channelz.RemoveEntry(s.channelzID)
		}
	})
	s.mu.Lock()
	if s.conns == nil {
		s.mu.Unlock()
		return
	}

	for lis := range s.lis {
		lis.Close()
	}
	s.lis = nil
	if !s.drain {
		for _, conns := range s.conns {
			for st := range conns {
				st.Drain()
			}
		}
		s.drain = true
	}

	// Wait for serving threads to be ready to exit.  Only then can we be sure no
	// new conns will be created.
	s.mu.Unlock()
	s.serveWG.Wait()
	s.mu.Lock()

	for len(s.conns) != 0 {
		s.cv.Wait()
	}
	s.conns = nil
	if s.events != nil {
		s.events.Finish()
		s.events = nil
	}
	s.mu.Unlock()
}

// contentSubtype must be lowercase
// cannot return nil
func (s *Server) getCodec(contentSubtype string) baseCodec {
	if s.opts.codec != nil {
		return s.opts.codec
	}
	if contentSubtype == "" {
		return encoding.GetCodec(proto.Name)
	}
	codec := encoding.GetCodec(contentSubtype)
	if codec == nil {
		return encoding.GetCodec(proto.Name)
	}
	return codec
}

// SetHeader sets the header metadata.
// When called multiple times, all the provided metadata will be merged.
// All the metadata will be sent out when one of the following happens:
//  - grpc.SendHeader() is called;
//  - The first response is sent out;
//  - An RPC status is sent out (error or success).
func SetHeader(ctx context.Context, md metadata.MD) error {
	if md.Len() == 0 {
		return nil
	}
	stream := ServerTransportStreamFromContext(ctx)
	if stream == nil {
		return status.Errorf(codes.Internal, "grpc: failed to fetch the stream from the context %v", ctx)
	}
	return stream.SetHeader(md)
}

// SendHeader sends header metadata. It may be called at most once.
// The provided md and headers set by SetHeader() will be sent.
func SendHeader(ctx context.Context, md metadata.MD) error {
	stream := ServerTransportStreamFromContext(ctx)
	if stream == nil {
		return status.Errorf(codes.Internal, "grpc: failed to fetch the stream from the context %v", ctx)
	}
	if err := stream.SendHeader(md); err != nil {
		return toRPCErr(err)
	}
	return nil
}

// SetTrailer sets the trailer metadata that will be sent when an RPC returns.
// When called more than once, all the provided metadata will be merged.
func SetTrailer(ctx context.Context, md metadata.MD) error {
	if md.Len() == 0 {
		return nil
	}
	stream := ServerTransportStreamFromContext(ctx)
	if stream == nil {
		return status.Errorf(codes.Internal, "grpc: failed to fetch the stream from the context %v", ctx)
	}
	return stream.SetTrailer(md)
}

// Method returns the method string for the server context.  The returned
// string is in the format of "/service/method".
func Method(ctx context.Context) (string, bool) {
	s := ServerTransportStreamFromContext(ctx)
	if s == nil {
		return "", false
	}
	return s.Method(), true
}

type channelzServer struct {
	s *Server
}

func (c *channelzServer) ChannelzMetric() *channelz.ServerInternalMetric {
	return c.s.channelzMetric()
}<|MERGE_RESOLUTION|>--- conflicted
+++ resolved
@@ -885,21 +885,11 @@
 		// ErrConnDispatched means that the connection was dispatched away from
 		// gRPC; those connections should be left open.
 		if err != credentials.ErrConnDispatched {
-<<<<<<< HEAD
-			c.Close()
-		}
-		// Don't log on ErrConnDispatched and io.EOF to prevent log spam.
-		if err != credentials.ErrConnDispatched {
-			if err != io.EOF {
-				channelz.Warning(logger, s.channelzID, "grpc: Server.Serve failed to create ServerTransport: ", err)
-			}
-=======
 			// Don't log on ErrConnDispatched and io.EOF to prevent log spam.
 			if err != io.EOF {
 				channelz.Warning(logger, s.channelzID, "grpc: Server.Serve failed to create ServerTransport: ", err)
 			}
 			c.Close()
->>>>>>> 8588f698
 		}
 		return nil
 	}
@@ -1114,18 +1104,6 @@
 
 func chainUnaryInterceptors(interceptors []UnaryServerInterceptor) UnaryServerInterceptor {
 	return func(ctx context.Context, req interface{}, info *UnaryServerInfo, handler UnaryHandler) (interface{}, error) {
-<<<<<<< HEAD
-		var i int
-		var next UnaryHandler
-		next = func(ctx context.Context, req interface{}) (interface{}, error) {
-			if i == len(interceptors)-1 {
-				return interceptors[i](ctx, req, info, handler)
-			}
-			i++
-			return interceptors[i-1](ctx, req, info, next)
-		}
-		return next(ctx, req)
-=======
 		// the struct ensures the variables are allocated together, rather than separately, since we
 		// know they should be garbage collected together. This saves 1 allocation and decreases
 		// time/call by about 10% on the microbenchmark.
@@ -1141,7 +1119,6 @@
 			return interceptors[state.i-1](ctx, req, info, state.next)
 		}
 		return state.next(ctx, req)
->>>>>>> 8588f698
 	}
 }
 
@@ -1417,18 +1394,6 @@
 
 func chainStreamInterceptors(interceptors []StreamServerInterceptor) StreamServerInterceptor {
 	return func(srv interface{}, ss ServerStream, info *StreamServerInfo, handler StreamHandler) error {
-<<<<<<< HEAD
-		var i int
-		var next StreamHandler
-		next = func(srv interface{}, ss ServerStream) error {
-			if i == len(interceptors)-1 {
-				return interceptors[i](srv, ss, info, handler)
-			}
-			i++
-			return interceptors[i-1](srv, ss, info, next)
-		}
-		return next(srv, ss)
-=======
 		// the struct ensures the variables are allocated together, rather than separately, since we
 		// know they should be garbage collected together. This saves 1 allocation and decreases
 		// time/call by about 10% on the microbenchmark.
@@ -1444,7 +1409,6 @@
 			return interceptors[state.i-1](srv, ss, info, state.next)
 		}
 		return state.next(srv, ss)
->>>>>>> 8588f698
 	}
 }
 
