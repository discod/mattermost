--- conflicted
+++ resolved
@@ -33,14 +33,9 @@
 )
 
 var (
-<<<<<<< HEAD
-	// Retry is set if retry is explicitly enabled via "GRPC_GO_RETRY=on" or if XDS retry support is enabled.
-	Retry = strings.EqualFold(os.Getenv(retryStr), "on") || xdsenv.RetrySupport
-=======
 	// Retry is enabled unless explicitly disabled via "GRPC_GO_RETRY=off" or
 	// if XDS retry support is explicitly disabled.
 	Retry = !strings.EqualFold(os.Getenv(retryStr), "off") && xdsenv.RetrySupport
->>>>>>> 8588f698
 	// TXTErrIgnore is set if TXT errors should be ignored ("GRPC_GO_IGNORE_TXT_ERRORS" is not "false").
 	TXTErrIgnore = !strings.EqualFold(os.Getenv(txtErrIgnoreStr), "false")
 )