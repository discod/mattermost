/*
 * MinIO Go Library for Amazon S3 Compatible Cloud Storage
 * Copyright 2015-2020 MinIO, Inc.
 *
 * Licensed under the Apache License, Version 2.0 (the "License");
 * you may not use this file except in compliance with the License.
 * You may obtain a copy of the License at
 *
 *     http://www.apache.org/licenses/LICENSE-2.0
 *
 * Unless required by applicable law or agreed to in writing, software
 * distributed under the License is distributed on an "AS IS" BASIS,
 * WITHOUT WARRANTIES OR CONDITIONS OF ANY KIND, either express or implied.
 * See the License for the specific language governing permissions and
 * limitations under the License.
 */

package minio

import (
	"bytes"
	"context"
	"encoding/xml"
	"io"
	"net/http"
	"net/url"
	"time"

	"github.com/minio/minio-go/v7/pkg/s3utils"
)

<<<<<<< HEAD
// BucketOptions special headers to purge buckets, only
// useful when endpoint is MinIO
type BucketOptions struct {
=======
//revive:disable

// Deprecated: BucketOptions will be renamed to RemoveBucketOptions in future versions.
type BucketOptions = RemoveBucketOptions

//revive:enable

// RemoveBucketOptions special headers to purge buckets, only
// useful when endpoint is MinIO
type RemoveBucketOptions struct {
>>>>>>> 8588f698
	ForceDelete bool
}

// RemoveBucketWithOptions deletes the bucket name.
//
// All objects (including all object versions and delete markers)
// in the bucket will be deleted forcibly if bucket options set
// ForceDelete to 'true'.
<<<<<<< HEAD
func (c Client) RemoveBucketWithOptions(ctx context.Context, bucketName string, opts BucketOptions) error {
=======
func (c *Client) RemoveBucketWithOptions(ctx context.Context, bucketName string, opts RemoveBucketOptions) error {
>>>>>>> 8588f698
	// Input validation.
	if err := s3utils.CheckValidBucketName(bucketName); err != nil {
		return err
	}

	// Build headers.
	headers := make(http.Header)
	if opts.ForceDelete {
		headers.Set(minIOForceDelete, "true")
	}

	// Execute DELETE on bucket.
	resp, err := c.executeMethod(ctx, http.MethodDelete, requestMetadata{
		bucketName:       bucketName,
		contentSHA256Hex: emptySHA256Hex,
		customHeader:     headers,
	})
	defer closeResponse(resp)
	if err != nil {
		return err
	}
	if resp != nil {
		if resp.StatusCode != http.StatusNoContent {
			return httpRespToErrorResponse(resp, bucketName, "")
		}
	}

	// Remove the location from cache on a successful delete.
	c.bucketLocCache.Delete(bucketName)
	return nil
}

// RemoveBucket deletes the bucket name.
//
//  All objects (including all object versions and delete markers).
//  in the bucket must be deleted before successfully attempting this request.
func (c *Client) RemoveBucket(ctx context.Context, bucketName string) error {
	// Input validation.
	if err := s3utils.CheckValidBucketName(bucketName); err != nil {
		return err
	}
	// Execute DELETE on bucket.
	resp, err := c.executeMethod(ctx, http.MethodDelete, requestMetadata{
		bucketName:       bucketName,
		contentSHA256Hex: emptySHA256Hex,
	})
	defer closeResponse(resp)
	if err != nil {
		return err
	}
	if resp != nil {
		if resp.StatusCode != http.StatusNoContent {
			return httpRespToErrorResponse(resp, bucketName, "")
		}
	}

	// Remove the location from cache on a successful delete.
	c.bucketLocCache.Delete(bucketName)

	return nil
}

// AdvancedRemoveOptions intended for internal use by replication
type AdvancedRemoveOptions struct {
	ReplicationDeleteMarker bool
	ReplicationStatus       ReplicationStatus
	ReplicationMTime        time.Time
	ReplicationRequest      bool
}

// RemoveObjectOptions represents options specified by user for RemoveObject call
type RemoveObjectOptions struct {
	ForceDelete      bool
	GovernanceBypass bool
	VersionID        string
	Internal         AdvancedRemoveOptions
}

// RemoveObject removes an object from a bucket.
func (c *Client) RemoveObject(ctx context.Context, bucketName, objectName string, opts RemoveObjectOptions) error {
	// Input validation.
	if err := s3utils.CheckValidBucketName(bucketName); err != nil {
		return err
	}
	if err := s3utils.CheckValidObjectName(objectName); err != nil {
		return err
	}

	return c.removeObject(ctx, bucketName, objectName, opts)
}

func (c *Client) removeObject(ctx context.Context, bucketName, objectName string, opts RemoveObjectOptions) error {

	// Get resources properly escaped and lined up before
	// using them in http request.
	urlValues := make(url.Values)

	if opts.VersionID != "" {
		urlValues.Set("versionId", opts.VersionID)
	}

	// Build headers.
	headers := make(http.Header)

	if opts.GovernanceBypass {
		// Set the bypass goverenance retention header
		headers.Set(amzBypassGovernance, "true")
	}
	if opts.Internal.ReplicationDeleteMarker {
		headers.Set(minIOBucketReplicationDeleteMarker, "true")
	}
	if !opts.Internal.ReplicationMTime.IsZero() {
		headers.Set(minIOBucketSourceMTime, opts.Internal.ReplicationMTime.Format(time.RFC3339Nano))
	}
	if !opts.Internal.ReplicationStatus.Empty() {
		headers.Set(amzBucketReplicationStatus, string(opts.Internal.ReplicationStatus))
	}
	if opts.Internal.ReplicationRequest {
		headers.Set(minIOBucketReplicationRequest, "")
	}
	if opts.ForceDelete {
		headers.Set(minIOForceDelete, "true")
	}
	// Execute DELETE on objectName.
	resp, err := c.executeMethod(ctx, http.MethodDelete, requestMetadata{
		bucketName:       bucketName,
		objectName:       objectName,
		contentSHA256Hex: emptySHA256Hex,
		queryValues:      urlValues,
		customHeader:     headers,
	})
	defer closeResponse(resp)
	if err != nil {
		return err
	}
	if resp != nil {
		// if some unexpected error happened and max retry is reached, we want to let client know
		if resp.StatusCode != http.StatusNoContent {
			return httpRespToErrorResponse(resp, bucketName, objectName)
		}
	}

	// DeleteObject always responds with http '204' even for
	// objects which do not exist. So no need to handle them
	// specifically.
	return nil
}

// RemoveObjectError - container of Multi Delete S3 API error
type RemoveObjectError struct {
	ObjectName string
	VersionID  string
	Err        error
}

// generateRemoveMultiObjects - generate the XML request for remove multi objects request
func generateRemoveMultiObjectsRequest(objects []ObjectInfo) []byte {
	delObjects := []deleteObject{}
	for _, obj := range objects {
		delObjects = append(delObjects, deleteObject{
			Key:       obj.Key,
			VersionID: obj.VersionID,
		})
	}
	xmlBytes, _ := xml.Marshal(deleteMultiObjects{Objects: delObjects, Quiet: true})
	return xmlBytes
}

// processRemoveMultiObjectsResponse - parse the remove multi objects web service
// and return the success/failure result status for each object
func processRemoveMultiObjectsResponse(body io.Reader, objects []ObjectInfo, errorCh chan<- RemoveObjectError) {
	// Parse multi delete XML response
	rmResult := &deleteMultiObjectsResult{}
	err := xmlDecoder(body, rmResult)
	if err != nil {
		errorCh <- RemoveObjectError{ObjectName: "", Err: err}
		return
	}

	// Fill deletion that returned an error.
	for _, obj := range rmResult.UnDeletedObjects {
		// Version does not exist is not an error ignore and continue.
		switch obj.Code {
		case "InvalidArgument", "NoSuchVersion":
			continue
		}
		errorCh <- RemoveObjectError{
			ObjectName: obj.Key,
			VersionID:  obj.VersionID,
			Err: ErrorResponse{
				Code:    obj.Code,
				Message: obj.Message,
			},
		}
	}
}

// RemoveObjectsOptions represents options specified by user for RemoveObjects call
type RemoveObjectsOptions struct {
	GovernanceBypass bool
}

// RemoveObjects removes multiple objects from a bucket while
// it is possible to specify objects versions which are received from
// objectsCh. Remove failures are sent back via error channel.
func (c *Client) RemoveObjects(ctx context.Context, bucketName string, objectsCh <-chan ObjectInfo, opts RemoveObjectsOptions) <-chan RemoveObjectError {
	errorCh := make(chan RemoveObjectError, 1)

	// Validate if bucket name is valid.
	if err := s3utils.CheckValidBucketName(bucketName); err != nil {
		defer close(errorCh)
		errorCh <- RemoveObjectError{
			Err: err,
		}
		return errorCh
	}
	// Validate objects channel to be properly allocated.
	if objectsCh == nil {
		defer close(errorCh)
		errorCh <- RemoveObjectError{
			Err: errInvalidArgument("Objects channel cannot be nil"),
		}
		return errorCh
	}

	go c.removeObjects(ctx, bucketName, objectsCh, errorCh, opts)
	return errorCh
}

// Return true if the character is within the allowed characters in an XML 1.0 document
// The list of allowed characters can be found here: https://www.w3.org/TR/xml/#charsets
func validXMLChar(r rune) (ok bool) {
	return r == 0x09 ||
		r == 0x0A ||
		r == 0x0D ||
		r >= 0x20 && r <= 0xD7FF ||
		r >= 0xE000 && r <= 0xFFFD ||
		r >= 0x10000 && r <= 0x10FFFF
}

func hasInvalidXMLChar(str string) bool {
	for _, s := range str {
		if !validXMLChar(s) {
			return true
		}
	}
	return false
}

// Generate and call MultiDelete S3 requests based on entries received from objectsCh
func (c *Client) removeObjects(ctx context.Context, bucketName string, objectsCh <-chan ObjectInfo, errorCh chan<- RemoveObjectError, opts RemoveObjectsOptions) {
	maxEntries := 1000
	finish := false
	urlValues := make(url.Values)
	urlValues.Set("delete", "")

	// Close error channel when Multi delete finishes.
	defer close(errorCh)

	// Loop over entries by 1000 and call MultiDelete requests
	for {
		if finish {
			break
		}
		count := 0
		var batch []ObjectInfo

		// Try to gather 1000 entries
		for object := range objectsCh {
			if hasInvalidXMLChar(object.Key) {
				// Use single DELETE so the object name will be in the request URL instead of the multi-delete XML document.
				err := c.removeObject(ctx, bucketName, object.Key, RemoveObjectOptions{
					VersionID:        object.VersionID,
					GovernanceBypass: opts.GovernanceBypass,
				})
				if err != nil {
					// Version does not exist is not an error ignore and continue.
					switch ToErrorResponse(err).Code {
					case "InvalidArgument", "NoSuchVersion":
						continue
					}
					errorCh <- RemoveObjectError{
						ObjectName: object.Key,
						VersionID:  object.VersionID,
						Err:        err,
					}
				}
				continue
			}

			batch = append(batch, object)
			if count++; count >= maxEntries {
				break
			}
		}
		if count == 0 {
			// Multi Objects Delete API doesn't accept empty object list, quit immediately
			break
		}
		if count < maxEntries {
			// We didn't have 1000 entries, so this is the last batch
			finish = true
		}

		// Build headers.
		headers := make(http.Header)
		if opts.GovernanceBypass {
			// Set the bypass goverenance retention header
			headers.Set(amzBypassGovernance, "true")
		}

		// Generate remove multi objects XML request
		removeBytes := generateRemoveMultiObjectsRequest(batch)
		// Execute GET on bucket to list objects.
		resp, err := c.executeMethod(ctx, http.MethodPost, requestMetadata{
			bucketName:       bucketName,
			queryValues:      urlValues,
			contentBody:      bytes.NewReader(removeBytes),
			contentLength:    int64(len(removeBytes)),
			contentMD5Base64: sumMD5Base64(removeBytes),
			contentSHA256Hex: sum256Hex(removeBytes),
			customHeader:     headers,
		})
		if resp != nil {
			if resp.StatusCode != http.StatusOK {
				e := httpRespToErrorResponse(resp, bucketName, "")
				errorCh <- RemoveObjectError{ObjectName: "", Err: e}
			}
		}
		if err != nil {
			for _, b := range batch {
				errorCh <- RemoveObjectError{
					ObjectName: b.Key,
					VersionID:  b.VersionID,
					Err:        err,
				}
			}
			continue
		}

		// Process multiobjects remove xml response
		processRemoveMultiObjectsResponse(resp.Body, batch, errorCh)

		closeResponse(resp)
	}
}

// RemoveIncompleteUpload aborts an partially uploaded object.
func (c *Client) RemoveIncompleteUpload(ctx context.Context, bucketName, objectName string) error {
	// Input validation.
	if err := s3utils.CheckValidBucketName(bucketName); err != nil {
		return err
	}
	if err := s3utils.CheckValidObjectName(objectName); err != nil {
		return err
	}
	// Find multipart upload ids of the object to be aborted.
	uploadIDs, err := c.findUploadIDs(ctx, bucketName, objectName)
	if err != nil {
		return err
	}

	for _, uploadID := range uploadIDs {
		// abort incomplete multipart upload, based on the upload id passed.
		err := c.abortMultipartUpload(ctx, bucketName, objectName, uploadID)
		if err != nil {
			return err
		}
	}

	return nil
}

// abortMultipartUpload aborts a multipart upload for the given
// uploadID, all previously uploaded parts are deleted.
func (c *Client) abortMultipartUpload(ctx context.Context, bucketName, objectName, uploadID string) error {
	// Input validation.
	if err := s3utils.CheckValidBucketName(bucketName); err != nil {
		return err
	}
	if err := s3utils.CheckValidObjectName(objectName); err != nil {
		return err
	}

	// Initialize url queries.
	urlValues := make(url.Values)
	urlValues.Set("uploadId", uploadID)

	// Execute DELETE on multipart upload.
	resp, err := c.executeMethod(ctx, http.MethodDelete, requestMetadata{
		bucketName:       bucketName,
		objectName:       objectName,
		queryValues:      urlValues,
		contentSHA256Hex: emptySHA256Hex,
	})
	defer closeResponse(resp)
	if err != nil {
		return err
	}
	if resp != nil {
		if resp.StatusCode != http.StatusNoContent {
			// Abort has no response body, handle it for any errors.
			var errorResponse ErrorResponse
			switch resp.StatusCode {
			case http.StatusNotFound:
				// This is needed specifically for abort and it cannot
				// be converged into default case.
				errorResponse = ErrorResponse{
					Code:       "NoSuchUpload",
					Message:    "The specified multipart upload does not exist.",
					BucketName: bucketName,
					Key:        objectName,
					RequestID:  resp.Header.Get("x-amz-request-id"),
					HostID:     resp.Header.Get("x-amz-id-2"),
					Region:     resp.Header.Get("x-amz-bucket-region"),
				}
			default:
				return httpRespToErrorResponse(resp, bucketName, objectName)
			}
			return errorResponse
		}
	}
	return nil
}<|MERGE_RESOLUTION|>--- conflicted
+++ resolved
@@ -29,11 +29,6 @@
 	"github.com/minio/minio-go/v7/pkg/s3utils"
 )
 
-<<<<<<< HEAD
-// BucketOptions special headers to purge buckets, only
-// useful when endpoint is MinIO
-type BucketOptions struct {
-=======
 //revive:disable
 
 // Deprecated: BucketOptions will be renamed to RemoveBucketOptions in future versions.
@@ -44,7 +39,6 @@
 // RemoveBucketOptions special headers to purge buckets, only
 // useful when endpoint is MinIO
 type RemoveBucketOptions struct {
->>>>>>> 8588f698
 	ForceDelete bool
 }
 
@@ -53,11 +47,7 @@
 // All objects (including all object versions and delete markers)
 // in the bucket will be deleted forcibly if bucket options set
 // ForceDelete to 'true'.
-<<<<<<< HEAD
-func (c Client) RemoveBucketWithOptions(ctx context.Context, bucketName string, opts BucketOptions) error {
-=======
 func (c *Client) RemoveBucketWithOptions(ctx context.Context, bucketName string, opts RemoveBucketOptions) error {
->>>>>>> 8588f698
 	// Input validation.
 	if err := s3utils.CheckValidBucketName(bucketName); err != nil {
 		return err
