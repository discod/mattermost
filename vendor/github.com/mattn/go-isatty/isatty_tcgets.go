<<<<<<< HEAD
=======
//go:build (linux || aix || zos) && !appengine
>>>>>>> 929caaff
// +build linux aix zos
// +build !appengine

package isatty

import "golang.org/x/sys/unix"

// IsTerminal return true if the file descriptor is terminal.
func IsTerminal(fd uintptr) bool {
	_, err := unix.IoctlGetTermios(int(fd), unix.TCGETS)
	return err == nil
}

// IsCygwinTerminal return true if the file descriptor is a cygwin or msys2
// terminal. This is also always false on this environment.
func IsCygwinTerminal(fd uintptr) bool {
	return false
}<|MERGE_RESOLUTION|>--- conflicted
+++ resolved
@@ -1,7 +1,4 @@
-<<<<<<< HEAD
-=======
 //go:build (linux || aix || zos) && !appengine
->>>>>>> 929caaff
 // +build linux aix zos
 // +build !appengine
 
