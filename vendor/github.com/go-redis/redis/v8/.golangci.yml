run:
  concurrency: 8
  deadline: 5m
  tests: false
linters:
  enable-all: true
  disable:
    - funlen
    - gochecknoglobals
    - gochecknoinits
    - gocognit
    - goconst
    - godox
    - gosec
    - maligned
    - wsl
    - gomnd
    - goerr113
    - exhaustive
    - nestif
    - nlreturn
    - exhaustivestruct
    - wrapcheck
    - errorlint
    - cyclop
<<<<<<< HEAD
    - forcetypeassert
=======
    - forcetypeassert
    - forbidigo
>>>>>>> 929caaff
<|MERGE_RESOLUTION|>--- conflicted
+++ resolved
@@ -23,9 +23,5 @@
     - wrapcheck
     - errorlint
     - cyclop
-<<<<<<< HEAD
     - forcetypeassert
-=======
-    - forcetypeassert
-    - forbidigo
->>>>>>> 929caaff
+    - forbidigo