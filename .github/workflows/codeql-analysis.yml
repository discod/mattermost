name: "CodeQL"

on:
  pull_request:
    # The branches below must be a subset of the branches above
    branches: [master]
  schedule:
    - cron: "30 5,17 * * *"

permissions:
  contents: read

jobs:
  analyze:
    permissions:
      security-events: write # for github/codeql-action/autobuild to send a status report
    name: Analyze
    if: github.repository_owner == 'mattermost'
    runs-on: ubuntu-latest

    strategy:
      fail-fast: false
      matrix:
        language: ["go", "javascript"]

    steps:
<<<<<<< HEAD
    - name: Checkout repository
      uses: actions/checkout@v4

    # Initializes the CodeQL tools for scanning.
    - name: Initialize CodeQL
      uses: github/codeql-action/init@v3.28.10
      with:
        languages: ${{ matrix.language }}
        debug: false
        config-file: ./.github/codeql/codeql-config.yml
        queries: ./.github/codeql/queries/ # Specify the directory for the custom query file

    - name: Build JavaScript
      uses: github/codeql-action/autobuild@v3.28.10
      if: ${{ matrix.language  == 'javascript' }}

    - name: Setup go
      uses: actions/setup-go@v5
      with:
        go-version: '1.22'
      if: ${{ matrix.language == 'go' }}


    - name: Build Golang
      run: |
        cd server
        make setup-go-work
        make build-linux-amd64
      if: ${{ matrix.language == 'go' }}

    # Perform Analysis
    - name: Perform CodeQL Analysis
      uses: github/codeql-action/analyze@v3.28.10
=======
      - name: Checkout repository
        uses: actions/checkout@11bd71901bbe5b1630ceea73d27597364c9af683 # v4.2.2

      # Initializes the CodeQL tools for scanning.
      - name: Initialize CodeQL
        uses: github/codeql-action/init@6bb031afdd8eb862ea3fc1848194185e076637e5 # v3.28.11
        with:
          languages: ${{ matrix.language }}
          debug: false
          config-file: ./.github/codeql/codeql-config.yml

      - name: Build JavaScript
        uses: github/codeql-action/autobuild@6bb031afdd8eb862ea3fc1848194185e076637e5 # v3.28.11
        if: ${{ matrix.language  == 'javascript' }}

      - name: Setup go
        uses: actions/setup-go@v5
        with:
          go-version-file: server/go.mod
        if: ${{ matrix.language == 'go' }}

      - name: Build Golang
        run: |
          cd server
          make setup-go-work
          make build-linux-amd64
        if: ${{ matrix.language == 'go' }}

      # Perform Analysis
      - name: Perform CodeQL Analysis
        uses: github/codeql-action/analyze@6bb031afdd8eb862ea3fc1848194185e076637e5 # v3.28.11
>>>>>>> e495fb31
<|MERGE_RESOLUTION|>--- conflicted
+++ resolved
@@ -24,41 +24,6 @@
         language: ["go", "javascript"]
 
     steps:
-<<<<<<< HEAD
-    - name: Checkout repository
-      uses: actions/checkout@v4
-
-    # Initializes the CodeQL tools for scanning.
-    - name: Initialize CodeQL
-      uses: github/codeql-action/init@v3.28.10
-      with:
-        languages: ${{ matrix.language }}
-        debug: false
-        config-file: ./.github/codeql/codeql-config.yml
-        queries: ./.github/codeql/queries/ # Specify the directory for the custom query file
-
-    - name: Build JavaScript
-      uses: github/codeql-action/autobuild@v3.28.10
-      if: ${{ matrix.language  == 'javascript' }}
-
-    - name: Setup go
-      uses: actions/setup-go@v5
-      with:
-        go-version: '1.22'
-      if: ${{ matrix.language == 'go' }}
-
-
-    - name: Build Golang
-      run: |
-        cd server
-        make setup-go-work
-        make build-linux-amd64
-      if: ${{ matrix.language == 'go' }}
-
-    # Perform Analysis
-    - name: Perform CodeQL Analysis
-      uses: github/codeql-action/analyze@v3.28.10
-=======
       - name: Checkout repository
         uses: actions/checkout@11bd71901bbe5b1630ceea73d27597364c9af683 # v4.2.2
 
@@ -69,6 +34,7 @@
           languages: ${{ matrix.language }}
           debug: false
           config-file: ./.github/codeql/codeql-config.yml
+          queries: ./.github/codeql/queries/ # Specify the directory for the custom query file
 
       - name: Build JavaScript
         uses: github/codeql-action/autobuild@6bb031afdd8eb862ea3fc1848194185e076637e5 # v3.28.11
@@ -89,5 +55,4 @@
 
       # Perform Analysis
       - name: Perform CodeQL Analysis
-        uses: github/codeql-action/analyze@6bb031afdd8eb862ea3fc1848194185e076637e5 # v3.28.11
->>>>>>> e495fb31
+        uses: github/codeql-action/analyze@6bb031afdd8eb862ea3fc1848194185e076637e5 # v3.28.11